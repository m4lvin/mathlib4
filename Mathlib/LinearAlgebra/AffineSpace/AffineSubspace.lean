/-
Copyright (c) 2020 Joseph Myers. All rights reserved.
Released under Apache 2.0 license as described in the file LICENSE.
Authors: Joseph Myers
-/
import Mathlib.LinearAlgebra.AffineSpace.AffineEquiv

#align_import linear_algebra.affine_space.affine_subspace from "leanprover-community/mathlib"@"e96bdfbd1e8c98a09ff75f7ac6204d142debc840"

/-!
# Affine spaces

This file defines affine subspaces (over modules) and the affine span of a set of points.

## Main definitions

* `AffineSubspace k P` is the type of affine subspaces. Unlike affine spaces, affine subspaces are
  allowed to be empty, and lemmas that do not apply to empty affine subspaces have `Nonempty`
  hypotheses. There is a `CompleteLattice` structure on affine subspaces.
* `AffineSubspace.direction` gives the `Submodule` spanned by the pairwise differences of points
  in an `AffineSubspace`. There are various lemmas relating to the set of vectors in the
  `direction`, and relating the lattice structure on affine subspaces to that on their directions.
* `AffineSubspace.parallel`, notation `∥`, gives the property of two affine subspaces being
  parallel (one being a translate of the other).
* `affineSpan` gives the affine subspace spanned by a set of points, with `vectorSpan` giving its
  direction. The `affineSpan` is defined in terms of `spanPoints`, which gives an explicit
  description of the points contained in the affine span; `spanPoints` itself should generally only
  be used when that description is required, with `affineSpan` being the main definition for other
  purposes. Two other descriptions of the affine span are proved equivalent: it is the `sInf` of
  affine subspaces containing the points, and (if `[Nontrivial k]`) it contains exactly those points
  that are affine combinations of points in the given set.

## Implementation notes

`outParam` is used in the definition of `AddTorsor V P` to make `V` an implicit argument (deduced
from `P`) in most cases. As for modules, `k` is an explicit argument rather than implied by `P` or
`V`.

This file only provides purely algebraic definitions and results. Those depending on analysis or
topology are defined elsewhere; see `Analysis.NormedSpace.AddTorsor` and `Topology.Algebra.Affine`.

## References

* https://en.wikipedia.org/wiki/Affine_space
* https://en.wikipedia.org/wiki/Principal_homogeneous_space
-/

noncomputable section

open BigOperators Affine

open Set

section

variable (k : Type _) {V : Type _} {P : Type _} [Ring k] [AddCommGroup V] [Module k V]

variable [AffineSpace V P]

/-- The submodule spanning the differences of a (possibly empty) set of points. -/
def vectorSpan (s : Set P) : Submodule k V :=
  Submodule.span k (s -ᵥ s)
#align vector_span vectorSpan

/-- The definition of `vectorSpan`, for rewriting. -/
theorem vectorSpan_def (s : Set P) : vectorSpan k s = Submodule.span k (s -ᵥ s) :=
  rfl
#align vector_span_def vectorSpan_def

/-- `vectorSpan` is monotone. -/
theorem vectorSpan_mono {s₁ s₂ : Set P} (h : s₁ ⊆ s₂) : vectorSpan k s₁ ≤ vectorSpan k s₂ :=
  Submodule.span_mono (vsub_self_mono h)
#align vector_span_mono vectorSpan_mono

variable (P)

/-- The `vectorSpan` of the empty set is `⊥`. -/
@[simp]
theorem vectorSpan_empty : vectorSpan k (∅ : Set P) = (⊥ : Submodule k V) := by
  rw [vectorSpan_def, vsub_empty, Submodule.span_empty]
#align vector_span_empty vectorSpan_empty

variable {P}

/-- The `vectorSpan` of a single point is `⊥`. -/
@[simp]
theorem vectorSpan_singleton (p : P) : vectorSpan k ({p} : Set P) = ⊥ := by simp [vectorSpan_def]
#align vector_span_singleton vectorSpan_singleton

/-- The `s -ᵥ s` lies within the `vectorSpan k s`. -/
theorem vsub_set_subset_vectorSpan (s : Set P) : s -ᵥ s ⊆ ↑(vectorSpan k s) :=
  Submodule.subset_span
#align vsub_set_subset_vector_span vsub_set_subset_vectorSpan

/-- Each pairwise difference is in the `vectorSpan`. -/
theorem vsub_mem_vectorSpan {s : Set P} {p1 p2 : P} (hp1 : p1 ∈ s) (hp2 : p2 ∈ s) :
    p1 -ᵥ p2 ∈ vectorSpan k s :=
  vsub_set_subset_vectorSpan k s (vsub_mem_vsub hp1 hp2)
#align vsub_mem_vector_span vsub_mem_vectorSpan

/-- The points in the affine span of a (possibly empty) set of points. Use `affineSpan` instead to
get an `AffineSubspace k P`. -/
def spanPoints (s : Set P) : Set P :=
  { p | ∃ p1 ∈ s, ∃ v ∈ vectorSpan k s, p = v +ᵥ p1 }
#align span_points spanPoints

/-- A point in a set is in its affine span. -/
theorem mem_spanPoints (p : P) (s : Set P) : p ∈ s → p ∈ spanPoints k s
  | hp => ⟨p, hp, 0, Submodule.zero_mem _, (zero_vadd V p).symm⟩
#align mem_span_points mem_spanPoints

/-- A set is contained in its `spanPoints`. -/
theorem subset_spanPoints (s : Set P) : s ⊆ spanPoints k s := fun p => mem_spanPoints k p s
#align subset_span_points subset_spanPoints

/-- The `spanPoints` of a set is nonempty if and only if that set is. -/
@[simp]
theorem spanPoints_nonempty (s : Set P) : (spanPoints k s).Nonempty ↔ s.Nonempty := by
  constructor
  · contrapose
    rw [Set.not_nonempty_iff_eq_empty, Set.not_nonempty_iff_eq_empty]
    intro h
    simp [h, spanPoints]
  · exact fun h => h.mono (subset_spanPoints _ _)
#align span_points_nonempty spanPoints_nonempty

/-- Adding a point in the affine span and a vector in the spanning submodule produces a point in the
affine span. -/
theorem vadd_mem_spanPoints_of_mem_spanPoints_of_mem_vectorSpan {s : Set P} {p : P} {v : V}
    (hp : p ∈ spanPoints k s) (hv : v ∈ vectorSpan k s) : v +ᵥ p ∈ spanPoints k s := by
  rcases hp with ⟨p2, ⟨hp2, ⟨v2, ⟨hv2, hv2p⟩⟩⟩⟩
  rw [hv2p, vadd_vadd]
  exact ⟨p2, hp2, v + v2, (vectorSpan k s).add_mem hv hv2, rfl⟩
#align vadd_mem_span_points_of_mem_span_points_of_mem_vector_span vadd_mem_spanPoints_of_mem_spanPoints_of_mem_vectorSpan

/-- Subtracting two points in the affine span produces a vector in the spanning submodule. -/
theorem vsub_mem_vectorSpan_of_mem_spanPoints_of_mem_spanPoints {s : Set P} {p1 p2 : P}
    (hp1 : p1 ∈ spanPoints k s) (hp2 : p2 ∈ spanPoints k s) : p1 -ᵥ p2 ∈ vectorSpan k s := by
  rcases hp1 with ⟨p1a, ⟨hp1a, ⟨v1, ⟨hv1, hv1p⟩⟩⟩⟩
  rcases hp2 with ⟨p2a, ⟨hp2a, ⟨v2, ⟨hv2, hv2p⟩⟩⟩⟩
  rw [hv1p, hv2p, vsub_vadd_eq_vsub_sub (v1 +ᵥ p1a), vadd_vsub_assoc, add_comm, add_sub_assoc]
  have hv1v2 : v1 - v2 ∈ vectorSpan k s := by
    rw [sub_eq_add_neg]
    apply (vectorSpan k s).add_mem hv1
    rw [← neg_one_smul k v2]
    exact (vectorSpan k s).smul_mem (-1 : k) hv2
  refine' (vectorSpan k s).add_mem _ hv1v2
  exact vsub_mem_vectorSpan k hp1a hp2a
#align vsub_mem_vector_span_of_mem_span_points_of_mem_span_points vsub_mem_vectorSpan_of_mem_spanPoints_of_mem_spanPoints

end

/-- An `AffineSubspace k P` is a subset of an `AffineSpace V P` that, if not empty, has an affine
space structure induced by a corresponding subspace of the `Module k V`. -/
structure AffineSubspace (k : Type _) {V : Type _} (P : Type _) [Ring k] [AddCommGroup V]
  [Module k V] [AffineSpace V P] where
  carrier : Set P
  smul_vsub_vadd_mem :
    ∀ (c : k) {p1 p2 p3 : P},
      p1 ∈ carrier → p2 ∈ carrier → p3 ∈ carrier → c • (p1 -ᵥ p2 : V) +ᵥ p3 ∈ carrier
#align affine_subspace AffineSubspace

namespace Submodule

variable {k V : Type _} [Ring k] [AddCommGroup V] [Module k V]

/-- Reinterpret `p : Submodule k V` as an `AffineSubspace k V`. -/
def toAffineSubspace (p : Submodule k V) : AffineSubspace k V where
  carrier := p
  smul_vsub_vadd_mem _ _ _ _ h₁ h₂ h₃ := p.add_mem (p.smul_mem _ (p.sub_mem h₁ h₂)) h₃
#align submodule.to_affine_subspace Submodule.toAffineSubspace

end Submodule

namespace AffineSubspace

variable (k : Type _) {V : Type _} (P : Type _) [Ring k] [AddCommGroup V] [Module k V]
  [AffineSpace V P]

instance : SetLike (AffineSubspace k P) P where
  coe := carrier
  coe_injective' p q _ := by cases p; cases q; congr

/-- A point is in an affine subspace coerced to a set if and only if it is in that affine
subspace. -/
-- Porting note: removed `simp`, proof is `simp only [SetLike.mem_coe]`
theorem mem_coe (p : P) (s : AffineSubspace k P) : p ∈ (s : Set P) ↔ p ∈ s :=
  Iff.rfl
#align affine_subspace.mem_coe AffineSubspace.mem_coe

variable {k P}

/-- The direction of an affine subspace is the submodule spanned by
the pairwise differences of points.  (Except in the case of an empty
affine subspace, where the direction is the zero submodule, every
vector in the direction is the difference of two points in the affine
subspace.) -/
def direction (s : AffineSubspace k P) : Submodule k V :=
  vectorSpan k (s : Set P)
#align affine_subspace.direction AffineSubspace.direction

/-- The direction equals the `vectorSpan`. -/
theorem direction_eq_vectorSpan (s : AffineSubspace k P) : s.direction = vectorSpan k (s : Set P) :=
  rfl
#align affine_subspace.direction_eq_vector_span AffineSubspace.direction_eq_vectorSpan

/-- Alternative definition of the direction when the affine subspace is nonempty. This is defined so
that the order on submodules (as used in the definition of `Submodule.span`) can be used in the
proof of `coe_direction_eq_vsub_set`, and is not intended to be used beyond that proof. -/
def directionOfNonempty {s : AffineSubspace k P} (h : (s : Set P).Nonempty) : Submodule k V where
  carrier := (s : Set P) -ᵥ s
  zero_mem' := by
    cases' h with p hp
    exact vsub_self p ▸ vsub_mem_vsub hp hp
  add_mem' := by
    intro a b ha hb
    rcases ha with ⟨p1, p2, hp1, hp2, rfl⟩
    rcases hb with ⟨p3, p4, hp3, hp4, rfl⟩
    rw [← vadd_vsub_assoc]
    refine' vsub_mem_vsub _ hp4
    convert s.smul_vsub_vadd_mem 1 hp1 hp2 hp3
    rw [one_smul]
  smul_mem' := by
    intro c v hv
    rcases hv with ⟨p1, p2, hp1, hp2, rfl⟩
    rw [← vadd_vsub (c • (p1 -ᵥ p2)) p2]
    refine' vsub_mem_vsub _ hp2
    exact s.smul_vsub_vadd_mem c hp1 hp2 hp2
#align affine_subspace.direction_of_nonempty AffineSubspace.directionOfNonempty

/-- `direction_of_nonempty` gives the same submodule as `direction`. -/
theorem directionOfNonempty_eq_direction {s : AffineSubspace k P} (h : (s : Set P).Nonempty) :
    directionOfNonempty h = s.direction := by
  refine le_antisymm ?_ (Submodule.span_le.2 Set.Subset.rfl)
  rw [← SetLike.coe_subset_coe, directionOfNonempty, direction, Submodule.coe_set_mk,
    AddSubmonoid.coe_set_mk]
  exact (vsub_set_subset_vectorSpan k _)
#align affine_subspace.direction_of_nonempty_eq_direction AffineSubspace.directionOfNonempty_eq_direction

/-- The set of vectors in the direction of a nonempty affine subspace is given by `vsub_set`. -/
theorem coe_direction_eq_vsub_set {s : AffineSubspace k P} (h : (s : Set P).Nonempty) :
    (s.direction : Set V) = (s : Set P) -ᵥ s :=
  directionOfNonempty_eq_direction h ▸ rfl
#align affine_subspace.coe_direction_eq_vsub_set AffineSubspace.coe_direction_eq_vsub_set

/-- A vector is in the direction of a nonempty affine subspace if and only if it is the subtraction
of two vectors in the subspace. -/
theorem mem_direction_iff_eq_vsub {s : AffineSubspace k P} (h : (s : Set P).Nonempty) (v : V) :
    v ∈ s.direction ↔ ∃ p1 ∈ s, ∃ p2 ∈ s, v = p1 -ᵥ p2 := by
  rw [← SetLike.mem_coe, coe_direction_eq_vsub_set h]
  exact
    ⟨fun ⟨p1, p2, hp1, hp2, hv⟩ => ⟨p1, hp1, p2, hp2, hv.symm⟩, fun ⟨p1, hp1, p2, hp2, hv⟩ =>
      ⟨p1, p2, hp1, hp2, hv.symm⟩⟩
#align affine_subspace.mem_direction_iff_eq_vsub AffineSubspace.mem_direction_iff_eq_vsub

/-- Adding a vector in the direction to a point in the subspace produces a point in the
subspace. -/
theorem vadd_mem_of_mem_direction {s : AffineSubspace k P} {v : V} (hv : v ∈ s.direction) {p : P}
    (hp : p ∈ s) : v +ᵥ p ∈ s := by
  rw [mem_direction_iff_eq_vsub ⟨p, hp⟩] at hv
  rcases hv with ⟨p1, hp1, p2, hp2, hv⟩
  rw [hv]
  convert s.smul_vsub_vadd_mem 1 hp1 hp2 hp
  rw [one_smul]
  exact s.mem_coe k P _
#align affine_subspace.vadd_mem_of_mem_direction AffineSubspace.vadd_mem_of_mem_direction

/-- Subtracting two points in the subspace produces a vector in the direction. -/
theorem vsub_mem_direction {s : AffineSubspace k P} {p1 p2 : P} (hp1 : p1 ∈ s) (hp2 : p2 ∈ s) :
    p1 -ᵥ p2 ∈ s.direction :=
  vsub_mem_vectorSpan k hp1 hp2
#align affine_subspace.vsub_mem_direction AffineSubspace.vsub_mem_direction

/-- Adding a vector to a point in a subspace produces a point in the subspace if and only if the
vector is in the direction. -/
theorem vadd_mem_iff_mem_direction {s : AffineSubspace k P} (v : V) {p : P} (hp : p ∈ s) :
    v +ᵥ p ∈ s ↔ v ∈ s.direction :=
  ⟨fun h => by simpa using vsub_mem_direction h hp, fun h => vadd_mem_of_mem_direction h hp⟩
#align affine_subspace.vadd_mem_iff_mem_direction AffineSubspace.vadd_mem_iff_mem_direction

/-- Adding a vector in the direction to a point produces a point in the subspace if and only if
the original point is in the subspace. -/
theorem vadd_mem_iff_mem_of_mem_direction {s : AffineSubspace k P} {v : V} (hv : v ∈ s.direction)
    {p : P} : v +ᵥ p ∈ s ↔ p ∈ s := by
  refine' ⟨fun h => _, fun h => vadd_mem_of_mem_direction hv h⟩
  convert vadd_mem_of_mem_direction (Submodule.neg_mem _ hv) h
  simp
#align affine_subspace.vadd_mem_iff_mem_of_mem_direction AffineSubspace.vadd_mem_iff_mem_of_mem_direction

/-- Given a point in an affine subspace, the set of vectors in its direction equals the set of
vectors subtracting that point on the right. -/
theorem coe_direction_eq_vsub_set_right {s : AffineSubspace k P} {p : P} (hp : p ∈ s) :
    (s.direction : Set V) = (· -ᵥ p) '' s := by
  rw [coe_direction_eq_vsub_set ⟨p, hp⟩]
  refine' le_antisymm _ _
  · rintro v ⟨p1, p2, hp1, hp2, rfl⟩
    exact ⟨p1 -ᵥ p2 +ᵥ p, vadd_mem_of_mem_direction (vsub_mem_direction hp1 hp2) hp, vadd_vsub _ _⟩
  · rintro v ⟨p2, hp2, rfl⟩
    exact ⟨p2, p, hp2, hp, rfl⟩
#align affine_subspace.coe_direction_eq_vsub_set_right AffineSubspace.coe_direction_eq_vsub_set_right

/-- Given a point in an affine subspace, the set of vectors in its direction equals the set of
vectors subtracting that point on the left. -/
theorem coe_direction_eq_vsub_set_left {s : AffineSubspace k P} {p : P} (hp : p ∈ s) :
    (s.direction : Set V) = (· -ᵥ ·) p '' s := by
  ext v
  rw [SetLike.mem_coe, ← Submodule.neg_mem_iff, ← SetLike.mem_coe,
    coe_direction_eq_vsub_set_right hp, Set.mem_image_iff_bex, Set.mem_image_iff_bex]
  conv_lhs =>
    congr
    ext
    rw [← neg_vsub_eq_vsub_rev, neg_inj]
#align affine_subspace.coe_direction_eq_vsub_set_left AffineSubspace.coe_direction_eq_vsub_set_left

/-- Given a point in an affine subspace, a vector is in its direction if and only if it results from
subtracting that point on the right. -/
theorem mem_direction_iff_eq_vsub_right {s : AffineSubspace k P} {p : P} (hp : p ∈ s) (v : V) :
    v ∈ s.direction ↔ ∃ p2 ∈ s, v = p2 -ᵥ p := by
  rw [← SetLike.mem_coe, coe_direction_eq_vsub_set_right hp]
  exact ⟨fun ⟨p2, hp2, hv⟩ => ⟨p2, hp2, hv.symm⟩, fun ⟨p2, hp2, hv⟩ => ⟨p2, hp2, hv.symm⟩⟩
#align affine_subspace.mem_direction_iff_eq_vsub_right AffineSubspace.mem_direction_iff_eq_vsub_right

/-- Given a point in an affine subspace, a vector is in its direction if and only if it results from
subtracting that point on the left. -/
theorem mem_direction_iff_eq_vsub_left {s : AffineSubspace k P} {p : P} (hp : p ∈ s) (v : V) :
    v ∈ s.direction ↔ ∃ p2 ∈ s, v = p -ᵥ p2 := by
  rw [← SetLike.mem_coe, coe_direction_eq_vsub_set_left hp]
  exact ⟨fun ⟨p2, hp2, hv⟩ => ⟨p2, hp2, hv.symm⟩, fun ⟨p2, hp2, hv⟩ => ⟨p2, hp2, hv.symm⟩⟩
#align affine_subspace.mem_direction_iff_eq_vsub_left AffineSubspace.mem_direction_iff_eq_vsub_left

/-- Given a point in an affine subspace, a result of subtracting that point on the right is in the
direction if and only if the other point is in the subspace. -/
theorem vsub_right_mem_direction_iff_mem {s : AffineSubspace k P} {p : P} (hp : p ∈ s) (p2 : P) :
    p2 -ᵥ p ∈ s.direction ↔ p2 ∈ s := by
  rw [mem_direction_iff_eq_vsub_right hp]
  simp
#align affine_subspace.vsub_right_mem_direction_iff_mem AffineSubspace.vsub_right_mem_direction_iff_mem

/-- Given a point in an affine subspace, a result of subtracting that point on the left is in the
direction if and only if the other point is in the subspace. -/
theorem vsub_left_mem_direction_iff_mem {s : AffineSubspace k P} {p : P} (hp : p ∈ s) (p2 : P) :
    p -ᵥ p2 ∈ s.direction ↔ p2 ∈ s := by
  rw [mem_direction_iff_eq_vsub_left hp]
  simp
#align affine_subspace.vsub_left_mem_direction_iff_mem AffineSubspace.vsub_left_mem_direction_iff_mem

/-- Two affine subspaces are equal if they have the same points. -/
theorem coe_injective : Function.Injective ((↑) : AffineSubspace k P → Set P) :=
  SetLike.coe_injective
#align affine_subspace.coe_injective AffineSubspace.coe_injective

@[ext]
theorem ext {p q : AffineSubspace k P} (h : ∀ x, x ∈ p ↔ x ∈ q) : p = q :=
  SetLike.ext h
#align affine_subspace.ext AffineSubspace.ext

-- Porting note: removed `simp`, proof is `simp only [SetLike.ext'_iff]`
theorem ext_iff (s₁ s₂ : AffineSubspace k P) : (s₁ : Set P) = s₂ ↔ s₁ = s₂ :=
  SetLike.ext'_iff.symm
#align affine_subspace.ext_iff AffineSubspace.ext_iff

/-- Two affine subspaces with the same direction and nonempty intersection are equal. -/
theorem ext_of_direction_eq {s1 s2 : AffineSubspace k P} (hd : s1.direction = s2.direction)
    (hn : ((s1 : Set P) ∩ s2).Nonempty) : s1 = s2 := by
  ext p
  have hq1 := Set.mem_of_mem_inter_left hn.some_mem
  have hq2 := Set.mem_of_mem_inter_right hn.some_mem
  constructor
  · intro hp
    rw [← vsub_vadd p hn.some]
    refine' vadd_mem_of_mem_direction _ hq2
    rw [← hd]
    exact vsub_mem_direction hp hq1
  · intro hp
    rw [← vsub_vadd p hn.some]
    refine' vadd_mem_of_mem_direction _ hq1
    rw [hd]
    exact vsub_mem_direction hp hq2
#align affine_subspace.ext_of_direction_eq AffineSubspace.ext_of_direction_eq

-- See note [reducible non instances]
/-- This is not an instance because it loops with `AddTorsor.nonempty`. -/
@[reducible]
def toAddTorsor (s : AffineSubspace k P) [Nonempty s] : AddTorsor s.direction s where
  vadd a b := ⟨(a : V) +ᵥ (b : P), vadd_mem_of_mem_direction a.2 b.2⟩
  zero_vadd := fun a => by
    ext
    exact zero_vadd _ _
  add_vadd a b c := by
    ext
    apply add_vadd
  vsub a b := ⟨(a : P) -ᵥ (b : P), (vsub_left_mem_direction_iff_mem a.2 _).mpr b.2⟩
  Nonempty := by infer_instance
  vsub_vadd' a b := by
    ext
    apply AddTorsor.vsub_vadd'
  vadd_vsub' a b := by
    ext
    apply AddTorsor.vadd_vsub'
#align affine_subspace.to_add_torsor AffineSubspace.toAddTorsor

attribute [local instance] toAddTorsor

@[simp, norm_cast]
theorem coe_vsub (s : AffineSubspace k P) [Nonempty s] (a b : s) : ↑(a -ᵥ b) = (a : P) -ᵥ (b : P) :=
  rfl
#align affine_subspace.coe_vsub AffineSubspace.coe_vsub

@[simp, norm_cast]
theorem coe_vadd (s : AffineSubspace k P) [Nonempty s] (a : s.direction) (b : s) :
    ↑(a +ᵥ b) = (a : V) +ᵥ (b : P) :=
  rfl
#align affine_subspace.coe_vadd AffineSubspace.coe_vadd

/-- Embedding of an affine subspace to the ambient space, as an affine map. -/
protected def subtype (s : AffineSubspace k P) [Nonempty s] : s →ᵃ[k] P where
  toFun := (↑)
  linear := s.direction.subtype
  map_vadd' _ _ := rfl
#align affine_subspace.subtype AffineSubspace.subtype

@[simp]
theorem subtype_linear (s : AffineSubspace k P) [Nonempty s] :
    s.subtype.linear = s.direction.subtype := rfl
#align affine_subspace.subtype_linear AffineSubspace.subtype_linear

theorem subtype_apply (s : AffineSubspace k P) [Nonempty s] (p : s) : s.subtype p = p :=
  rfl
#align affine_subspace.subtype_apply AffineSubspace.subtype_apply

@[simp]
theorem coeSubtype (s : AffineSubspace k P) [Nonempty s] : (s.subtype : s → P) = ((↑) : s → P) :=
  rfl
#align affine_subspace.coe_subtype AffineSubspace.coeSubtype

theorem injective_subtype (s : AffineSubspace k P) [Nonempty s] : Function.Injective s.subtype :=
  Subtype.coe_injective
#align affine_subspace.injective_subtype AffineSubspace.injective_subtype

/-- Two affine subspaces with nonempty intersection are equal if and only if their directions are
equal. -/
theorem eq_iff_direction_eq_of_mem {s₁ s₂ : AffineSubspace k P} {p : P} (h₁ : p ∈ s₁)
    (h₂ : p ∈ s₂) : s₁ = s₂ ↔ s₁.direction = s₂.direction :=
  ⟨fun h => h ▸ rfl, fun h => ext_of_direction_eq h ⟨p, h₁, h₂⟩⟩
#align affine_subspace.eq_iff_direction_eq_of_mem AffineSubspace.eq_iff_direction_eq_of_mem

/-- Construct an affine subspace from a point and a direction. -/
def mk' (p : P) (direction : Submodule k V) : AffineSubspace k P where
  carrier := { q | ∃ v ∈ direction, q = v +ᵥ p }
  smul_vsub_vadd_mem c p1 p2 p3 hp1 hp2 hp3 := by
    rcases hp1 with ⟨v1, hv1, hp1⟩
    rcases hp2 with ⟨v2, hv2, hp2⟩
    rcases hp3 with ⟨v3, hv3, hp3⟩
    use c • (v1 - v2) + v3, direction.add_mem (direction.smul_mem c (direction.sub_mem hv1 hv2)) hv3
    simp [hp1, hp2, hp3, vadd_vadd]
#align affine_subspace.mk' AffineSubspace.mk'

/-- An affine subspace constructed from a point and a direction contains that point. -/
theorem self_mem_mk' (p : P) (direction : Submodule k V) : p ∈ mk' p direction :=
  ⟨0, ⟨direction.zero_mem, (zero_vadd _ _).symm⟩⟩
#align affine_subspace.self_mem_mk' AffineSubspace.self_mem_mk'

/-- An affine subspace constructed from a point and a direction contains the result of adding a
vector in that direction to that point. -/
theorem vadd_mem_mk' {v : V} (p : P) {direction : Submodule k V} (hv : v ∈ direction) :
    v +ᵥ p ∈ mk' p direction :=
  ⟨v, hv, rfl⟩
#align affine_subspace.vadd_mem_mk' AffineSubspace.vadd_mem_mk'

/-- An affine subspace constructed from a point and a direction is nonempty. -/
theorem mk'_nonempty (p : P) (direction : Submodule k V) : (mk' p direction : Set P).Nonempty :=
  ⟨p, self_mem_mk' p direction⟩
#align affine_subspace.mk'_nonempty AffineSubspace.mk'_nonempty

/-- The direction of an affine subspace constructed from a point and a direction. -/
@[simp]
theorem direction_mk' (p : P) (direction : Submodule k V) :
    (mk' p direction).direction = direction := by
  ext v
  rw [mem_direction_iff_eq_vsub (mk'_nonempty _ _)]
  constructor
  · rintro ⟨p1, ⟨v1, hv1, hp1⟩, p2, ⟨v2, hv2, hp2⟩, hv⟩
    rw [hv, hp1, hp2, vadd_vsub_vadd_cancel_right]
    exact direction.sub_mem hv1 hv2
  · exact fun hv => ⟨v +ᵥ p, vadd_mem_mk' _ hv, p, self_mem_mk' _ _, (vadd_vsub _ _).symm⟩
#align affine_subspace.direction_mk' AffineSubspace.direction_mk'

/-- A point lies in an affine subspace constructed from another point and a direction if and only
if their difference is in that direction. -/
theorem mem_mk'_iff_vsub_mem {p₁ p₂ : P} {direction : Submodule k V} :
    p₂ ∈ mk' p₁ direction ↔ p₂ -ᵥ p₁ ∈ direction := by
  refine' ⟨fun h => _, fun h => _⟩
  · rw [← direction_mk' p₁ direction]
    exact vsub_mem_direction h (self_mem_mk' _ _)
  · rw [← vsub_vadd p₂ p₁]
    exact vadd_mem_mk' p₁ h
#align affine_subspace.mem_mk'_iff_vsub_mem AffineSubspace.mem_mk'_iff_vsub_mem

/-- Constructing an affine subspace from a point in a subspace and that subspace's direction
yields the original subspace. -/
@[simp]
theorem mk'_eq {s : AffineSubspace k P} {p : P} (hp : p ∈ s) : mk' p s.direction = s :=
  ext_of_direction_eq (direction_mk' p s.direction) ⟨p, Set.mem_inter (self_mem_mk' _ _) hp⟩
#align affine_subspace.mk'_eq AffineSubspace.mk'_eq

/-- If an affine subspace contains a set of points, it contains the `spanPoints` of that set. -/
theorem spanPoints_subset_coe_of_subset_coe {s : Set P} {s1 : AffineSubspace k P} (h : s ⊆ s1) :
    spanPoints k s ⊆ s1 := by
  rintro p ⟨p1, hp1, v, hv, hp⟩
  rw [hp]
  have hp1s1 : p1 ∈ (s1 : Set P) := Set.mem_of_mem_of_subset hp1 h
  refine' vadd_mem_of_mem_direction _ hp1s1
  have hs : vectorSpan k s ≤ s1.direction := vectorSpan_mono k h
  rw [SetLike.le_def] at hs
  rw [← SetLike.mem_coe]
  exact Set.mem_of_mem_of_subset hv hs
#align affine_subspace.span_points_subset_coe_of_subset_coe AffineSubspace.spanPoints_subset_coe_of_subset_coe

end AffineSubspace

namespace Submodule

variable {k V : Type _} [Ring k] [AddCommGroup V] [Module k V]

@[simp]
theorem mem_toAffineSubspace {p : Submodule k V} {x : V} :
    x ∈ p.toAffineSubspace ↔ x ∈ p :=
  Iff.rfl

@[simp]
theorem toAffineSubspace_direction (s : Submodule k V) : s.toAffineSubspace.direction = s := by
  ext x; simp [← s.toAffineSubspace.vadd_mem_iff_mem_direction _ s.zero_mem]

end Submodule

theorem AffineMap.lineMap_mem {k V P : Type _} [Ring k] [AddCommGroup V] [Module k V]
    [AddTorsor V P] {Q : AffineSubspace k P} {p₀ p₁ : P} (c : k) (h₀ : p₀ ∈ Q) (h₁ : p₁ ∈ Q) :
    AffineMap.lineMap p₀ p₁ c ∈ Q := by
  rw [AffineMap.lineMap_apply]
  exact Q.smul_vsub_vadd_mem c h₁ h₀ h₀
#align affine_map.line_map_mem AffineMap.lineMap_mem

section affineSpan

variable (k : Type _) {V : Type _} {P : Type _} [Ring k] [AddCommGroup V] [Module k V]
  [AffineSpace V P]

/-- The affine span of a set of points is the smallest affine subspace containing those points.
(Actually defined here in terms of spans in modules.) -/
def affineSpan (s : Set P) : AffineSubspace k P where
  carrier := spanPoints k s
  smul_vsub_vadd_mem c _ _ _ hp1 hp2 hp3 :=
    vadd_mem_spanPoints_of_mem_spanPoints_of_mem_vectorSpan k hp3
      ((vectorSpan k s).smul_mem c
        (vsub_mem_vectorSpan_of_mem_spanPoints_of_mem_spanPoints k hp1 hp2))
#align affine_span affineSpan

/-- The affine span, converted to a set, is `spanPoints`. -/
@[simp]
theorem coe_affineSpan (s : Set P) : (affineSpan k s : Set P) = spanPoints k s :=
  rfl
#align coe_affine_span coe_affineSpan

/-- A set is contained in its affine span. -/
theorem subset_affineSpan (s : Set P) : s ⊆ affineSpan k s :=
  subset_spanPoints k s
#align subset_affine_span subset_affineSpan

/-- The direction of the affine span is the `vectorSpan`. -/
theorem direction_affineSpan (s : Set P) : (affineSpan k s).direction = vectorSpan k s := by
  apply le_antisymm
  · refine' Submodule.span_le.2 _
    rintro v ⟨p1, p3, ⟨p2, hp2, v1, hv1, hp1⟩, ⟨p4, hp4, v2, hv2, hp3⟩, rfl⟩
    simp only [SetLike.mem_coe]
    rw [hp1, hp3, vsub_vadd_eq_vsub_sub, vadd_vsub_assoc]
    exact
      (vectorSpan k s).sub_mem ((vectorSpan k s).add_mem hv1 (vsub_mem_vectorSpan k hp2 hp4)) hv2
  · exact vectorSpan_mono k (subset_spanPoints k s)
#align direction_affine_span direction_affineSpan

/-- A point in a set is in its affine span. -/
theorem mem_affineSpan {p : P} {s : Set P} (hp : p ∈ s) : p ∈ affineSpan k s :=
  mem_spanPoints k p s hp
#align mem_affine_span mem_affineSpan

end affineSpan

namespace AffineSubspace

variable {k : Type _} {V : Type _} {P : Type _} [Ring k] [AddCommGroup V] [Module k V]
  [S : AffineSpace V P]

instance : CompleteLattice (AffineSubspace k P) :=
  {
    PartialOrder.lift ((↑) : AffineSubspace k P → Set P)
      coe_injective with
    sup := fun s1 s2 => affineSpan k (s1 ∪ s2)
    le_sup_left := fun s1 s2 =>
      Set.Subset.trans (Set.subset_union_left (s1 : Set P) s2) (subset_spanPoints k _)
    le_sup_right := fun s1 s2 =>
      Set.Subset.trans (Set.subset_union_right (s1 : Set P) s2) (subset_spanPoints k _)
    sup_le := fun s1 s2 s3 hs1 hs2 => spanPoints_subset_coe_of_subset_coe (Set.union_subset hs1 hs2)
    inf := fun s1 s2 =>
      mk (s1 ∩ s2) fun c p1 p2 p3 hp1 hp2 hp3 =>
        ⟨s1.smul_vsub_vadd_mem c hp1.1 hp2.1 hp3.1, s2.smul_vsub_vadd_mem c hp1.2 hp2.2 hp3.2⟩
    inf_le_left := fun _ _ => Set.inter_subset_left _ _
    inf_le_right := fun _ _ => Set.inter_subset_right _ _
    le_sInf := fun S s1 hs1 => by
      -- porting note: surely there is an easier way?
      refine' Set.subset_sInter (t := (s1 : Set P)) _
      rintro t ⟨s, _hs, rfl⟩
      exact Set.subset_iInter (hs1 s)
    top :=
      { carrier := Set.univ
        smul_vsub_vadd_mem := fun _ _ _ _ _ _ _ => Set.mem_univ _ }
    le_top := fun _ _ _ => Set.mem_univ _
    bot :=
      { carrier := ∅
        smul_vsub_vadd_mem := fun _ _ _ _ => False.elim }
    bot_le := fun _ _ => False.elim
    sSup := fun s => affineSpan k (⋃ s' ∈ s, (s' : Set P))
    sInf := fun s =>
      mk (⋂ s' ∈ s, (s' : Set P)) fun c p1 p2 p3 hp1 hp2 hp3 =>
        Set.mem_iInter₂.2 fun s2 hs2 => by
          rw [Set.mem_iInter₂] at *
          exact s2.smul_vsub_vadd_mem c (hp1 s2 hs2) (hp2 s2 hs2) (hp3 s2 hs2)
    le_sSup := fun _ _ h => Set.Subset.trans (Set.subset_biUnion_of_mem h) (subset_spanPoints k _)
    sSup_le := fun _ _ h => spanPoints_subset_coe_of_subset_coe (Set.iUnion₂_subset h)
    sInf_le := fun _ _ => Set.biInter_subset_of_mem
    le_inf := fun _ _ _ => Set.subset_inter }

instance : Inhabited (AffineSubspace k P) :=
  ⟨⊤⟩

/-- The `≤` order on subspaces is the same as that on the corresponding sets. -/
theorem le_def (s1 s2 : AffineSubspace k P) : s1 ≤ s2 ↔ (s1 : Set P) ⊆ s2 :=
  Iff.rfl
#align affine_subspace.le_def AffineSubspace.le_def

/-- One subspace is less than or equal to another if and only if all its points are in the second
subspace. -/
theorem le_def' (s1 s2 : AffineSubspace k P) : s1 ≤ s2 ↔ ∀ p ∈ s1, p ∈ s2 :=
  Iff.rfl
#align affine_subspace.le_def' AffineSubspace.le_def'

/-- The `<` order on subspaces is the same as that on the corresponding sets. -/
theorem lt_def (s1 s2 : AffineSubspace k P) : s1 < s2 ↔ (s1 : Set P) ⊂ s2 :=
  Iff.rfl
#align affine_subspace.lt_def AffineSubspace.lt_def

/-- One subspace is not less than or equal to another if and only if it has a point not in the
second subspace. -/
theorem not_le_iff_exists (s1 s2 : AffineSubspace k P) : ¬s1 ≤ s2 ↔ ∃ p ∈ s1, p ∉ s2 :=
  Set.not_subset
#align affine_subspace.not_le_iff_exists AffineSubspace.not_le_iff_exists

/-- If a subspace is less than another, there is a point only in the second. -/
theorem exists_of_lt {s1 s2 : AffineSubspace k P} (h : s1 < s2) : ∃ p ∈ s2, p ∉ s1 :=
  Set.exists_of_ssubset h
#align affine_subspace.exists_of_lt AffineSubspace.exists_of_lt

/-- A subspace is less than another if and only if it is less than or equal to the second subspace
and there is a point only in the second. -/
theorem lt_iff_le_and_exists (s1 s2 : AffineSubspace k P) : s1 < s2 ↔ s1 ≤ s2 ∧ ∃ p ∈ s2, p ∉ s1 :=
  by rw [lt_iff_le_not_le, not_le_iff_exists]
#align affine_subspace.lt_iff_le_and_exists AffineSubspace.lt_iff_le_and_exists

/-- If an affine subspace is nonempty and contained in another with the same direction, they are
equal. -/
theorem eq_of_direction_eq_of_nonempty_of_le {s₁ s₂ : AffineSubspace k P}
    (hd : s₁.direction = s₂.direction) (hn : (s₁ : Set P).Nonempty) (hle : s₁ ≤ s₂) : s₁ = s₂ :=
  let ⟨p, hp⟩ := hn
  ext_of_direction_eq hd ⟨p, hp, hle hp⟩
#align affine_subspace.eq_of_direction_eq_of_nonempty_of_le AffineSubspace.eq_of_direction_eq_of_nonempty_of_le

variable (k V)

/-- The affine span is the `sInf` of subspaces containing the given points. -/
theorem affineSpan_eq_sInf (s : Set P) :
    affineSpan k s = sInf { s' : AffineSubspace k P | s ⊆ s' } :=
  le_antisymm (spanPoints_subset_coe_of_subset_coe <| Set.subset_iInter₂ fun _ => id)
    (sInf_le (subset_spanPoints k _))
#align affine_subspace.affine_span_eq_Inf AffineSubspace.affineSpan_eq_sInf

variable (P)

/-- The Galois insertion formed by `affineSpan` and coercion back to a set. -/
protected def gi : GaloisInsertion (affineSpan k) ((↑) : AffineSubspace k P → Set P) where
  choice s _ := affineSpan k s
  gc s1 _s2 :=
    ⟨fun h => Set.Subset.trans (subset_spanPoints k s1) h, spanPoints_subset_coe_of_subset_coe⟩
  le_l_u _ := subset_spanPoints k _
  choice_eq _ _ := rfl
#align affine_subspace.gi AffineSubspace.gi

/-- The span of the empty set is `⊥`. -/
@[simp]
theorem span_empty : affineSpan k (∅ : Set P) = ⊥ :=
  (AffineSubspace.gi k V P).gc.l_bot
#align affine_subspace.span_empty AffineSubspace.span_empty

/-- The span of `univ` is `⊤`. -/
@[simp]
theorem span_univ : affineSpan k (Set.univ : Set P) = ⊤ :=
  eq_top_iff.2 <| subset_spanPoints k _
#align affine_subspace.span_univ AffineSubspace.span_univ

variable {k V P}

theorem _root_.affineSpan_le {s : Set P} {Q : AffineSubspace k P} :
    affineSpan k s ≤ Q ↔ s ⊆ (Q : Set P) :=
  (AffineSubspace.gi k V P).gc _ _
#align affine_span_le affineSpan_le

variable (k V) {p₁ p₂ : P}

/-- The affine span of a single point, coerced to a set, contains just that point. -/
@[simp 1001] -- porting note: this needs to take priority over `coe_affineSpan`
theorem coe_affineSpan_singleton (p : P) : (affineSpan k ({p} : Set P) : Set P) = {p} := by
  ext x
  rw [mem_coe, ← vsub_right_mem_direction_iff_mem (mem_affineSpan k (Set.mem_singleton p)) _,
    direction_affineSpan]
  simp
#align affine_subspace.coe_affine_span_singleton AffineSubspace.coe_affineSpan_singleton

/-- A point is in the affine span of a single point if and only if they are equal. -/
@[simp]
theorem mem_affineSpan_singleton : p₁ ∈ affineSpan k ({p₂} : Set P) ↔ p₁ = p₂ := by
  simp [← mem_coe]
#align affine_subspace.mem_affine_span_singleton AffineSubspace.mem_affineSpan_singleton

@[simp]
theorem preimage_coe_affineSpan_singleton (x : P) :
    ((↑) : affineSpan k ({x} : Set P) → P) ⁻¹' {x} = univ :=
  eq_univ_of_forall fun y => (AffineSubspace.mem_affineSpan_singleton _ _).1 y.2
#align affine_subspace.preimage_coe_affine_span_singleton AffineSubspace.preimage_coe_affineSpan_singleton

/-- The span of a union of sets is the sup of their spans. -/
theorem span_union (s t : Set P) : affineSpan k (s ∪ t) = affineSpan k s ⊔ affineSpan k t :=
  (AffineSubspace.gi k V P).gc.l_sup
#align affine_subspace.span_union AffineSubspace.span_union

/-- The span of a union of an indexed family of sets is the sup of their spans. -/
theorem span_iUnion {ι : Type _} (s : ι → Set P) :
    affineSpan k (⋃ i, s i) = ⨆ i, affineSpan k (s i) :=
  (AffineSubspace.gi k V P).gc.l_iSup
#align affine_subspace.span_Union AffineSubspace.span_iUnion

variable (P)

/-- `⊤`, coerced to a set, is the whole set of points. -/
@[simp]
theorem top_coe : ((⊤ : AffineSubspace k P) : Set P) = Set.univ :=
  rfl
#align affine_subspace.top_coe AffineSubspace.top_coe

variable {P}

/-- All points are in `⊤`. -/
@[simp]
theorem mem_top (p : P) : p ∈ (⊤ : AffineSubspace k P) :=
  Set.mem_univ p
#align affine_subspace.mem_top AffineSubspace.mem_top

variable (P)

/-- The direction of `⊤` is the whole module as a submodule. -/
@[simp]
theorem direction_top : (⊤ : AffineSubspace k P).direction = ⊤ := by
  cases' S.Nonempty with p
  ext v
  refine' ⟨imp_intro Submodule.mem_top, fun _hv => _⟩
  have hpv : (v +ᵥ p -ᵥ p : V) ∈ (⊤ : AffineSubspace k P).direction :=
    vsub_mem_direction (mem_top k V _) (mem_top k V _)
  rwa [vadd_vsub] at hpv
#align affine_subspace.direction_top AffineSubspace.direction_top

/-- `⊥`, coerced to a set, is the empty set. -/
@[simp]
theorem bot_coe : ((⊥ : AffineSubspace k P) : Set P) = ∅ :=
  rfl
#align affine_subspace.bot_coe AffineSubspace.bot_coe

theorem bot_ne_top : (⊥ : AffineSubspace k P) ≠ ⊤ := by
  intro contra
  rw [← ext_iff, bot_coe, top_coe] at contra
  exact Set.empty_ne_univ contra
#align affine_subspace.bot_ne_top AffineSubspace.bot_ne_top

instance : Nontrivial (AffineSubspace k P) :=
  ⟨⟨⊥, ⊤, bot_ne_top k V P⟩⟩

theorem nonempty_of_affineSpan_eq_top {s : Set P} (h : affineSpan k s = ⊤) : s.Nonempty := by
  rw [Set.nonempty_iff_ne_empty]
  rintro rfl
  rw [AffineSubspace.span_empty] at h
  exact bot_ne_top k V P h
#align affine_subspace.nonempty_of_affine_span_eq_top AffineSubspace.nonempty_of_affineSpan_eq_top

/-- If the affine span of a set is `⊤`, then the vector span of the same set is the `⊤`. -/
theorem vectorSpan_eq_top_of_affineSpan_eq_top {s : Set P} (h : affineSpan k s = ⊤) :
    vectorSpan k s = ⊤ := by rw [← direction_affineSpan, h, direction_top]
#align affine_subspace.vector_span_eq_top_of_affine_span_eq_top AffineSubspace.vectorSpan_eq_top_of_affineSpan_eq_top

/-- For a nonempty set, the affine span is `⊤` iff its vector span is `⊤`. -/
theorem affineSpan_eq_top_iff_vectorSpan_eq_top_of_nonempty {s : Set P} (hs : s.Nonempty) :
    affineSpan k s = ⊤ ↔ vectorSpan k s = ⊤ := by
  refine' ⟨vectorSpan_eq_top_of_affineSpan_eq_top k V P, _⟩
  intro h
  suffices Nonempty (affineSpan k s) by
    obtain ⟨p, hp : p ∈ affineSpan k s⟩ := this
    rw [eq_iff_direction_eq_of_mem hp (mem_top k V p), direction_affineSpan, h, direction_top]
  obtain ⟨x, hx⟩ := hs
  exact ⟨⟨x, mem_affineSpan k hx⟩⟩
#align affine_subspace.affine_span_eq_top_iff_vector_span_eq_top_of_nonempty AffineSubspace.affineSpan_eq_top_iff_vectorSpan_eq_top_of_nonempty

/-- For a non-trivial space, the affine span of a set is `⊤` iff its vector span is `⊤`. -/
theorem affineSpan_eq_top_iff_vectorSpan_eq_top_of_nontrivial {s : Set P} [Nontrivial P] :
    affineSpan k s = ⊤ ↔ vectorSpan k s = ⊤ := by
  cases' s.eq_empty_or_nonempty with hs hs
  · simp [hs, subsingleton_iff_bot_eq_top, AddTorsor.subsingleton_iff V P, not_subsingleton]
  · rw [affineSpan_eq_top_iff_vectorSpan_eq_top_of_nonempty k V P hs]
#align affine_subspace.affine_span_eq_top_iff_vector_span_eq_top_of_nontrivial AffineSubspace.affineSpan_eq_top_iff_vectorSpan_eq_top_of_nontrivial

theorem card_pos_of_affineSpan_eq_top {ι : Type _} [Fintype ι] {p : ι → P}
    (h : affineSpan k (range p) = ⊤) : 0 < Fintype.card ι := by
  obtain ⟨-, ⟨i, -⟩⟩ := nonempty_of_affineSpan_eq_top k V P h
  exact Fintype.card_pos_iff.mpr ⟨i⟩
#align affine_subspace.card_pos_of_affine_span_eq_top AffineSubspace.card_pos_of_affineSpan_eq_top

variable {P}

/-- No points are in `⊥`. -/
theorem not_mem_bot (p : P) : p ∉ (⊥ : AffineSubspace k P) :=
  Set.not_mem_empty p
#align affine_subspace.not_mem_bot AffineSubspace.not_mem_bot

variable (P)

/-- The direction of `⊥` is the submodule `⊥`. -/
@[simp]
theorem direction_bot : (⊥ : AffineSubspace k P).direction = ⊥ := by
  rw [direction_eq_vectorSpan, bot_coe, vectorSpan_def, vsub_empty, Submodule.span_empty]
#align affine_subspace.direction_bot AffineSubspace.direction_bot

variable {k V P}

@[simp]
theorem coe_eq_bot_iff (Q : AffineSubspace k P) : (Q : Set P) = ∅ ↔ Q = ⊥ :=
  coe_injective.eq_iff' (bot_coe _ _ _)
#align affine_subspace.coe_eq_bot_iff AffineSubspace.coe_eq_bot_iff

@[simp]
theorem coe_eq_univ_iff (Q : AffineSubspace k P) : (Q : Set P) = univ ↔ Q = ⊤ :=
  coe_injective.eq_iff' (top_coe _ _ _)
#align affine_subspace.coe_eq_univ_iff AffineSubspace.coe_eq_univ_iff

theorem nonempty_iff_ne_bot (Q : AffineSubspace k P) : (Q : Set P).Nonempty ↔ Q ≠ ⊥ := by
  rw [nonempty_iff_ne_empty]
  exact not_congr Q.coe_eq_bot_iff
#align affine_subspace.nonempty_iff_ne_bot AffineSubspace.nonempty_iff_ne_bot

theorem eq_bot_or_nonempty (Q : AffineSubspace k P) : Q = ⊥ ∨ (Q : Set P).Nonempty := by
  rw [nonempty_iff_ne_bot]
  apply eq_or_ne
#align affine_subspace.eq_bot_or_nonempty AffineSubspace.eq_bot_or_nonempty

theorem subsingleton_of_subsingleton_span_eq_top {s : Set P} (h₁ : s.Subsingleton)
    (h₂ : affineSpan k s = ⊤) : Subsingleton P := by
  obtain ⟨p, hp⟩ := AffineSubspace.nonempty_of_affineSpan_eq_top k V P h₂
  have : s = {p} := Subset.antisymm (fun q hq => h₁ hq hp) (by simp [hp])
  rw [this, ← AffineSubspace.ext_iff, AffineSubspace.coe_affineSpan_singleton,
    AffineSubspace.top_coe, eq_comm, ← subsingleton_iff_singleton (mem_univ _)] at h₂
  exact subsingleton_of_univ_subsingleton h₂
#align affine_subspace.subsingleton_of_subsingleton_span_eq_top AffineSubspace.subsingleton_of_subsingleton_span_eq_top

theorem eq_univ_of_subsingleton_span_eq_top {s : Set P} (h₁ : s.Subsingleton)
    (h₂ : affineSpan k s = ⊤) : s = (univ : Set P) := by
  obtain ⟨p, hp⟩ := AffineSubspace.nonempty_of_affineSpan_eq_top k V P h₂
  have : s = {p} := Subset.antisymm (fun q hq => h₁ hq hp) (by simp [hp])
  rw [this, eq_comm, ← subsingleton_iff_singleton (mem_univ p), subsingleton_univ_iff]
  exact subsingleton_of_subsingleton_span_eq_top h₁ h₂
#align affine_subspace.eq_univ_of_subsingleton_span_eq_top AffineSubspace.eq_univ_of_subsingleton_span_eq_top

/-- A nonempty affine subspace is `⊤` if and only if its direction is `⊤`. -/
@[simp]
theorem direction_eq_top_iff_of_nonempty {s : AffineSubspace k P} (h : (s : Set P).Nonempty) :
    s.direction = ⊤ ↔ s = ⊤ := by
  constructor
  · intro hd
    rw [← direction_top k V P] at hd
    refine' ext_of_direction_eq hd _
    simp [h]
  · rintro rfl
    simp
#align affine_subspace.direction_eq_top_iff_of_nonempty AffineSubspace.direction_eq_top_iff_of_nonempty

/-- The inf of two affine subspaces, coerced to a set, is the intersection of the two sets of
points. -/
@[simp]
theorem inf_coe (s1 s2 : AffineSubspace k P) : (s1 ⊓ s2 : Set P) = (s1 : Set P) ∩ s2 :=
  rfl
#align affine_subspace.inf_coe AffineSubspace.inf_coe

/-- A point is in the inf of two affine subspaces if and only if it is in both of them. -/
theorem mem_inf_iff (p : P) (s1 s2 : AffineSubspace k P) : p ∈ s1 ⊓ s2 ↔ p ∈ s1 ∧ p ∈ s2 :=
  Iff.rfl
#align affine_subspace.mem_inf_iff AffineSubspace.mem_inf_iff

/-- The direction of the inf of two affine subspaces is less than or equal to the inf of their
directions. -/
theorem direction_inf (s1 s2 : AffineSubspace k P) :
    (s1 ⊓ s2).direction ≤ s1.direction ⊓ s2.direction := by
  simp only [direction_eq_vectorSpan, vectorSpan_def]
  exact
    le_inf (sInf_le_sInf fun p hp => trans (vsub_self_mono (inter_subset_left _ _)) hp)
      (sInf_le_sInf fun p hp => trans (vsub_self_mono (inter_subset_right _ _)) hp)
#align affine_subspace.direction_inf AffineSubspace.direction_inf

/-- If two affine subspaces have a point in common, the direction of their inf equals the inf of
their directions. -/
theorem direction_inf_of_mem {s₁ s₂ : AffineSubspace k P} {p : P} (h₁ : p ∈ s₁) (h₂ : p ∈ s₂) :
    (s₁ ⊓ s₂).direction = s₁.direction ⊓ s₂.direction := by
  ext v
  rw [Submodule.mem_inf, ← vadd_mem_iff_mem_direction v h₁, ← vadd_mem_iff_mem_direction v h₂, ←
    vadd_mem_iff_mem_direction v ((mem_inf_iff p s₁ s₂).2 ⟨h₁, h₂⟩), mem_inf_iff]
#align affine_subspace.direction_inf_of_mem AffineSubspace.direction_inf_of_mem

/-- If two affine subspaces have a point in their inf, the direction of their inf equals the inf of
their directions. -/
theorem direction_inf_of_mem_inf {s₁ s₂ : AffineSubspace k P} {p : P} (h : p ∈ s₁ ⊓ s₂) :
    (s₁ ⊓ s₂).direction = s₁.direction ⊓ s₂.direction :=
  direction_inf_of_mem ((mem_inf_iff p s₁ s₂).1 h).1 ((mem_inf_iff p s₁ s₂).1 h).2
#align affine_subspace.direction_inf_of_mem_inf AffineSubspace.direction_inf_of_mem_inf

/-- If one affine subspace is less than or equal to another, the same applies to their
directions. -/
theorem direction_le {s1 s2 : AffineSubspace k P} (h : s1 ≤ s2) : s1.direction ≤ s2.direction := by
  simp only [direction_eq_vectorSpan, vectorSpan_def]
  exact vectorSpan_mono k h
#align affine_subspace.direction_le AffineSubspace.direction_le

/-- If one nonempty affine subspace is less than another, the same applies to their directions -/
theorem direction_lt_of_nonempty {s1 s2 : AffineSubspace k P} (h : s1 < s2)
    (hn : (s1 : Set P).Nonempty) : s1.direction < s2.direction := by
  cases' hn with p hp
  rw [lt_iff_le_and_exists] at h
  rcases h with ⟨hle, p2, hp2, hp2s1⟩
  rw [SetLike.lt_iff_le_and_exists]
  use direction_le hle, p2 -ᵥ p, vsub_mem_direction hp2 (hle hp)
  intro hm
  rw [vsub_right_mem_direction_iff_mem hp p2] at hm
  exact hp2s1 hm
#align affine_subspace.direction_lt_of_nonempty AffineSubspace.direction_lt_of_nonempty

/-- The sup of the directions of two affine subspaces is less than or equal to the direction of
their sup. -/
theorem sup_direction_le (s1 s2 : AffineSubspace k P) :
    s1.direction ⊔ s2.direction ≤ (s1 ⊔ s2).direction := by
  simp only [direction_eq_vectorSpan, vectorSpan_def]
  exact
    sup_le
      (sInf_le_sInf fun p hp => Set.Subset.trans (vsub_self_mono (le_sup_left : s1 ≤ s1 ⊔ s2)) hp)
      (sInf_le_sInf fun p hp => Set.Subset.trans (vsub_self_mono (le_sup_right : s2 ≤ s1 ⊔ s2)) hp)
#align affine_subspace.sup_direction_le AffineSubspace.sup_direction_le

/-- The sup of the directions of two nonempty affine subspaces with empty intersection is less than
the direction of their sup. -/
theorem sup_direction_lt_of_nonempty_of_inter_empty {s1 s2 : AffineSubspace k P}
    (h1 : (s1 : Set P).Nonempty) (h2 : (s2 : Set P).Nonempty) (he : (s1 ∩ s2 : Set P) = ∅) :
    s1.direction ⊔ s2.direction < (s1 ⊔ s2).direction := by
  cases' h1 with p1 hp1
  cases' h2 with p2 hp2
  rw [SetLike.lt_iff_le_and_exists]
  use sup_direction_le s1 s2, p2 -ᵥ p1,
    vsub_mem_direction ((le_sup_right : s2 ≤ s1 ⊔ s2) hp2) ((le_sup_left : s1 ≤ s1 ⊔ s2) hp1)
  intro h
  rw [Submodule.mem_sup] at h
  rcases h with ⟨v1, hv1, v2, hv2, hv1v2⟩
  rw [← sub_eq_zero, sub_eq_add_neg, neg_vsub_eq_vsub_rev, add_comm v1, add_assoc, ←
    vadd_vsub_assoc, ← neg_neg v2, add_comm, ← sub_eq_add_neg, ← vsub_vadd_eq_vsub_sub,
    vsub_eq_zero_iff_eq] at hv1v2
  refine' Set.Nonempty.ne_empty _ he
  use v1 +ᵥ p1, vadd_mem_of_mem_direction hv1 hp1
  rw [hv1v2]
  exact vadd_mem_of_mem_direction (Submodule.neg_mem _ hv2) hp2
#align affine_subspace.sup_direction_lt_of_nonempty_of_inter_empty AffineSubspace.sup_direction_lt_of_nonempty_of_inter_empty

/-- If the directions of two nonempty affine subspaces span the whole module, they have nonempty
intersection. -/
theorem inter_nonempty_of_nonempty_of_sup_direction_eq_top {s1 s2 : AffineSubspace k P}
    (h1 : (s1 : Set P).Nonempty) (h2 : (s2 : Set P).Nonempty)
    (hd : s1.direction ⊔ s2.direction = ⊤) : ((s1 : Set P) ∩ s2).Nonempty := by
  by_contra h
  rw [Set.not_nonempty_iff_eq_empty] at h
  have hlt := sup_direction_lt_of_nonempty_of_inter_empty h1 h2 h
  rw [hd] at hlt
  exact not_top_lt hlt
#align affine_subspace.inter_nonempty_of_nonempty_of_sup_direction_eq_top AffineSubspace.inter_nonempty_of_nonempty_of_sup_direction_eq_top

/-- If the directions of two nonempty affine subspaces are complements of each other, they intersect
in exactly one point. -/
theorem inter_eq_singleton_of_nonempty_of_isCompl {s1 s2 : AffineSubspace k P}
    (h1 : (s1 : Set P).Nonempty) (h2 : (s2 : Set P).Nonempty)
    (hd : IsCompl s1.direction s2.direction) : ∃ p, (s1 : Set P) ∩ s2 = {p} := by
  cases' inter_nonempty_of_nonempty_of_sup_direction_eq_top h1 h2 hd.sup_eq_top with p hp
  use p
  ext q
  rw [Set.mem_singleton_iff]
  constructor
  · rintro ⟨hq1, hq2⟩
    have hqp : q -ᵥ p ∈ s1.direction ⊓ s2.direction :=
      ⟨vsub_mem_direction hq1 hp.1, vsub_mem_direction hq2 hp.2⟩
    rwa [hd.inf_eq_bot, Submodule.mem_bot, vsub_eq_zero_iff_eq] at hqp
  · exact fun h => h.symm ▸ hp
#align affine_subspace.inter_eq_singleton_of_nonempty_of_is_compl AffineSubspace.inter_eq_singleton_of_nonempty_of_isCompl

/-- Coercing a subspace to a set then taking the affine span produces the original subspace. -/
@[simp]
theorem affineSpan_coe (s : AffineSubspace k P) : affineSpan k (s : Set P) = s := by
  refine' le_antisymm _ (subset_spanPoints _ _)
  rintro p ⟨p1, hp1, v, hv, rfl⟩
  exact vadd_mem_of_mem_direction hv hp1
#align affine_subspace.affine_span_coe AffineSubspace.affineSpan_coe

end AffineSubspace

section AffineSpace'

variable (k : Type _) {V : Type _} {P : Type _} [Ring k] [AddCommGroup V] [Module k V]
  [AffineSpace V P]

variable {ι : Type _}

open AffineSubspace Set

/-- The `vectorSpan` is the span of the pairwise subtractions with a given point on the left. -/
theorem vectorSpan_eq_span_vsub_set_left {s : Set P} {p : P} (hp : p ∈ s) :
    vectorSpan k s = Submodule.span k ((· -ᵥ ·) p '' s) := by
  rw [vectorSpan_def]
  refine' le_antisymm _ (Submodule.span_mono _)
  · rw [Submodule.span_le]
    rintro v ⟨p1, p2, hp1, hp2, hv⟩
    simp_rw [← vsub_sub_vsub_cancel_left p1 p2 p] at hv
    rw [← hv, SetLike.mem_coe, Submodule.mem_span]
    exact fun m hm => Submodule.sub_mem _ (hm ⟨p2, hp2, rfl⟩) (hm ⟨p1, hp1, rfl⟩)
  · rintro v ⟨p2, hp2, hv⟩
    exact ⟨p, p2, hp, hp2, hv⟩
#align vector_span_eq_span_vsub_set_left vectorSpan_eq_span_vsub_set_left

/-- The `vectorSpan` is the span of the pairwise subtractions with a given point on the right. -/
theorem vectorSpan_eq_span_vsub_set_right {s : Set P} {p : P} (hp : p ∈ s) :
    vectorSpan k s = Submodule.span k ((· -ᵥ p) '' s) := by
  rw [vectorSpan_def]
  refine' le_antisymm _ (Submodule.span_mono _)
  · rw [Submodule.span_le]
    rintro v ⟨p1, p2, hp1, hp2, hv⟩
    simp_rw [← vsub_sub_vsub_cancel_right p1 p2 p] at hv
    rw [← hv, SetLike.mem_coe, Submodule.mem_span]
    exact fun m hm => Submodule.sub_mem _ (hm ⟨p1, hp1, rfl⟩) (hm ⟨p2, hp2, rfl⟩)
  · rintro v ⟨p2, hp2, hv⟩
    exact ⟨p2, p, hp2, hp, hv⟩
#align vector_span_eq_span_vsub_set_right vectorSpan_eq_span_vsub_set_right

/-- The `vectorSpan` is the span of the pairwise subtractions with a given point on the left,
excluding the subtraction of that point from itself. -/
theorem vectorSpan_eq_span_vsub_set_left_ne {s : Set P} {p : P} (hp : p ∈ s) :
    vectorSpan k s = Submodule.span k ((· -ᵥ ·) p '' (s \ {p})) := by
  conv_lhs =>
    rw [vectorSpan_eq_span_vsub_set_left k hp, ← Set.insert_eq_of_mem hp, ←
      Set.insert_diff_singleton, Set.image_insert_eq]
  simp [Submodule.span_insert_eq_span]
#align vector_span_eq_span_vsub_set_left_ne vectorSpan_eq_span_vsub_set_left_ne

/-- The `vectorSpan` is the span of the pairwise subtractions with a given point on the right,
excluding the subtraction of that point from itself. -/
theorem vectorSpan_eq_span_vsub_set_right_ne {s : Set P} {p : P} (hp : p ∈ s) :
    vectorSpan k s = Submodule.span k ((· -ᵥ p) '' (s \ {p})) := by
  conv_lhs =>
    rw [vectorSpan_eq_span_vsub_set_right k hp, ← Set.insert_eq_of_mem hp, ←
      Set.insert_diff_singleton, Set.image_insert_eq]
  simp [Submodule.span_insert_eq_span]
#align vector_span_eq_span_vsub_set_right_ne vectorSpan_eq_span_vsub_set_right_ne

/-- The `vectorSpan` is the span of the pairwise subtractions with a given point on the right,
excluding the subtraction of that point from itself. -/
theorem vectorSpan_eq_span_vsub_finset_right_ne [DecidableEq P] [DecidableEq V] {s : Finset P}
    {p : P} (hp : p ∈ s) :
    vectorSpan k (s : Set P) = Submodule.span k ((s.erase p).image (· -ᵥ p)) := by
  simp [vectorSpan_eq_span_vsub_set_right_ne _ (Finset.mem_coe.mpr hp)]
#align vector_span_eq_span_vsub_finset_right_ne vectorSpan_eq_span_vsub_finset_right_ne

/-- The `vectorSpan` of the image of a function is the span of the pairwise subtractions with a
given point on the left, excluding the subtraction of that point from itself. -/
theorem vectorSpan_image_eq_span_vsub_set_left_ne (p : ι → P) {s : Set ι} {i : ι} (hi : i ∈ s) :
    vectorSpan k (p '' s) = Submodule.span k ((· -ᵥ ·) (p i) '' (p '' (s \ {i}))) := by
  conv_lhs =>
    rw [vectorSpan_eq_span_vsub_set_left k (Set.mem_image_of_mem p hi), ← Set.insert_eq_of_mem hi, ←
      Set.insert_diff_singleton, Set.image_insert_eq, Set.image_insert_eq]
  simp [Submodule.span_insert_eq_span]
#align vector_span_image_eq_span_vsub_set_left_ne vectorSpan_image_eq_span_vsub_set_left_ne

/-- The `vectorSpan` of the image of a function is the span of the pairwise subtractions with a
given point on the right, excluding the subtraction of that point from itself. -/
theorem vectorSpan_image_eq_span_vsub_set_right_ne (p : ι → P) {s : Set ι} {i : ι} (hi : i ∈ s) :
    vectorSpan k (p '' s) = Submodule.span k ((· -ᵥ p i) '' (p '' (s \ {i}))) := by
  conv_lhs =>
    rw [vectorSpan_eq_span_vsub_set_right k (Set.mem_image_of_mem p hi), ← Set.insert_eq_of_mem hi,
      ← Set.insert_diff_singleton, Set.image_insert_eq, Set.image_insert_eq]
  simp [Submodule.span_insert_eq_span]
#align vector_span_image_eq_span_vsub_set_right_ne vectorSpan_image_eq_span_vsub_set_right_ne

/-- The `vectorSpan` of an indexed family is the span of the pairwise subtractions with a given
point on the left. -/
theorem vectorSpan_range_eq_span_range_vsub_left (p : ι → P) (i0 : ι) :
    vectorSpan k (Set.range p) = Submodule.span k (Set.range fun i : ι => p i0 -ᵥ p i) := by
  rw [vectorSpan_eq_span_vsub_set_left k (Set.mem_range_self i0), ← Set.range_comp]
  congr
#align vector_span_range_eq_span_range_vsub_left vectorSpan_range_eq_span_range_vsub_left

/-- The `vectorSpan` of an indexed family is the span of the pairwise subtractions with a given
point on the right. -/
theorem vectorSpan_range_eq_span_range_vsub_right (p : ι → P) (i0 : ι) :
    vectorSpan k (Set.range p) = Submodule.span k (Set.range fun i : ι => p i -ᵥ p i0) := by
  rw [vectorSpan_eq_span_vsub_set_right k (Set.mem_range_self i0), ← Set.range_comp]
  congr
#align vector_span_range_eq_span_range_vsub_right vectorSpan_range_eq_span_range_vsub_right

/-- The `vectorSpan` of an indexed family is the span of the pairwise subtractions with a given
point on the left, excluding the subtraction of that point from itself. -/
theorem vectorSpan_range_eq_span_range_vsub_left_ne (p : ι → P) (i₀ : ι) :
    vectorSpan k (Set.range p) =
      Submodule.span k (Set.range fun i : { x // x ≠ i₀ } => p i₀ -ᵥ p i) := by
  rw [← Set.image_univ, vectorSpan_image_eq_span_vsub_set_left_ne k _ (Set.mem_univ i₀)]
  congr with v
  simp only [Set.mem_range, Set.mem_image, Set.mem_diff, Set.mem_singleton_iff, Subtype.exists,
    Subtype.coe_mk]
  constructor
  · rintro ⟨x, ⟨i₁, ⟨⟨_, hi₁⟩, rfl⟩⟩, hv⟩
    exact ⟨i₁, hi₁, hv⟩
  · exact fun ⟨i₁, hi₁, hv⟩ => ⟨p i₁, ⟨i₁, ⟨Set.mem_univ _, hi₁⟩, rfl⟩, hv⟩
#align vector_span_range_eq_span_range_vsub_left_ne vectorSpan_range_eq_span_range_vsub_left_ne

/-- The `vectorSpan` of an indexed family is the span of the pairwise subtractions with a given
point on the right, excluding the subtraction of that point from itself. -/
theorem vectorSpan_range_eq_span_range_vsub_right_ne (p : ι → P) (i₀ : ι) :
    vectorSpan k (Set.range p) =
      Submodule.span k (Set.range fun i : { x // x ≠ i₀ } => p i -ᵥ p i₀) := by
  rw [← Set.image_univ, vectorSpan_image_eq_span_vsub_set_right_ne k _ (Set.mem_univ i₀)]
  congr with v
  simp only [Set.mem_range, Set.mem_image, Set.mem_diff, Set.mem_singleton_iff, Subtype.exists,
    Subtype.coe_mk]
  constructor
  · rintro ⟨x, ⟨i₁, ⟨⟨_, hi₁⟩, rfl⟩⟩, hv⟩
    exact ⟨i₁, hi₁, hv⟩
  · exact fun ⟨i₁, hi₁, hv⟩ => ⟨p i₁, ⟨i₁, ⟨Set.mem_univ _, hi₁⟩, rfl⟩, hv⟩
#align vector_span_range_eq_span_range_vsub_right_ne vectorSpan_range_eq_span_range_vsub_right_ne

section

variable {s : Set P}

/-- The affine span of a set is nonempty if and only if that set is. -/
theorem affineSpan_nonempty : (affineSpan k s : Set P).Nonempty ↔ s.Nonempty :=
  spanPoints_nonempty k s
#align affine_span_nonempty affineSpan_nonempty

alias affineSpan_nonempty ↔ _ _root_.Set.Nonempty.affineSpan
#align set.nonempty.affine_span Set.Nonempty.affineSpan

/-- The affine span of a nonempty set is nonempty. -/
instance [Nonempty s] : Nonempty (affineSpan k s) :=
  ((nonempty_coe_sort.1 ‹_›).affineSpan _).to_subtype

/-- The affine span of a set is `⊥` if and only if that set is empty. -/
@[simp]
theorem affineSpan_eq_bot : affineSpan k s = ⊥ ↔ s = ∅ := by
  rw [← not_iff_not, ← Ne.def, ← Ne.def, ← nonempty_iff_ne_bot, affineSpan_nonempty,
    nonempty_iff_ne_empty]
#align affine_span_eq_bot affineSpan_eq_bot

@[simp]
theorem bot_lt_affineSpan : ⊥ < affineSpan k s ↔ s.Nonempty := by
  rw [bot_lt_iff_ne_bot, nonempty_iff_ne_empty]
  exact (affineSpan_eq_bot _).not
#align bot_lt_affine_span bot_lt_affineSpan

end

variable {k}

/-- An induction principle for span membership. If `p` holds for all elements of `s` and is
preserved under certain affine combinations, then `p` holds for all elements of the span of `s`. -/
theorem affineSpan_induction {x : P} {s : Set P} {p : P → Prop} (h : x ∈ affineSpan k s)
    (Hs : ∀ x : P, x ∈ s → p x)
    (Hc : ∀ (c : k) (u v w : P), p u → p v → p w → p (c • (u -ᵥ v) +ᵥ w)) : p x :=
  (@affineSpan_le _ _ _ _ _ _ _ _ ⟨p, Hc⟩).mpr Hs h
#align affine_span_induction affineSpan_induction

/-- A dependent version of `affineSpan_induction`. -/
theorem affineSpan_induction' {s : Set P} {p : ∀ x, x ∈ affineSpan k s → Prop}
    (Hs : ∀ (y) (hys : y ∈ s), p y (subset_affineSpan k _ hys))
    (Hc :
      ∀ (c : k) (u hu v hv w hw),
        p u hu →
          p v hv → p w hw → p (c • (u -ᵥ v) +ᵥ w) (AffineSubspace.smul_vsub_vadd_mem _ _ hu hv hw))
    {x : P} (h : x ∈ affineSpan k s) : p x h := by
  refine' Exists.elim _ fun (hx : x ∈ affineSpan k s) (hc : p x hx) => hc
  -- porting note: Lean couldn't infer the motive
  refine' @affineSpan_induction k V P _ _ _ _ _ _ (fun y => ∃ z, p y z) h _ _
  · exact fun y hy => ⟨subset_affineSpan _ _ hy, Hs y hy⟩
  · exact fun c u v w hu hv hw =>
      Exists.elim hu fun hu' hu =>
        Exists.elim hv fun hv' hv =>
          Exists.elim hw fun hw' hw =>
            ⟨AffineSubspace.smul_vsub_vadd_mem _ _ hu' hv' hw', Hc _ _ _ _ _ _ _ hu hv hw⟩
#align affine_span_induction' affineSpan_induction'

section WithLocalInstance

attribute [local instance] AffineSubspace.toAddTorsor

/-- A set, considered as a subset of its spanned affine subspace, spans the whole subspace. -/
@[simp]
theorem affineSpan_coe_preimage_eq_top (A : Set P) [Nonempty A] :
    affineSpan k (((↑) : affineSpan k A → P) ⁻¹' A) = ⊤ := by
  rw [eq_top_iff]
  rintro ⟨x, hx⟩ -
  refine' affineSpan_induction' (fun y hy => _) (fun c u hu v hv w hw => _) hx
      (p := fun y hy => ⟨y, hy⟩ ∈ (affineSpan k (((↑) : {z // z ∈ affineSpan k A} → P) ⁻¹' A)))
  -- porting note: Lean couldn't infer the motive
  · exact subset_affineSpan _ _ hy
  · exact AffineSubspace.smul_vsub_vadd_mem _ _
#align affine_span_coe_preimage_eq_top affineSpan_coe_preimage_eq_top

end WithLocalInstance

/-- Suppose a set of vectors spans `V`.  Then a point `p`, together with those vectors added to `p`,
spans `P`. -/
theorem affineSpan_singleton_union_vadd_eq_top_of_span_eq_top {s : Set V} (p : P)
    (h : Submodule.span k (Set.range ((↑) : s → V)) = ⊤) :
    affineSpan k ({p} ∪ (fun v => v +ᵥ p) '' s) = ⊤ := by
  convert ext_of_direction_eq _
      ⟨p, mem_affineSpan k (Set.mem_union_left _ (Set.mem_singleton _)), mem_top k V p⟩
  rw [direction_affineSpan, direction_top,
    vectorSpan_eq_span_vsub_set_right k (Set.mem_union_left _ (Set.mem_singleton _) : p ∈ _),
    eq_top_iff, ← h]
  apply Submodule.span_mono
  rintro v ⟨v', rfl⟩
  use (v' : V) +ᵥ p
  simp
#align affine_span_singleton_union_vadd_eq_top_of_span_eq_top affineSpan_singleton_union_vadd_eq_top_of_span_eq_top

variable (k)

/-- The `vectorSpan` of two points is the span of their difference. -/
theorem vectorSpan_pair (p₁ p₂ : P) : vectorSpan k ({p₁, p₂} : Set P) = k ∙ p₁ -ᵥ p₂ := by
  simp_rw [vectorSpan_eq_span_vsub_set_left k (mem_insert p₁ _), image_pair, vsub_self,
    Submodule.span_insert_zero]
#align vector_span_pair vectorSpan_pair

/-- The `vectorSpan` of two points is the span of their difference (reversed). -/
theorem vectorSpan_pair_rev (p₁ p₂ : P) : vectorSpan k ({p₁, p₂} : Set P) = k ∙ p₂ -ᵥ p₁ := by
  rw [pair_comm, vectorSpan_pair]
#align vector_span_pair_rev vectorSpan_pair_rev

/-- The difference between two points lies in their `vectorSpan`. -/
theorem vsub_mem_vectorSpan_pair (p₁ p₂ : P) : p₁ -ᵥ p₂ ∈ vectorSpan k ({p₁, p₂} : Set P) :=
  vsub_mem_vectorSpan _ (Set.mem_insert _ _) (Set.mem_insert_of_mem _ (Set.mem_singleton _))
#align vsub_mem_vector_span_pair vsub_mem_vectorSpan_pair

/-- The difference between two points (reversed) lies in their `vectorSpan`. -/
theorem vsub_rev_mem_vectorSpan_pair (p₁ p₂ : P) : p₂ -ᵥ p₁ ∈ vectorSpan k ({p₁, p₂} : Set P) :=
  vsub_mem_vectorSpan _ (Set.mem_insert_of_mem _ (Set.mem_singleton _)) (Set.mem_insert _ _)
#align vsub_rev_mem_vector_span_pair vsub_rev_mem_vectorSpan_pair

variable {k}

/-- A multiple of the difference between two points lies in their `vectorSpan`. -/
theorem smul_vsub_mem_vectorSpan_pair (r : k) (p₁ p₂ : P) :
    r • (p₁ -ᵥ p₂) ∈ vectorSpan k ({p₁, p₂} : Set P) :=
  Submodule.smul_mem _ _ (vsub_mem_vectorSpan_pair k p₁ p₂)
#align smul_vsub_mem_vector_span_pair smul_vsub_mem_vectorSpan_pair

/-- A multiple of the difference between two points (reversed) lies in their `vectorSpan`. -/
theorem smul_vsub_rev_mem_vectorSpan_pair (r : k) (p₁ p₂ : P) :
    r • (p₂ -ᵥ p₁) ∈ vectorSpan k ({p₁, p₂} : Set P) :=
  Submodule.smul_mem _ _ (vsub_rev_mem_vectorSpan_pair k p₁ p₂)
#align smul_vsub_rev_mem_vector_span_pair smul_vsub_rev_mem_vectorSpan_pair

/-- A vector lies in the `vectorSpan` of two points if and only if it is a multiple of their
difference. -/
theorem mem_vectorSpan_pair {p₁ p₂ : P} {v : V} :
    v ∈ vectorSpan k ({p₁, p₂} : Set P) ↔ ∃ r : k, r • (p₁ -ᵥ p₂) = v := by
  rw [vectorSpan_pair, Submodule.mem_span_singleton]
#align mem_vector_span_pair mem_vectorSpan_pair

/-- A vector lies in the `vectorSpan` of two points if and only if it is a multiple of their
difference (reversed). -/
theorem mem_vectorSpan_pair_rev {p₁ p₂ : P} {v : V} :
    v ∈ vectorSpan k ({p₁, p₂} : Set P) ↔ ∃ r : k, r • (p₂ -ᵥ p₁) = v := by
  rw [vectorSpan_pair_rev, Submodule.mem_span_singleton]
#align mem_vector_span_pair_rev mem_vectorSpan_pair_rev

variable (k)

notation "line[" k ", " p₁ ", " p₂ "]" =>
  affineSpan k (insert p₁ (@singleton _ _ Set.instSingletonSet p₂))

/-- The first of two points lies in their affine span. -/
theorem left_mem_affineSpan_pair (p₁ p₂ : P) : p₁ ∈ line[k, p₁, p₂] :=
  mem_affineSpan _ (Set.mem_insert _ _)
#align left_mem_affine_span_pair left_mem_affineSpan_pair

/-- The second of two points lies in their affine span. -/
theorem right_mem_affineSpan_pair (p₁ p₂ : P) : p₂ ∈ line[k, p₁, p₂] :=
  mem_affineSpan _ (Set.mem_insert_of_mem _ (Set.mem_singleton _))
#align right_mem_affine_span_pair right_mem_affineSpan_pair

variable {k}

/-- A combination of two points expressed with `lineMap` lies in their affine span. -/
theorem AffineMap.lineMap_mem_affineSpan_pair (r : k) (p₁ p₂ : P) :
    AffineMap.lineMap p₁ p₂ r ∈ line[k, p₁, p₂] :=
  AffineMap.lineMap_mem _ (left_mem_affineSpan_pair _ _ _) (right_mem_affineSpan_pair _ _ _)
#align affine_map.line_map_mem_affine_span_pair AffineMap.lineMap_mem_affineSpan_pair

/-- A combination of two points expressed with `lineMap` (with the two points reversed) lies in
their affine span. -/
theorem AffineMap.lineMap_rev_mem_affineSpan_pair (r : k) (p₁ p₂ : P) :
    AffineMap.lineMap p₂ p₁ r ∈ line[k, p₁, p₂] :=
  AffineMap.lineMap_mem _ (right_mem_affineSpan_pair _ _ _) (left_mem_affineSpan_pair _ _ _)
#align affine_map.line_map_rev_mem_affine_span_pair AffineMap.lineMap_rev_mem_affineSpan_pair

/-- A multiple of the difference of two points added to the first point lies in their affine
span. -/
theorem smul_vsub_vadd_mem_affineSpan_pair (r : k) (p₁ p₂ : P) :
    r • (p₂ -ᵥ p₁) +ᵥ p₁ ∈ line[k, p₁, p₂] :=
  AffineMap.lineMap_mem_affineSpan_pair _ _ _
#align smul_vsub_vadd_mem_affine_span_pair smul_vsub_vadd_mem_affineSpan_pair

/-- A multiple of the difference of two points added to the second point lies in their affine
span. -/
theorem smul_vsub_rev_vadd_mem_affineSpan_pair (r : k) (p₁ p₂ : P) :
    r • (p₁ -ᵥ p₂) +ᵥ p₂ ∈ line[k, p₁, p₂] :=
  AffineMap.lineMap_rev_mem_affineSpan_pair _ _ _
#align smul_vsub_rev_vadd_mem_affine_span_pair smul_vsub_rev_vadd_mem_affineSpan_pair

/-- A vector added to the first point lies in the affine span of two points if and only if it is
a multiple of their difference. -/
theorem vadd_left_mem_affineSpan_pair {p₁ p₂ : P} {v : V} :
    v +ᵥ p₁ ∈ line[k, p₁, p₂] ↔ ∃ r : k, r • (p₂ -ᵥ p₁) = v := by
  rw [vadd_mem_iff_mem_direction _ (left_mem_affineSpan_pair _ _ _), direction_affineSpan,
    mem_vectorSpan_pair_rev]
#align vadd_left_mem_affine_span_pair vadd_left_mem_affineSpan_pair

/-- A vector added to the second point lies in the affine span of two points if and only if it is
a multiple of their difference. -/
theorem vadd_right_mem_affineSpan_pair {p₁ p₂ : P} {v : V} :
    v +ᵥ p₂ ∈ line[k, p₁, p₂] ↔ ∃ r : k, r • (p₁ -ᵥ p₂) = v := by
  rw [vadd_mem_iff_mem_direction _ (right_mem_affineSpan_pair _ _ _), direction_affineSpan,
    mem_vectorSpan_pair]
#align vadd_right_mem_affine_span_pair vadd_right_mem_affineSpan_pair

/-- The span of two points that lie in an affine subspace is contained in that subspace. -/
theorem affineSpan_pair_le_of_mem_of_mem {p₁ p₂ : P} {s : AffineSubspace k P} (hp₁ : p₁ ∈ s)
    (hp₂ : p₂ ∈ s) : line[k, p₁, p₂] ≤ s := by
  rw [affineSpan_le, Set.insert_subset_iff, Set.singleton_subset_iff]
  exact ⟨hp₁, hp₂⟩
#align affine_span_pair_le_of_mem_of_mem affineSpan_pair_le_of_mem_of_mem

/-- One line is contained in another differing in the first point if the first point of the first
line is contained in the second line. -/
theorem affineSpan_pair_le_of_left_mem {p₁ p₂ p₃ : P} (h : p₁ ∈ line[k, p₂, p₃]) :
    line[k, p₁, p₃] ≤ line[k, p₂, p₃] :=
  affineSpan_pair_le_of_mem_of_mem h (right_mem_affineSpan_pair _ _ _)
#align affine_span_pair_le_of_left_mem affineSpan_pair_le_of_left_mem

/-- One line is contained in another differing in the second point if the second point of the
first line is contained in the second line. -/
theorem affineSpan_pair_le_of_right_mem {p₁ p₂ p₃ : P} (h : p₁ ∈ line[k, p₂, p₃]) :
    line[k, p₂, p₁] ≤ line[k, p₂, p₃] :=
  affineSpan_pair_le_of_mem_of_mem (left_mem_affineSpan_pair _ _ _) h
#align affine_span_pair_le_of_right_mem affineSpan_pair_le_of_right_mem

variable (k)

/-- `affineSpan` is monotone. -/
@[mono]
theorem affineSpan_mono {s₁ s₂ : Set P} (h : s₁ ⊆ s₂) : affineSpan k s₁ ≤ affineSpan k s₂ :=
  spanPoints_subset_coe_of_subset_coe (Set.Subset.trans h (subset_affineSpan k _))
#align affine_span_mono affineSpan_mono

/-- Taking the affine span of a set, adding a point and taking the span again produces the same
results as adding the point to the set and taking the span. -/
theorem affineSpan_insert_affineSpan (p : P) (ps : Set P) :
    affineSpan k (insert p (affineSpan k ps : Set P)) = affineSpan k (insert p ps) := by
  rw [Set.insert_eq, Set.insert_eq, span_union, span_union, affineSpan_coe]
#align affine_span_insert_affine_span affineSpan_insert_affineSpan

/-- If a point is in the affine span of a set, adding it to that set does not change the affine
span. -/
theorem affineSpan_insert_eq_affineSpan {p : P} {ps : Set P} (h : p ∈ affineSpan k ps) :
    affineSpan k (insert p ps) = affineSpan k ps := by
  rw [← mem_coe] at h
  rw [← affineSpan_insert_affineSpan, Set.insert_eq_of_mem h, affineSpan_coe]
#align affine_span_insert_eq_affine_span affineSpan_insert_eq_affineSpan

variable {k}

/-- If a point is in the affine span of a set, adding it to that set does not change the vector
span. -/
theorem vectorSpan_insert_eq_vectorSpan {p : P} {ps : Set P} (h : p ∈ affineSpan k ps) :
    vectorSpan k (insert p ps) = vectorSpan k ps := by
  simp_rw [← direction_affineSpan, affineSpan_insert_eq_affineSpan _ h]
#align vector_span_insert_eq_vector_span vectorSpan_insert_eq_vectorSpan

end AffineSpace'

namespace AffineSubspace

variable {k : Type _} {V : Type _} {P : Type _} [Ring k] [AddCommGroup V] [Module k V]
  [AffineSpace V P]

/-- The direction of the sup of two nonempty affine subspaces is the sup of the two directions and
of any one difference between points in the two subspaces. -/
theorem direction_sup {s1 s2 : AffineSubspace k P} {p1 p2 : P} (hp1 : p1 ∈ s1) (hp2 : p2 ∈ s2) :
    (s1 ⊔ s2).direction = s1.direction ⊔ s2.direction ⊔ k ∙ p2 -ᵥ p1 := by
  refine' le_antisymm _ _
  · change (affineSpan k ((s1 : Set P) ∪ s2)).direction ≤ _
    rw [← mem_coe] at hp1
    rw [direction_affineSpan, vectorSpan_eq_span_vsub_set_right k (Set.mem_union_left _ hp1),
      Submodule.span_le]
    rintro v ⟨p3, hp3, rfl⟩
    cases' hp3 with hp3 hp3
    · rw [sup_assoc, sup_comm, SetLike.mem_coe, Submodule.mem_sup]
      use 0, Submodule.zero_mem _, p3 -ᵥ p1, vsub_mem_direction hp3 hp1
      rw [zero_add]
    · rw [sup_assoc, SetLike.mem_coe, Submodule.mem_sup]
      use 0, Submodule.zero_mem _, p3 -ᵥ p1
      rw [and_comm, zero_add]
      use rfl
      rw [← vsub_add_vsub_cancel p3 p2 p1, Submodule.mem_sup]
      use p3 -ᵥ p2, vsub_mem_direction hp3 hp2, p2 -ᵥ p1, Submodule.mem_span_singleton_self _
  · refine' sup_le (sup_direction_le _ _) _
    rw [direction_eq_vectorSpan, vectorSpan_def]
    exact
      sInf_le_sInf fun p hp =>
        Set.Subset.trans
          (Set.singleton_subset_iff.2
            (vsub_mem_vsub (mem_spanPoints k p2 _ (Set.mem_union_right _ hp2))
              (mem_spanPoints k p1 _ (Set.mem_union_left _ hp1))))
          hp
#align affine_subspace.direction_sup AffineSubspace.direction_sup

/-- The direction of the span of the result of adding a point to a nonempty affine subspace is the
sup of the direction of that subspace and of any one difference between that point and a point in
the subspace. -/
theorem direction_affineSpan_insert {s : AffineSubspace k P} {p1 p2 : P} (hp1 : p1 ∈ s) :
    (affineSpan k (insert p2 (s : Set P))).direction =
    Submodule.span k {p2 -ᵥ p1} ⊔ s.direction := by
  rw [sup_comm, ← Set.union_singleton, ← coe_affineSpan_singleton k V p2]
  change (s ⊔ affineSpan k {p2}).direction = _
  rw [direction_sup hp1 (mem_affineSpan k (Set.mem_singleton _)), direction_affineSpan]
  simp
#align affine_subspace.direction_affine_span_insert AffineSubspace.direction_affineSpan_insert

/-- Given a point `p1` in an affine subspace `s`, and a point `p2`, a point `p` is in the span of
`s` with `p2` added if and only if it is a multiple of `p2 -ᵥ p1` added to a point in `s`. -/
theorem mem_affineSpan_insert_iff {s : AffineSubspace k P} {p1 : P} (hp1 : p1 ∈ s) (p2 p : P) :
    p ∈ affineSpan k (insert p2 (s : Set P)) ↔
      ∃ (r : k) (p0 : P) (_hp0 : p0 ∈ s), p = r • (p2 -ᵥ p1 : V) +ᵥ p0 := by
  rw [← mem_coe] at hp1
  rw [← vsub_right_mem_direction_iff_mem (mem_affineSpan k (Set.mem_insert_of_mem _ hp1)),
    direction_affineSpan_insert hp1, Submodule.mem_sup]
  constructor
  · rintro ⟨v1, hv1, v2, hv2, hp⟩
    rw [Submodule.mem_span_singleton] at hv1
    rcases hv1 with ⟨r, rfl⟩
    use r, v2 +ᵥ p1, vadd_mem_of_mem_direction hv2 hp1
    symm at hp
    rw [← sub_eq_zero, ← vsub_vadd_eq_vsub_sub, vsub_eq_zero_iff_eq] at hp
    rw [hp, vadd_vadd]
  · rintro ⟨r, p3, hp3, rfl⟩
    use r • (p2 -ᵥ p1), Submodule.mem_span_singleton.2 ⟨r, rfl⟩, p3 -ᵥ p1,
      vsub_mem_direction hp3 hp1
    rw [vadd_vsub_assoc, add_comm]
#align affine_subspace.mem_affine_span_insert_iff AffineSubspace.mem_affineSpan_insert_iff

end AffineSubspace

section MapComap

variable {k V₁ P₁ V₂ P₂ V₃ P₃ : Type _} [Ring k]

variable [AddCommGroup V₁] [Module k V₁] [AddTorsor V₁ P₁]

variable [AddCommGroup V₂] [Module k V₂] [AddTorsor V₂ P₂]

variable [AddCommGroup V₃] [Module k V₃] [AddTorsor V₃ P₃]

section

variable (f : P₁ →ᵃ[k] P₂)

@[simp]
theorem AffineMap.vectorSpan_image_eq_submodule_map {s : Set P₁} :
    Submodule.map f.linear (vectorSpan k s) = vectorSpan k (f '' s) := by
  rw [vectorSpan_def, vectorSpan_def, f.image_vsub_image, Submodule.span_image]
  -- porting note: Lean unfolds things too far with `simp` here.
#align affine_map.vector_span_image_eq_submodule_map AffineMap.vectorSpan_image_eq_submodule_map

namespace AffineSubspace

/-- The image of an affine subspace under an affine map as an affine subspace. -/
def map (s : AffineSubspace k P₁) : AffineSubspace k P₂ where
  carrier := f '' s
  smul_vsub_vadd_mem := by
    rintro t - - - ⟨p₁, h₁, rfl⟩ ⟨p₂, h₂, rfl⟩ ⟨p₃, h₃, rfl⟩
    use t • (p₁ -ᵥ p₂) +ᵥ p₃
    suffices t • (p₁ -ᵥ p₂) +ᵥ p₃ ∈ s by
    { simp only [SetLike.mem_coe, true_and, this]
      rw [AffineMap.map_vadd, map_smul, AffineMap.linearMap_vsub] }
    exact s.smul_vsub_vadd_mem t h₁ h₂ h₃
#align affine_subspace.map AffineSubspace.map

@[simp]
theorem coe_map (s : AffineSubspace k P₁) : (s.map f : Set P₂) = f '' s :=
  rfl
#align affine_subspace.coe_map AffineSubspace.coe_map

@[simp 900]
theorem mem_map {f : P₁ →ᵃ[k] P₂} {x : P₂} {s : AffineSubspace k P₁} :
    x ∈ s.map f ↔ ∃ y ∈ s, f y = x := by
  simpa only [bex_def] using mem_image_iff_bex
#align affine_subspace.mem_map AffineSubspace.mem_map

theorem mem_map_of_mem {x : P₁} {s : AffineSubspace k P₁} (h : x ∈ s) : f x ∈ s.map f :=
  Set.mem_image_of_mem _ h
#align affine_subspace.mem_map_of_mem AffineSubspace.mem_map_of_mem

<<<<<<< HEAD
@[simp]
=======
-- The simpNF linter says that the LHS can be simplified via `AffineSubspace.mem_map`.
-- However that is a lower priority simp lemma, so this doesn't matter.
-- https://github.com/leanprover/std4/issues/207
@[simp, nolint simpNF]
>>>>>>> 6bce5ae4
theorem mem_map_iff_mem_of_injective {f : P₁ →ᵃ[k] P₂} {x : P₁} {s : AffineSubspace k P₁}
    (hf : Function.Injective f) : f x ∈ s.map f ↔ x ∈ s :=
  hf.mem_set_image
#align affine_subspace.mem_map_iff_mem_of_injective AffineSubspace.mem_map_iff_mem_of_injective

@[simp]
theorem map_bot : (⊥ : AffineSubspace k P₁).map f = ⊥ :=
  coe_injective <| image_empty f
#align affine_subspace.map_bot AffineSubspace.map_bot

@[simp]
theorem map_eq_bot_iff {s : AffineSubspace k P₁} : s.map f = ⊥ ↔ s = ⊥ := by
  refine' ⟨fun h => _, fun h => _⟩
  · rwa [← coe_eq_bot_iff, coe_map, image_eq_empty, coe_eq_bot_iff] at h
  · rw [h, map_bot]
#align affine_subspace.map_eq_bot_iff AffineSubspace.map_eq_bot_iff

@[simp]
theorem map_id (s : AffineSubspace k P₁) : s.map (AffineMap.id k P₁) = s :=
  coe_injective <| image_id _
#align affine_subspace.map_id AffineSubspace.map_id

theorem map_map (s : AffineSubspace k P₁) (f : P₁ →ᵃ[k] P₂) (g : P₂ →ᵃ[k] P₃) :
    (s.map f).map g = s.map (g.comp f) :=
  coe_injective <| image_image _ _ _
#align affine_subspace.map_map AffineSubspace.map_map

@[simp]
theorem map_direction (s : AffineSubspace k P₁) : (s.map f).direction = s.direction.map f.linear :=
  by rw [direction_eq_vectorSpan, direction_eq_vectorSpan, coe_map,
    AffineMap.vectorSpan_image_eq_submodule_map]
  -- porting note: again, Lean unfolds too aggressively with `simp`
#align affine_subspace.map_direction AffineSubspace.map_direction

theorem map_span (s : Set P₁) : (affineSpan k s).map f = affineSpan k (f '' s) := by
  rcases s.eq_empty_or_nonempty with (rfl | ⟨p, hp⟩);
  · rw [image_empty, span_empty, span_empty, map_bot]
    -- porting note: I don't know exactly why this `simp` was broken.
  apply ext_of_direction_eq
  · simp [direction_affineSpan]
  · exact
      ⟨f p, mem_image_of_mem f (subset_affineSpan k _ hp),
        subset_affineSpan k _ (mem_image_of_mem f hp)⟩
#align affine_subspace.map_span AffineSubspace.map_span

end AffineSubspace

namespace AffineMap

@[simp]
theorem map_top_of_surjective (hf : Function.Surjective f) : AffineSubspace.map f ⊤ = ⊤ := by
  rw [← AffineSubspace.ext_iff]
  exact image_univ_of_surjective hf
#align affine_map.map_top_of_surjective AffineMap.map_top_of_surjective

theorem span_eq_top_of_surjective {s : Set P₁} (hf : Function.Surjective f)
    (h : affineSpan k s = ⊤) : affineSpan k (f '' s) = ⊤ := by
  rw [← AffineSubspace.map_span, h, map_top_of_surjective f hf]
#align affine_map.span_eq_top_of_surjective AffineMap.span_eq_top_of_surjective

end AffineMap

namespace AffineEquiv

theorem span_eq_top_iff {s : Set P₁} (e : P₁ ≃ᵃ[k] P₂) :
    affineSpan k s = ⊤ ↔ affineSpan k (e '' s) = ⊤ := by
  refine' ⟨(e : P₁ →ᵃ[k] P₂).span_eq_top_of_surjective e.surjective, _⟩
  intro h
  have : s = e.symm '' (e '' s) := by rw [← image_comp]; simp
  rw [this]
  exact (e.symm : P₂ →ᵃ[k] P₁).span_eq_top_of_surjective e.symm.surjective h
#align affine_equiv.span_eq_top_iff AffineEquiv.span_eq_top_iff

end AffineEquiv

end

namespace AffineSubspace

/-- The preimage of an affine subspace under an affine map as an affine subspace. -/
def comap (f : P₁ →ᵃ[k] P₂) (s : AffineSubspace k P₂) : AffineSubspace k P₁ where
  carrier := f ⁻¹' s
  smul_vsub_vadd_mem t p₁ p₂ p₃ (hp₁ : f p₁ ∈ s) (hp₂ : f p₂ ∈ s) (hp₃ : f p₃ ∈ s) :=
    show f _ ∈ s by
      rw [AffineMap.map_vadd, LinearMap.map_smul, AffineMap.linearMap_vsub]
      apply s.smul_vsub_vadd_mem _ hp₁ hp₂ hp₃
#align affine_subspace.comap AffineSubspace.comap

@[simp]
theorem coe_comap (f : P₁ →ᵃ[k] P₂) (s : AffineSubspace k P₂) : (s.comap f : Set P₁) = f ⁻¹' ↑s :=
  rfl
#align affine_subspace.coe_comap AffineSubspace.coe_comap

@[simp]
theorem mem_comap {f : P₁ →ᵃ[k] P₂} {x : P₁} {s : AffineSubspace k P₂} : x ∈ s.comap f ↔ f x ∈ s :=
  Iff.rfl
#align affine_subspace.mem_comap AffineSubspace.mem_comap

theorem comap_mono {f : P₁ →ᵃ[k] P₂} {s t : AffineSubspace k P₂} : s ≤ t → s.comap f ≤ t.comap f :=
  preimage_mono
#align affine_subspace.comap_mono AffineSubspace.comap_mono

@[simp]
theorem comap_top {f : P₁ →ᵃ[k] P₂} : (⊤ : AffineSubspace k P₂).comap f = ⊤ := by
  rw [← ext_iff]
  exact preimage_univ (f := f)
#align affine_subspace.comap_top AffineSubspace.comap_top

@[simp] theorem comap_bot (f : P₁ →ᵃ[k] P₂) : comap f ⊥ = ⊥ := rfl

@[simp]
theorem comap_id (s : AffineSubspace k P₁) : s.comap (AffineMap.id k P₁) = s :=
  rfl
#align affine_subspace.comap_id AffineSubspace.comap_id

theorem comap_comap (s : AffineSubspace k P₃) (f : P₁ →ᵃ[k] P₂) (g : P₂ →ᵃ[k] P₃) :
    (s.comap g).comap f = s.comap (g.comp f) :=
  rfl
#align affine_subspace.comap_comap AffineSubspace.comap_comap

-- lemmas about map and comap derived from the galois connection
theorem map_le_iff_le_comap {f : P₁ →ᵃ[k] P₂} {s : AffineSubspace k P₁} {t : AffineSubspace k P₂} :
    s.map f ≤ t ↔ s ≤ t.comap f :=
  image_subset_iff
#align affine_subspace.map_le_iff_le_comap AffineSubspace.map_le_iff_le_comap

theorem gc_map_comap (f : P₁ →ᵃ[k] P₂) : GaloisConnection (map f) (comap f) := fun _ _ =>
  map_le_iff_le_comap
#align affine_subspace.gc_map_comap AffineSubspace.gc_map_comap

theorem map_comap_le (f : P₁ →ᵃ[k] P₂) (s : AffineSubspace k P₂) : (s.comap f).map f ≤ s :=
  (gc_map_comap f).l_u_le _
#align affine_subspace.map_comap_le AffineSubspace.map_comap_le

theorem le_comap_map (f : P₁ →ᵃ[k] P₂) (s : AffineSubspace k P₁) : s ≤ (s.map f).comap f :=
  (gc_map_comap f).le_u_l _
#align affine_subspace.le_comap_map AffineSubspace.le_comap_map

theorem map_sup (s t : AffineSubspace k P₁) (f : P₁ →ᵃ[k] P₂) : (s ⊔ t).map f = s.map f ⊔ t.map f :=
  (gc_map_comap f).l_sup
#align affine_subspace.map_sup AffineSubspace.map_sup

theorem map_iSup {ι : Sort _} (f : P₁ →ᵃ[k] P₂) (s : ι → AffineSubspace k P₁) :
    (iSup s).map f = ⨆ i, (s i).map f :=
  (gc_map_comap f).l_iSup
#align affine_subspace.map_supr AffineSubspace.map_iSup

theorem comap_inf (s t : AffineSubspace k P₂) (f : P₁ →ᵃ[k] P₂) :
    (s ⊓ t).comap f = s.comap f ⊓ t.comap f :=
  (gc_map_comap f).u_inf
#align affine_subspace.comap_inf AffineSubspace.comap_inf

theorem comap_supr {ι : Sort _} (f : P₁ →ᵃ[k] P₂) (s : ι → AffineSubspace k P₂) :
    (iInf s).comap f = ⨅ i, (s i).comap f :=
  (gc_map_comap f).u_iInf
#align affine_subspace.comap_supr AffineSubspace.comap_supr

@[simp]
theorem comap_symm (e : P₁ ≃ᵃ[k] P₂) (s : AffineSubspace k P₁) :
    s.comap (e.symm : P₂ →ᵃ[k] P₁) = s.map e :=
  coe_injective <| e.preimage_symm _
#align affine_subspace.comap_symm AffineSubspace.comap_symm

@[simp]
theorem map_symm (e : P₁ ≃ᵃ[k] P₂) (s : AffineSubspace k P₂) :
    s.map (e.symm : P₂ →ᵃ[k] P₁) = s.comap e :=
  coe_injective <| e.image_symm _
#align affine_subspace.map_symm AffineSubspace.map_symm

theorem comap_span (f : P₁ ≃ᵃ[k] P₂) (s : Set P₂) :
    (affineSpan k s).comap (f : P₁ →ᵃ[k] P₂) = affineSpan k (f ⁻¹' s) := by
  rw [← map_symm, map_span, AffineEquiv.coe_coe, f.image_symm]
#align affine_subspace.comap_span AffineSubspace.comap_span

end AffineSubspace

end MapComap

namespace AffineSubspace

open AffineEquiv

variable {k : Type _} {V : Type _} {P : Type _} [Ring k] [AddCommGroup V] [Module k V]

variable [AffineSpace V P]

/-- Two affine subspaces are parallel if one is related to the other by adding the same vector
to all points. -/
def Parallel (s₁ s₂ : AffineSubspace k P) : Prop :=
  ∃ v : V, s₂ = s₁.map (constVAdd k P v)
#align affine_subspace.parallel AffineSubspace.Parallel

scoped[Affine] infixl:50 " ∥ " => AffineSubspace.Parallel

@[symm]
theorem Parallel.symm {s₁ s₂ : AffineSubspace k P} (h : s₁ ∥ s₂) : s₂ ∥ s₁ := by
  rcases h with ⟨v, rfl⟩
  refine' ⟨-v, _⟩
  rw [map_map, ← coe_trans_to_affineMap, ← constVAdd_add, neg_add_self, constVAdd_zero,
    coe_refl_to_affineMap, map_id]
#align affine_subspace.parallel.symm AffineSubspace.Parallel.symm

theorem parallel_comm {s₁ s₂ : AffineSubspace k P} : s₁ ∥ s₂ ↔ s₂ ∥ s₁ :=
  ⟨Parallel.symm, Parallel.symm⟩
#align affine_subspace.parallel_comm AffineSubspace.parallel_comm

@[refl]
theorem Parallel.refl (s : AffineSubspace k P) : s ∥ s :=
  ⟨0, by simp⟩
#align affine_subspace.parallel.refl AffineSubspace.Parallel.refl

@[trans]
theorem Parallel.trans {s₁ s₂ s₃ : AffineSubspace k P} (h₁₂ : s₁ ∥ s₂) (h₂₃ : s₂ ∥ s₃) :
    s₁ ∥ s₃ := by
  rcases h₁₂ with ⟨v₁₂, rfl⟩
  rcases h₂₃ with ⟨v₂₃, rfl⟩
  refine' ⟨v₂₃ + v₁₂, _⟩
  rw [map_map, ← coe_trans_to_affineMap, ← constVAdd_add]
#align affine_subspace.parallel.trans AffineSubspace.Parallel.trans

theorem Parallel.direction_eq {s₁ s₂ : AffineSubspace k P} (h : s₁ ∥ s₂) :
    s₁.direction = s₂.direction := by
  rcases h with ⟨v, rfl⟩
  simp
#align affine_subspace.parallel.direction_eq AffineSubspace.Parallel.direction_eq

@[simp]
theorem parallel_bot_iff_eq_bot {s : AffineSubspace k P} : s ∥ ⊥ ↔ s = ⊥ := by
  refine' ⟨fun h => _, fun h => h ▸ Parallel.refl _⟩
  rcases h with ⟨v, h⟩
  rwa [eq_comm, map_eq_bot_iff] at h
#align affine_subspace.parallel_bot_iff_eq_bot AffineSubspace.parallel_bot_iff_eq_bot

@[simp]
theorem bot_parallel_iff_eq_bot {s : AffineSubspace k P} : ⊥ ∥ s ↔ s = ⊥ := by
  rw [parallel_comm, parallel_bot_iff_eq_bot]
#align affine_subspace.bot_parallel_iff_eq_bot AffineSubspace.bot_parallel_iff_eq_bot

theorem parallel_iff_direction_eq_and_eq_bot_iff_eq_bot {s₁ s₂ : AffineSubspace k P} :
    s₁ ∥ s₂ ↔ s₁.direction = s₂.direction ∧ (s₁ = ⊥ ↔ s₂ = ⊥) := by
  refine' ⟨fun h => ⟨h.direction_eq, _, _⟩, fun h => _⟩
  · rintro rfl
    exact bot_parallel_iff_eq_bot.1 h
  · rintro rfl
    exact parallel_bot_iff_eq_bot.1 h
  · rcases h with ⟨hd, hb⟩
    by_cases hs₁ : s₁ = ⊥
    · rw [hs₁, bot_parallel_iff_eq_bot]
      exact hb.1 hs₁
    · have hs₂ : s₂ ≠ ⊥ := hb.not.1 hs₁
      rcases(nonempty_iff_ne_bot s₁).2 hs₁ with ⟨p₁, hp₁⟩
      rcases(nonempty_iff_ne_bot s₂).2 hs₂ with ⟨p₂, hp₂⟩
      refine' ⟨p₂ -ᵥ p₁, (eq_iff_direction_eq_of_mem hp₂ _).2 _⟩
      · rw [mem_map]
        refine' ⟨p₁, hp₁, _⟩
        simp
      · simpa using hd.symm
#align affine_subspace.parallel_iff_direction_eq_and_eq_bot_iff_eq_bot AffineSubspace.parallel_iff_direction_eq_and_eq_bot_iff_eq_bot

theorem Parallel.vectorSpan_eq {s₁ s₂ : Set P} (h : affineSpan k s₁ ∥ affineSpan k s₂) :
    vectorSpan k s₁ = vectorSpan k s₂ := by
  simp_rw [← direction_affineSpan]
  exact h.direction_eq
#align affine_subspace.parallel.vector_span_eq AffineSubspace.Parallel.vectorSpan_eq

theorem affineSpan_parallel_iff_vectorSpan_eq_and_eq_empty_iff_eq_empty {s₁ s₂ : Set P} :
    affineSpan k s₁ ∥ affineSpan k s₂ ↔ vectorSpan k s₁ = vectorSpan k s₂ ∧ (s₁ = ∅ ↔ s₂ = ∅) := by
  repeat rw [← direction_affineSpan, ← affineSpan_eq_bot k]
  -- porting note: more issues with `simp`
  exact parallel_iff_direction_eq_and_eq_bot_iff_eq_bot
#align affine_subspace.affine_span_parallel_iff_vector_span_eq_and_eq_empty_iff_eq_empty AffineSubspace.affineSpan_parallel_iff_vectorSpan_eq_and_eq_empty_iff_eq_empty

theorem affineSpan_pair_parallel_iff_vectorSpan_eq {p₁ p₂ p₃ p₄ : P} :
    line[k, p₁, p₂] ∥ line[k, p₃, p₄] ↔
      vectorSpan k ({p₁, p₂} : Set P) = vectorSpan k ({p₃, p₄} : Set P) := by
  simp [affineSpan_parallel_iff_vectorSpan_eq_and_eq_empty_iff_eq_empty, ←
    not_nonempty_iff_eq_empty]
#align affine_subspace.affine_span_pair_parallel_iff_vector_span_eq AffineSubspace.affineSpan_pair_parallel_iff_vectorSpan_eq

end AffineSubspace<|MERGE_RESOLUTION|>--- conflicted
+++ resolved
@@ -1539,14 +1539,10 @@
   Set.mem_image_of_mem _ h
 #align affine_subspace.mem_map_of_mem AffineSubspace.mem_map_of_mem
 
-<<<<<<< HEAD
-@[simp]
-=======
 -- The simpNF linter says that the LHS can be simplified via `AffineSubspace.mem_map`.
 -- However that is a lower priority simp lemma, so this doesn't matter.
 -- https://github.com/leanprover/std4/issues/207
 @[simp, nolint simpNF]
->>>>>>> 6bce5ae4
 theorem mem_map_iff_mem_of_injective {f : P₁ →ᵃ[k] P₂} {x : P₁} {s : AffineSubspace k P₁}
     (hf : Function.Injective f) : f x ∈ s.map f ↔ x ∈ s :=
   hf.mem_set_image
