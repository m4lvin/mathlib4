/-
Copyright (c) 2020 Sébastien Gouëzel. All rights reserved.
Released under Apache 2.0 license as described in the file LICENSE.
Authors: Sébastien Gouëzel, Yury Kudryashov
-/
import Mathlib.Analysis.Calculus.FormalMultilinearSeries
import Mathlib.Analysis.SpecificLimits.Normed
import Mathlib.Logic.Equiv.Fin
import Mathlib.Topology.Algebra.InfiniteSum.Module

#align_import analysis.analytic.basic from "leanprover-community/mathlib"@"32253a1a1071173b33dc7d6a218cf722c6feb514"

/-!
# Analytic functions

A function is analytic in one dimension around `0` if it can be written as a converging power series
`Σ pₙ zⁿ`. This definition can be extended to any dimension (even in infinite dimension) by
requiring that `pₙ` is a continuous `n`-multilinear map. In general, `pₙ` is not unique (in two
dimensions, taking `p₂ (x, y) (x', y') = x y'` or `y x'` gives the same map when applied to a
vector `(x, y) (x, y)`). A way to guarantee uniqueness is to take a symmetric `pₙ`, but this is not
always possible in nonzero characteristic (in characteristic 2, the previous example has no
symmetric representative). Therefore, we do not insist on symmetry or uniqueness in the definition,
and we only require the existence of a converging series.

The general framework is important to say that the exponential map on bounded operators on a Banach
space is analytic, as well as the inverse on invertible operators.

## Main definitions

Let `p` be a formal multilinear series from `E` to `F`, i.e., `p n` is a multilinear map on `E^n`
for `n : ℕ`.

* `p.radius`: the largest `r : ℝ≥0∞` such that `‖p n‖ * r^n` grows subexponentially.
* `p.le_radius_of_bound`, `p.le_radius_of_bound_nnreal`, `p.le_radius_of_isBigO`: if `‖p n‖ * r ^ n`
  is bounded above, then `r ≤ p.radius`;
* `p.isLittleO_of_lt_radius`, `p.norm_mul_pow_le_mul_pow_of_lt_radius`,
  `p.isLittleO_one_of_lt_radius`,
  `p.norm_mul_pow_le_of_lt_radius`, `p.nnnorm_mul_pow_le_of_lt_radius`: if `r < p.radius`, then
  `‖p n‖ * r ^ n` tends to zero exponentially;
* `p.lt_radius_of_isBigO`: if `r ≠ 0` and `‖p n‖ * r ^ n = O(a ^ n)` for some `-1 < a < 1`, then
  `r < p.radius`;
* `p.partialSum n x`: the sum `∑_{i = 0}^{n-1} pᵢ xⁱ`.
* `p.sum x`: the sum `∑'_{i = 0}^{∞} pᵢ xⁱ`.

Additionally, let `f` be a function from `E` to `F`.

* `HasFPowerSeriesOnBall f p x r`: on the ball of center `x` with radius `r`,
  `f (x + y) = ∑'_n pₙ yⁿ`.
* `HasFPowerSeriesAt f p x`: on some ball of center `x` with positive radius, holds
  `HasFPowerSeriesOnBall f p x r`.
* `AnalyticAt 𝕜 f x`: there exists a power series `p` such that holds `HasFPowerSeriesAt f p x`.
* `AnalyticOn 𝕜 f s`: the function `f` is analytic at every point of `s`.

We develop the basic properties of these notions, notably:
* If a function admits a power series, it is continuous (see
  `HasFPowerSeriesOnBall.continuousOn` and `HasFPowerSeriesAt.continuousAt` and
  `AnalyticAt.continuousAt`).
* In a complete space, the sum of a formal power series with positive radius is well defined on the
  disk of convergence, see `FormalMultilinearSeries.hasFPowerSeriesOnBall`.
* If a function admits a power series in a ball, then it is analytic at any point `y` of this ball,
  and the power series there can be expressed in terms of the initial power series `p` as
  `p.changeOrigin y`. See `HasFPowerSeriesOnBall.changeOrigin`. It follows in particular that
  the set of points at which a given function is analytic is open, see `isOpen_analyticAt`.

## Implementation details

We only introduce the radius of convergence of a power series, as `p.radius`.
For a power series in finitely many dimensions, there is a finer (directional, coordinate-dependent)
notion, describing the polydisk of convergence. This notion is more specific, and not necessary to
build the general theory. We do not define it here.
-/


noncomputable section

variable {𝕜 E F G : Type*}

open Topology Classical BigOperators NNReal Filter ENNReal

open Set Filter Asymptotics

namespace FormalMultilinearSeries

variable [Ring 𝕜] [AddCommGroup E] [AddCommGroup F] [Module 𝕜 E] [Module 𝕜 F]

variable [TopologicalSpace E] [TopologicalSpace F]

variable [TopologicalAddGroup E] [TopologicalAddGroup F]

variable [ContinuousConstSMul 𝕜 E] [ContinuousConstSMul 𝕜 F]

/-- Given a formal multilinear series `p` and a vector `x`, then `p.sum x` is the sum `Σ pₙ xⁿ`. A
priori, it only behaves well when `‖x‖ < p.radius`. -/
protected def sum (p : FormalMultilinearSeries 𝕜 E F) (x : E) : F :=
  ∑' n : ℕ, p n fun _ => x
#align formal_multilinear_series.sum FormalMultilinearSeries.sum

/-- Given a formal multilinear series `p` and a vector `x`, then `p.partialSum n x` is the sum
`Σ pₖ xᵏ` for `k ∈ {0,..., n-1}`. -/
def partialSum (p : FormalMultilinearSeries 𝕜 E F) (n : ℕ) (x : E) : F :=
  ∑ k in Finset.range n, p k fun _ : Fin k => x
#align formal_multilinear_series.partial_sum FormalMultilinearSeries.partialSum

/-- The partial sums of a formal multilinear series are continuous. -/
theorem partialSum_continuous (p : FormalMultilinearSeries 𝕜 E F) (n : ℕ) :
    Continuous (p.partialSum n) := by
  unfold partialSum -- Porting note: added
  continuity
#align formal_multilinear_series.partial_sum_continuous FormalMultilinearSeries.partialSum_continuous

end FormalMultilinearSeries

/-! ### The radius of a formal multilinear series -/


variable [NontriviallyNormedField 𝕜] [NormedAddCommGroup E] [NormedSpace 𝕜 E] [NormedAddCommGroup F]
  [NormedSpace 𝕜 F] [NormedAddCommGroup G] [NormedSpace 𝕜 G]

namespace FormalMultilinearSeries

variable (p : FormalMultilinearSeries 𝕜 E F) {r : ℝ≥0}

/-- The radius of a formal multilinear series is the largest `r` such that the sum `Σ ‖pₙ‖ ‖y‖ⁿ`
converges for all `‖y‖ < r`. This implies that `Σ pₙ yⁿ` converges for all `‖y‖ < r`, but these
definitions are *not* equivalent in general. -/
def radius (p : FormalMultilinearSeries 𝕜 E F) : ℝ≥0∞ :=
  ⨆ (r : ℝ≥0) (C : ℝ) (_ : ∀ n, ‖p n‖ * (r : ℝ) ^ n ≤ C), (r : ℝ≥0∞)
#align formal_multilinear_series.radius FormalMultilinearSeries.radius

/-- If `‖pₙ‖ rⁿ` is bounded in `n`, then the radius of `p` is at least `r`. -/
theorem le_radius_of_bound (C : ℝ) {r : ℝ≥0} (h : ∀ n : ℕ, ‖p n‖ * (r : ℝ) ^ n ≤ C) :
    (r : ℝ≥0∞) ≤ p.radius :=
  le_iSup_of_le r <| le_iSup_of_le C <| le_iSup (fun _ => (r : ℝ≥0∞)) h
#align formal_multilinear_series.le_radius_of_bound FormalMultilinearSeries.le_radius_of_bound

/-- If `‖pₙ‖ rⁿ` is bounded in `n`, then the radius of `p` is at least `r`. -/
theorem le_radius_of_bound_nnreal (C : ℝ≥0) {r : ℝ≥0} (h : ∀ n : ℕ, ‖p n‖₊ * r ^ n ≤ C) :
    (r : ℝ≥0∞) ≤ p.radius :=
  p.le_radius_of_bound C fun n => by exact_mod_cast h n
#align formal_multilinear_series.le_radius_of_bound_nnreal FormalMultilinearSeries.le_radius_of_bound_nnreal

/-- If `‖pₙ‖ rⁿ = O(1)`, as `n → ∞`, then the radius of `p` is at least `r`. -/
theorem le_radius_of_isBigO (h : (fun n => ‖p n‖ * (r : ℝ) ^ n) =O[atTop] fun _ => (1 : ℝ)) :
    ↑r ≤ p.radius :=
  Exists.elim (isBigO_one_nat_atTop_iff.1 h) fun C hC =>
    p.le_radius_of_bound C fun n => (le_abs_self _).trans (hC n)
set_option linter.uppercaseLean3 false in
#align formal_multilinear_series.le_radius_of_is_O FormalMultilinearSeries.le_radius_of_isBigO

theorem le_radius_of_eventually_le (C) (h : ∀ᶠ n in atTop, ‖p n‖ * (r : ℝ) ^ n ≤ C) :
    ↑r ≤ p.radius :=
  p.le_radius_of_isBigO <| IsBigO.of_bound C <| h.mono fun n hn => by simpa
#align formal_multilinear_series.le_radius_of_eventually_le FormalMultilinearSeries.le_radius_of_eventually_le

theorem le_radius_of_summable_nnnorm (h : Summable fun n => ‖p n‖₊ * r ^ n) : ↑r ≤ p.radius :=
  p.le_radius_of_bound_nnreal (∑' n, ‖p n‖₊ * r ^ n) fun _ => le_tsum' h _
#align formal_multilinear_series.le_radius_of_summable_nnnorm FormalMultilinearSeries.le_radius_of_summable_nnnorm

theorem le_radius_of_summable (h : Summable fun n => ‖p n‖ * (r : ℝ) ^ n) : ↑r ≤ p.radius :=
  p.le_radius_of_summable_nnnorm <| by
    simp only [← coe_nnnorm] at h
    exact_mod_cast h
#align formal_multilinear_series.le_radius_of_summable FormalMultilinearSeries.le_radius_of_summable

theorem radius_eq_top_of_forall_nnreal_isBigO
    (h : ∀ r : ℝ≥0, (fun n => ‖p n‖ * (r : ℝ) ^ n) =O[atTop] fun _ => (1 : ℝ)) : p.radius = ∞ :=
  ENNReal.eq_top_of_forall_nnreal_le fun r => p.le_radius_of_isBigO (h r)
set_option linter.uppercaseLean3 false in
#align formal_multilinear_series.radius_eq_top_of_forall_nnreal_is_O FormalMultilinearSeries.radius_eq_top_of_forall_nnreal_isBigO

theorem radius_eq_top_of_eventually_eq_zero (h : ∀ᶠ n in atTop, p n = 0) : p.radius = ∞ :=
  p.radius_eq_top_of_forall_nnreal_isBigO fun r =>
    (isBigO_zero _ _).congr' (h.mono fun n hn => by simp [hn]) EventuallyEq.rfl
#align formal_multilinear_series.radius_eq_top_of_eventually_eq_zero FormalMultilinearSeries.radius_eq_top_of_eventually_eq_zero

theorem radius_eq_top_of_forall_image_add_eq_zero (n : ℕ) (hn : ∀ m, p (m + n) = 0) :
    p.radius = ∞ :=
  p.radius_eq_top_of_eventually_eq_zero <|
    mem_atTop_sets.2 ⟨n, fun _ hk => tsub_add_cancel_of_le hk ▸ hn _⟩
#align formal_multilinear_series.radius_eq_top_of_forall_image_add_eq_zero FormalMultilinearSeries.radius_eq_top_of_forall_image_add_eq_zero

@[simp]
theorem constFormalMultilinearSeries_radius {v : F} :
    (constFormalMultilinearSeries 𝕜 E v).radius = ⊤ :=
  (constFormalMultilinearSeries 𝕜 E v).radius_eq_top_of_forall_image_add_eq_zero 1
    (by simp [constFormalMultilinearSeries])
#align formal_multilinear_series.const_formal_multilinear_series_radius FormalMultilinearSeries.constFormalMultilinearSeries_radius

/-- For `r` strictly smaller than the radius of `p`, then `‖pₙ‖ rⁿ` tends to zero exponentially:
for some `0 < a < 1`, `‖p n‖ rⁿ = o(aⁿ)`. -/
theorem isLittleO_of_lt_radius (h : ↑r < p.radius) :
    ∃ a ∈ Ioo (0 : ℝ) 1, (fun n => ‖p n‖ * (r : ℝ) ^ n) =o[atTop] (a ^ ·) := by
  have := (TFAE_exists_lt_isLittleO_pow (fun n => ‖p n‖ * (r : ℝ) ^ n) 1).out 1 4
  rw [this]
  -- Porting note: was
  -- rw [(TFAE_exists_lt_isLittleO_pow (fun n => ‖p n‖ * (r : ℝ) ^ n) 1).out 1 4]
  simp only [radius, lt_iSup_iff] at h
  rcases h with ⟨t, C, hC, rt⟩
  rw [ENNReal.coe_lt_coe, ← NNReal.coe_lt_coe] at rt
  have : 0 < (t : ℝ) := r.coe_nonneg.trans_lt rt
  rw [← div_lt_one this] at rt
  refine' ⟨_, rt, C, Or.inr zero_lt_one, fun n => _⟩
  calc
    |‖p n‖ * (r : ℝ) ^ n| = ‖p n‖ * (t : ℝ) ^ n * (r / t : ℝ) ^ n := by
      field_simp [mul_right_comm, abs_mul]
    _ ≤ C * (r / t : ℝ) ^ n := by gcongr; apply hC
#align formal_multilinear_series.is_o_of_lt_radius FormalMultilinearSeries.isLittleO_of_lt_radius

/-- For `r` strictly smaller than the radius of `p`, then `‖pₙ‖ rⁿ = o(1)`. -/
theorem isLittleO_one_of_lt_radius (h : ↑r < p.radius) :
    (fun n => ‖p n‖ * (r : ℝ) ^ n) =o[atTop] (fun _ => 1 : ℕ → ℝ) :=
  let ⟨_, ha, hp⟩ := p.isLittleO_of_lt_radius h
  hp.trans <| (isLittleO_pow_pow_of_lt_left ha.1.le ha.2).congr (fun _ => rfl) one_pow
#align formal_multilinear_series.is_o_one_of_lt_radius FormalMultilinearSeries.isLittleO_one_of_lt_radius

/-- For `r` strictly smaller than the radius of `p`, then `‖pₙ‖ rⁿ` tends to zero exponentially:
for some `0 < a < 1` and `C > 0`, `‖p n‖ * r ^ n ≤ C * a ^ n`. -/
theorem norm_mul_pow_le_mul_pow_of_lt_radius (h : ↑r < p.radius) :
    ∃ a ∈ Ioo (0 : ℝ) 1, ∃ C > 0, ∀ n, ‖p n‖ * (r : ℝ) ^ n ≤ C * a ^ n := by
  -- Porting note: moved out of `rcases`
  have := ((TFAE_exists_lt_isLittleO_pow (fun n => ‖p n‖ * (r : ℝ) ^ n) 1).out 1 5).mp
    (p.isLittleO_of_lt_radius h)
  rcases this with ⟨a, ha, C, hC, H⟩
  exact ⟨a, ha, C, hC, fun n => (le_abs_self _).trans (H n)⟩
#align formal_multilinear_series.norm_mul_pow_le_mul_pow_of_lt_radius FormalMultilinearSeries.norm_mul_pow_le_mul_pow_of_lt_radius

/-- If `r ≠ 0` and `‖pₙ‖ rⁿ = O(aⁿ)` for some `-1 < a < 1`, then `r < p.radius`. -/
theorem lt_radius_of_isBigO (h₀ : r ≠ 0) {a : ℝ} (ha : a ∈ Ioo (-1 : ℝ) 1)
    (hp : (fun n => ‖p n‖ * (r : ℝ) ^ n) =O[atTop] (a ^ ·)) : ↑r < p.radius := by
  -- Porting note: moved out of `rcases`
  have := ((TFAE_exists_lt_isLittleO_pow (fun n => ‖p n‖ * (r : ℝ) ^ n) 1).out 2 5)
  rcases this.mp ⟨a, ha, hp⟩ with ⟨a, ha, C, hC, hp⟩
  rw [← pos_iff_ne_zero, ← NNReal.coe_pos] at h₀
  lift a to ℝ≥0 using ha.1.le
  have : (r : ℝ) < r / a := by
    simpa only [div_one] using (div_lt_div_left h₀ zero_lt_one ha.1).2 ha.2
  norm_cast at this
  rw [← ENNReal.coe_lt_coe] at this
  refine' this.trans_le (p.le_radius_of_bound C fun n => _)
  rw [NNReal.coe_div, div_pow, ← mul_div_assoc, div_le_iff (pow_pos ha.1 n)]
  exact (le_abs_self _).trans (hp n)
set_option linter.uppercaseLean3 false in
#align formal_multilinear_series.lt_radius_of_is_O FormalMultilinearSeries.lt_radius_of_isBigO

/-- For `r` strictly smaller than the radius of `p`, then `‖pₙ‖ rⁿ` is bounded. -/
theorem norm_mul_pow_le_of_lt_radius (p : FormalMultilinearSeries 𝕜 E F) {r : ℝ≥0}
    (h : (r : ℝ≥0∞) < p.radius) : ∃ C > 0, ∀ n, ‖p n‖ * (r : ℝ) ^ n ≤ C :=
  let ⟨_, ha, C, hC, h⟩ := p.norm_mul_pow_le_mul_pow_of_lt_radius h
  ⟨C, hC, fun n => (h n).trans <| mul_le_of_le_one_right hC.lt.le (pow_le_one _ ha.1.le ha.2.le)⟩
#align formal_multilinear_series.norm_mul_pow_le_of_lt_radius FormalMultilinearSeries.norm_mul_pow_le_of_lt_radius

/-- For `r` strictly smaller than the radius of `p`, then `‖pₙ‖ rⁿ` is bounded. -/
theorem norm_le_div_pow_of_pos_of_lt_radius (p : FormalMultilinearSeries 𝕜 E F) {r : ℝ≥0}
    (h0 : 0 < r) (h : (r : ℝ≥0∞) < p.radius) : ∃ C > 0, ∀ n, ‖p n‖ ≤ C / (r : ℝ) ^ n :=
  let ⟨C, hC, hp⟩ := p.norm_mul_pow_le_of_lt_radius h
  ⟨C, hC, fun n => Iff.mpr (le_div_iff (pow_pos h0 _)) (hp n)⟩
#align formal_multilinear_series.norm_le_div_pow_of_pos_of_lt_radius FormalMultilinearSeries.norm_le_div_pow_of_pos_of_lt_radius

/-- For `r` strictly smaller than the radius of `p`, then `‖pₙ‖ rⁿ` is bounded. -/
theorem nnnorm_mul_pow_le_of_lt_radius (p : FormalMultilinearSeries 𝕜 E F) {r : ℝ≥0}
    (h : (r : ℝ≥0∞) < p.radius) : ∃ C > 0, ∀ n, ‖p n‖₊ * r ^ n ≤ C :=
  let ⟨C, hC, hp⟩ := p.norm_mul_pow_le_of_lt_radius h
  ⟨⟨C, hC.lt.le⟩, hC, by exact_mod_cast hp⟩
#align formal_multilinear_series.nnnorm_mul_pow_le_of_lt_radius FormalMultilinearSeries.nnnorm_mul_pow_le_of_lt_radius

theorem le_radius_of_tendsto (p : FormalMultilinearSeries 𝕜 E F) {l : ℝ}
    (h : Tendsto (fun n => ‖p n‖ * (r : ℝ) ^ n) atTop (𝓝 l)) : ↑r ≤ p.radius :=
  p.le_radius_of_isBigO (h.isBigO_one _)
#align formal_multilinear_series.le_radius_of_tendsto FormalMultilinearSeries.le_radius_of_tendsto

theorem le_radius_of_summable_norm (p : FormalMultilinearSeries 𝕜 E F)
    (hs : Summable fun n => ‖p n‖ * (r : ℝ) ^ n) : ↑r ≤ p.radius :=
  p.le_radius_of_tendsto hs.tendsto_atTop_zero
#align formal_multilinear_series.le_radius_of_summable_norm FormalMultilinearSeries.le_radius_of_summable_norm

theorem not_summable_norm_of_radius_lt_nnnorm (p : FormalMultilinearSeries 𝕜 E F) {x : E}
    (h : p.radius < ‖x‖₊) : ¬Summable fun n => ‖p n‖ * ‖x‖ ^ n :=
  fun hs => not_le_of_lt h (p.le_radius_of_summable_norm hs)
#align formal_multilinear_series.not_summable_norm_of_radius_lt_nnnorm FormalMultilinearSeries.not_summable_norm_of_radius_lt_nnnorm

theorem summable_norm_mul_pow (p : FormalMultilinearSeries 𝕜 E F) {r : ℝ≥0} (h : ↑r < p.radius) :
    Summable fun n : ℕ => ‖p n‖ * (r : ℝ) ^ n := by
  obtain ⟨a, ha : a ∈ Ioo (0 : ℝ) 1, C, - : 0 < C, hp⟩ := p.norm_mul_pow_le_mul_pow_of_lt_radius h
  exact summable_of_nonneg_of_le (fun n => mul_nonneg (norm_nonneg _) (pow_nonneg r.coe_nonneg _))
    hp ((summable_geometric_of_lt_1 ha.1.le ha.2).mul_left _)
#align formal_multilinear_series.summable_norm_mul_pow FormalMultilinearSeries.summable_norm_mul_pow

theorem summable_norm_apply (p : FormalMultilinearSeries 𝕜 E F) {x : E}
    (hx : x ∈ EMetric.ball (0 : E) p.radius) : Summable fun n : ℕ => ‖p n fun _ => x‖ := by
  rw [mem_emetric_ball_zero_iff] at hx
  refine' summable_of_nonneg_of_le
    (fun _ => norm_nonneg _) (fun n => ((p n).le_op_norm _).trans_eq _) (p.summable_norm_mul_pow hx)
  simp
#align formal_multilinear_series.summable_norm_apply FormalMultilinearSeries.summable_norm_apply

theorem summable_nnnorm_mul_pow (p : FormalMultilinearSeries 𝕜 E F) {r : ℝ≥0} (h : ↑r < p.radius) :
    Summable fun n : ℕ => ‖p n‖₊ * r ^ n := by
  rw [← NNReal.summable_coe]
  push_cast
  exact p.summable_norm_mul_pow h
#align formal_multilinear_series.summable_nnnorm_mul_pow FormalMultilinearSeries.summable_nnnorm_mul_pow

protected theorem summable [CompleteSpace F] (p : FormalMultilinearSeries 𝕜 E F) {x : E}
    (hx : x ∈ EMetric.ball (0 : E) p.radius) : Summable fun n : ℕ => p n fun _ => x :=
  summable_of_summable_norm (p.summable_norm_apply hx)
#align formal_multilinear_series.summable FormalMultilinearSeries.summable

theorem radius_eq_top_of_summable_norm (p : FormalMultilinearSeries 𝕜 E F)
    (hs : ∀ r : ℝ≥0, Summable fun n => ‖p n‖ * (r : ℝ) ^ n) : p.radius = ∞ :=
  ENNReal.eq_top_of_forall_nnreal_le fun r => p.le_radius_of_summable_norm (hs r)
#align formal_multilinear_series.radius_eq_top_of_summable_norm FormalMultilinearSeries.radius_eq_top_of_summable_norm

theorem radius_eq_top_iff_summable_norm (p : FormalMultilinearSeries 𝕜 E F) :
    p.radius = ∞ ↔ ∀ r : ℝ≥0, Summable fun n => ‖p n‖ * (r : ℝ) ^ n := by
  constructor
  · intro h r
    obtain ⟨a, ha : a ∈ Ioo (0 : ℝ) 1, C, - : 0 < C, hp⟩ := p.norm_mul_pow_le_mul_pow_of_lt_radius
      (show (r : ℝ≥0∞) < p.radius from h.symm ▸ ENNReal.coe_lt_top)
    refine' summable_of_norm_bounded
      (fun n => (C : ℝ) * a ^ n) ((summable_geometric_of_lt_1 ha.1.le ha.2).mul_left _) fun n => _
    specialize hp n
    rwa [Real.norm_of_nonneg (mul_nonneg (norm_nonneg _) (pow_nonneg r.coe_nonneg n))]
  · exact p.radius_eq_top_of_summable_norm
#align formal_multilinear_series.radius_eq_top_iff_summable_norm FormalMultilinearSeries.radius_eq_top_iff_summable_norm

/-- If the radius of `p` is positive, then `‖pₙ‖` grows at most geometrically. -/
theorem le_mul_pow_of_radius_pos (p : FormalMultilinearSeries 𝕜 E F) (h : 0 < p.radius) :
    ∃ (C r : _) (hC : 0 < C) (hr : 0 < r), ∀ n, ‖p n‖ ≤ C * r ^ n := by
  rcases ENNReal.lt_iff_exists_nnreal_btwn.1 h with ⟨r, r0, rlt⟩
  have rpos : 0 < (r : ℝ) := by simp [ENNReal.coe_pos.1 r0]
  rcases norm_le_div_pow_of_pos_of_lt_radius p rpos rlt with ⟨C, Cpos, hCp⟩
  refine' ⟨C, r⁻¹, Cpos, by simp only [inv_pos, rpos], fun n => _⟩
  -- Porting note: was `convert`
  rw [inv_pow, ← div_eq_mul_inv]
  exact hCp n
#align formal_multilinear_series.le_mul_pow_of_radius_pos FormalMultilinearSeries.le_mul_pow_of_radius_pos

/-- The radius of the sum of two formal series is at least the minimum of their two radii. -/
theorem min_radius_le_radius_add (p q : FormalMultilinearSeries 𝕜 E F) :
    min p.radius q.radius ≤ (p + q).radius := by
  refine' ENNReal.le_of_forall_nnreal_lt fun r hr => _
  rw [lt_min_iff] at hr
  have := ((p.isLittleO_one_of_lt_radius hr.1).add (q.isLittleO_one_of_lt_radius hr.2)).isBigO
  refine' (p + q).le_radius_of_isBigO ((isBigO_of_le _ fun n => _).trans this)
  rw [← add_mul, norm_mul, norm_mul, norm_norm]
  exact mul_le_mul_of_nonneg_right ((norm_add_le _ _).trans (le_abs_self _)) (norm_nonneg _)
#align formal_multilinear_series.min_radius_le_radius_add FormalMultilinearSeries.min_radius_le_radius_add

@[simp]
theorem radius_neg (p : FormalMultilinearSeries 𝕜 E F) : (-p).radius = p.radius := by
  simp only [radius, neg_apply, norm_neg]
#align formal_multilinear_series.radius_neg FormalMultilinearSeries.radius_neg

protected theorem hasSum [CompleteSpace F] (p : FormalMultilinearSeries 𝕜 E F) {x : E}
    (hx : x ∈ EMetric.ball (0 : E) p.radius) : HasSum (fun n : ℕ => p n fun _ => x) (p.sum x) :=
  (p.summable hx).hasSum
#align formal_multilinear_series.has_sum FormalMultilinearSeries.hasSum

theorem radius_le_radius_continuousLinearMap_comp (p : FormalMultilinearSeries 𝕜 E F)
    (f : F →L[𝕜] G) : p.radius ≤ (f.compFormalMultilinearSeries p).radius := by
  refine' ENNReal.le_of_forall_nnreal_lt fun r hr => _
  apply le_radius_of_isBigO
  apply (IsBigO.trans_isLittleO _ (p.isLittleO_one_of_lt_radius hr)).isBigO
  refine' IsBigO.mul (@IsBigOWith.isBigO _ _ _ _ _ ‖f‖ _ _ _ _) (isBigO_refl _ _)
  refine IsBigOWith.of_bound (eventually_of_forall fun n => ?_)
  simpa only [norm_norm] using f.norm_compContinuousMultilinearMap_le (p n)
#align formal_multilinear_series.radius_le_radius_continuous_linear_map_comp FormalMultilinearSeries.radius_le_radius_continuousLinearMap_comp

end FormalMultilinearSeries

/-! ### Expanding a function as a power series -/


section

variable {f g : E → F} {p pf pg : FormalMultilinearSeries 𝕜 E F} {x : E} {r r' : ℝ≥0∞}

/-- Given a function `f : E → F` and a formal multilinear series `p`, we say that `f` has `p` as
a power series on the ball of radius `r > 0` around `x` if `f (x + y) = ∑' pₙ yⁿ` for all `‖y‖ < r`.
-/
structure HasFPowerSeriesOnBall (f : E → F) (p : FormalMultilinearSeries 𝕜 E F) (x : E) (r : ℝ≥0∞) :
    Prop where
  r_le : r ≤ p.radius
  r_pos : 0 < r
  hasSum :
    ∀ {y}, y ∈ EMetric.ball (0 : E) r → HasSum (fun n : ℕ => p n fun _ : Fin n => y) (f (x + y))
#align has_fpower_series_on_ball HasFPowerSeriesOnBall

/-- Given a function `f : E → F` and a formal multilinear series `p`, we say that `f` has `p` as
a power series around `x` if `f (x + y) = ∑' pₙ yⁿ` for all `y` in a neighborhood of `0`. -/
def HasFPowerSeriesAt (f : E → F) (p : FormalMultilinearSeries 𝕜 E F) (x : E) :=
  ∃ r, HasFPowerSeriesOnBall f p x r
#align has_fpower_series_at HasFPowerSeriesAt

variable (𝕜)

/-- Given a function `f : E → F`, we say that `f` is analytic at `x` if it admits a convergent power
series expansion around `x`. -/
def AnalyticAt (f : E → F) (x : E) :=
  ∃ p : FormalMultilinearSeries 𝕜 E F, HasFPowerSeriesAt f p x
#align analytic_at AnalyticAt

/-- Given a function `f : E → F`, we say that `f` is analytic on a set `s` if it is analytic around
every point of `s`. -/
def AnalyticOn (f : E → F) (s : Set E) :=
  ∀ x, x ∈ s → AnalyticAt 𝕜 f x
#align analytic_on AnalyticOn

variable {𝕜}

theorem HasFPowerSeriesOnBall.hasFPowerSeriesAt (hf : HasFPowerSeriesOnBall f p x r) :
    HasFPowerSeriesAt f p x :=
  ⟨r, hf⟩
#align has_fpower_series_on_ball.has_fpower_series_at HasFPowerSeriesOnBall.hasFPowerSeriesAt

theorem HasFPowerSeriesAt.analyticAt (hf : HasFPowerSeriesAt f p x) : AnalyticAt 𝕜 f x :=
  ⟨p, hf⟩
#align has_fpower_series_at.analytic_at HasFPowerSeriesAt.analyticAt

theorem HasFPowerSeriesOnBall.analyticAt (hf : HasFPowerSeriesOnBall f p x r) : AnalyticAt 𝕜 f x :=
  hf.hasFPowerSeriesAt.analyticAt
#align has_fpower_series_on_ball.analytic_at HasFPowerSeriesOnBall.analyticAt

theorem HasFPowerSeriesOnBall.congr (hf : HasFPowerSeriesOnBall f p x r)
    (hg : EqOn f g (EMetric.ball x r)) : HasFPowerSeriesOnBall g p x r :=
  { r_le := hf.r_le
    r_pos := hf.r_pos
    hasSum := fun {y} hy => by
      convert hf.hasSum hy using 1
      apply hg.symm
      simpa [edist_eq_coe_nnnorm_sub] using hy }
#align has_fpower_series_on_ball.congr HasFPowerSeriesOnBall.congr

/-- If a function `f` has a power series `p` around `x`, then the function `z ↦ f (z - y)` has the
same power series around `x + y`. -/
theorem HasFPowerSeriesOnBall.comp_sub (hf : HasFPowerSeriesOnBall f p x r) (y : E) :
    HasFPowerSeriesOnBall (fun z => f (z - y)) p (x + y) r :=
  { r_le := hf.r_le
    r_pos := hf.r_pos
    hasSum := fun {z} hz => by
      convert hf.hasSum hz using 2
      abel }
#align has_fpower_series_on_ball.comp_sub HasFPowerSeriesOnBall.comp_sub

theorem HasFPowerSeriesOnBall.hasSum_sub (hf : HasFPowerSeriesOnBall f p x r) {y : E}
    (hy : y ∈ EMetric.ball x r) : HasSum (fun n : ℕ => p n fun _ => y - x) (f y) := by
  have : y - x ∈ EMetric.ball (0 : E) r := by simpa [edist_eq_coe_nnnorm_sub] using hy
  simpa only [add_sub_cancel'_right] using hf.hasSum this
#align has_fpower_series_on_ball.has_sum_sub HasFPowerSeriesOnBall.hasSum_sub

theorem HasFPowerSeriesOnBall.radius_pos (hf : HasFPowerSeriesOnBall f p x r) : 0 < p.radius :=
  lt_of_lt_of_le hf.r_pos hf.r_le
#align has_fpower_series_on_ball.radius_pos HasFPowerSeriesOnBall.radius_pos

theorem HasFPowerSeriesAt.radius_pos (hf : HasFPowerSeriesAt f p x) : 0 < p.radius :=
  let ⟨_, hr⟩ := hf
  hr.radius_pos
#align has_fpower_series_at.radius_pos HasFPowerSeriesAt.radius_pos

theorem HasFPowerSeriesOnBall.mono (hf : HasFPowerSeriesOnBall f p x r) (r'_pos : 0 < r')
    (hr : r' ≤ r) : HasFPowerSeriesOnBall f p x r' :=
  ⟨le_trans hr hf.1, r'_pos, fun hy => hf.hasSum (EMetric.ball_subset_ball hr hy)⟩
#align has_fpower_series_on_ball.mono HasFPowerSeriesOnBall.mono

theorem HasFPowerSeriesAt.congr (hf : HasFPowerSeriesAt f p x) (hg : f =ᶠ[𝓝 x] g) :
    HasFPowerSeriesAt g p x := by
  rcases hf with ⟨r₁, h₁⟩
  rcases EMetric.mem_nhds_iff.mp hg with ⟨r₂, h₂pos, h₂⟩
  exact ⟨min r₁ r₂,
    (h₁.mono (lt_min h₁.r_pos h₂pos) inf_le_left).congr
      fun y hy => h₂ (EMetric.ball_subset_ball inf_le_right hy)⟩
#align has_fpower_series_at.congr HasFPowerSeriesAt.congr

protected theorem HasFPowerSeriesAt.eventually (hf : HasFPowerSeriesAt f p x) :
    ∀ᶠ r : ℝ≥0∞ in 𝓝[>] 0, HasFPowerSeriesOnBall f p x r :=
  let ⟨_, hr⟩ := hf
  mem_of_superset (Ioo_mem_nhdsWithin_Ioi (left_mem_Ico.2 hr.r_pos)) fun _ hr' =>
    hr.mono hr'.1 hr'.2.le
#align has_fpower_series_at.eventually HasFPowerSeriesAt.eventually

theorem HasFPowerSeriesOnBall.eventually_hasSum (hf : HasFPowerSeriesOnBall f p x r) :
    ∀ᶠ y in 𝓝 0, HasSum (fun n : ℕ => p n fun _ : Fin n => y) (f (x + y)) := by
  filter_upwards [EMetric.ball_mem_nhds (0 : E) hf.r_pos]using fun _ => hf.hasSum
#align has_fpower_series_on_ball.eventually_has_sum HasFPowerSeriesOnBall.eventually_hasSum

theorem HasFPowerSeriesAt.eventually_hasSum (hf : HasFPowerSeriesAt f p x) :
    ∀ᶠ y in 𝓝 0, HasSum (fun n : ℕ => p n fun _ : Fin n => y) (f (x + y)) :=
  let ⟨_, hr⟩ := hf
  hr.eventually_hasSum
#align has_fpower_series_at.eventually_has_sum HasFPowerSeriesAt.eventually_hasSum

theorem HasFPowerSeriesOnBall.eventually_hasSum_sub (hf : HasFPowerSeriesOnBall f p x r) :
    ∀ᶠ y in 𝓝 x, HasSum (fun n : ℕ => p n fun _ : Fin n => y - x) (f y) := by
  filter_upwards [EMetric.ball_mem_nhds x hf.r_pos] with y using hf.hasSum_sub
#align has_fpower_series_on_ball.eventually_has_sum_sub HasFPowerSeriesOnBall.eventually_hasSum_sub

theorem HasFPowerSeriesAt.eventually_hasSum_sub (hf : HasFPowerSeriesAt f p x) :
    ∀ᶠ y in 𝓝 x, HasSum (fun n : ℕ => p n fun _ : Fin n => y - x) (f y) :=
  let ⟨_, hr⟩ := hf
  hr.eventually_hasSum_sub
#align has_fpower_series_at.eventually_has_sum_sub HasFPowerSeriesAt.eventually_hasSum_sub

theorem HasFPowerSeriesOnBall.eventually_eq_zero
    (hf : HasFPowerSeriesOnBall f (0 : FormalMultilinearSeries 𝕜 E F) x r) :
    ∀ᶠ z in 𝓝 x, f z = 0 := by
  filter_upwards [hf.eventually_hasSum_sub] with z hz using hz.unique hasSum_zero
#align has_fpower_series_on_ball.eventually_eq_zero HasFPowerSeriesOnBall.eventually_eq_zero

theorem HasFPowerSeriesAt.eventually_eq_zero
    (hf : HasFPowerSeriesAt f (0 : FormalMultilinearSeries 𝕜 E F) x) : ∀ᶠ z in 𝓝 x, f z = 0 :=
  let ⟨_, hr⟩ := hf
  hr.eventually_eq_zero
#align has_fpower_series_at.eventually_eq_zero HasFPowerSeriesAt.eventually_eq_zero

theorem hasFPowerSeriesOnBall_const {c : F} {e : E} :
    HasFPowerSeriesOnBall (fun _ => c) (constFormalMultilinearSeries 𝕜 E c) e ⊤ := by
  refine' ⟨by simp, WithTop.zero_lt_top, fun _ => hasSum_single 0 fun n hn => _⟩
  simp [constFormalMultilinearSeries_apply hn]
#align has_fpower_series_on_ball_const hasFPowerSeriesOnBall_const

theorem hasFPowerSeriesAt_const {c : F} {e : E} :
    HasFPowerSeriesAt (fun _ => c) (constFormalMultilinearSeries 𝕜 E c) e :=
  ⟨⊤, hasFPowerSeriesOnBall_const⟩
#align has_fpower_series_at_const hasFPowerSeriesAt_const

theorem analyticAt_const {v : F} : AnalyticAt 𝕜 (fun _ => v) x :=
  ⟨constFormalMultilinearSeries 𝕜 E v, hasFPowerSeriesAt_const⟩
#align analytic_at_const analyticAt_const

theorem analyticOn_const {v : F} {s : Set E} : AnalyticOn 𝕜 (fun _ => v) s :=
  fun _ _ => analyticAt_const
#align analytic_on_const analyticOn_const

theorem HasFPowerSeriesOnBall.add (hf : HasFPowerSeriesOnBall f pf x r)
    (hg : HasFPowerSeriesOnBall g pg x r) : HasFPowerSeriesOnBall (f + g) (pf + pg) x r :=
  { r_le := le_trans (le_min_iff.2 ⟨hf.r_le, hg.r_le⟩) (pf.min_radius_le_radius_add pg)
    r_pos := hf.r_pos
    hasSum := fun hy => (hf.hasSum hy).add (hg.hasSum hy) }
#align has_fpower_series_on_ball.add HasFPowerSeriesOnBall.add

theorem HasFPowerSeriesAt.add (hf : HasFPowerSeriesAt f pf x) (hg : HasFPowerSeriesAt g pg x) :
    HasFPowerSeriesAt (f + g) (pf + pg) x := by
  rcases (hf.eventually.and hg.eventually).exists with ⟨r, hr⟩
  exact ⟨r, hr.1.add hr.2⟩
#align has_fpower_series_at.add HasFPowerSeriesAt.add

theorem AnalyticAt.add (hf : AnalyticAt 𝕜 f x) (hg : AnalyticAt 𝕜 g x) : AnalyticAt 𝕜 (f + g) x :=
  let ⟨_, hpf⟩ := hf
  let ⟨_, hqf⟩ := hg
  (hpf.add hqf).analyticAt
#align analytic_at.add AnalyticAt.add

theorem HasFPowerSeriesOnBall.neg (hf : HasFPowerSeriesOnBall f pf x r) :
    HasFPowerSeriesOnBall (-f) (-pf) x r :=
  { r_le := by
      rw [pf.radius_neg]
      exact hf.r_le
    r_pos := hf.r_pos
    hasSum := fun hy => (hf.hasSum hy).neg }
#align has_fpower_series_on_ball.neg HasFPowerSeriesOnBall.neg

theorem HasFPowerSeriesAt.neg (hf : HasFPowerSeriesAt f pf x) : HasFPowerSeriesAt (-f) (-pf) x :=
  let ⟨_, hrf⟩ := hf
  hrf.neg.hasFPowerSeriesAt
#align has_fpower_series_at.neg HasFPowerSeriesAt.neg

theorem AnalyticAt.neg (hf : AnalyticAt 𝕜 f x) : AnalyticAt 𝕜 (-f) x :=
  let ⟨_, hpf⟩ := hf
  hpf.neg.analyticAt
#align analytic_at.neg AnalyticAt.neg

theorem HasFPowerSeriesOnBall.sub (hf : HasFPowerSeriesOnBall f pf x r)
    (hg : HasFPowerSeriesOnBall g pg x r) : HasFPowerSeriesOnBall (f - g) (pf - pg) x r := by
  simpa only [sub_eq_add_neg] using hf.add hg.neg
#align has_fpower_series_on_ball.sub HasFPowerSeriesOnBall.sub

theorem HasFPowerSeriesAt.sub (hf : HasFPowerSeriesAt f pf x) (hg : HasFPowerSeriesAt g pg x) :
    HasFPowerSeriesAt (f - g) (pf - pg) x := by
  simpa only [sub_eq_add_neg] using hf.add hg.neg
#align has_fpower_series_at.sub HasFPowerSeriesAt.sub

theorem AnalyticAt.sub (hf : AnalyticAt 𝕜 f x) (hg : AnalyticAt 𝕜 g x) :
    AnalyticAt 𝕜 (f - g) x := by
  simpa only [sub_eq_add_neg] using hf.add hg.neg
#align analytic_at.sub AnalyticAt.sub

theorem AnalyticOn.mono {s t : Set E} (hf : AnalyticOn 𝕜 f t) (hst : s ⊆ t) : AnalyticOn 𝕜 f s :=
  fun z hz => hf z (hst hz)
#align analytic_on.mono AnalyticOn.mono

theorem AnalyticOn.add {s : Set E} (hf : AnalyticOn 𝕜 f s) (hg : AnalyticOn 𝕜 g s) :
    AnalyticOn 𝕜 (f + g) s :=
  fun z hz => (hf z hz).add (hg z hz)
#align analytic_on.add AnalyticOn.add

theorem AnalyticOn.sub {s : Set E} (hf : AnalyticOn 𝕜 f s) (hg : AnalyticOn 𝕜 g s) :
    AnalyticOn 𝕜 (f - g) s :=
  fun z hz => (hf z hz).sub (hg z hz)
#align analytic_on.sub AnalyticOn.sub

theorem HasFPowerSeriesOnBall.coeff_zero (hf : HasFPowerSeriesOnBall f pf x r) (v : Fin 0 → E) :
    pf 0 v = f x := by
  have v_eq : v = fun i => 0 := Subsingleton.elim _ _
  have zero_mem : (0 : E) ∈ EMetric.ball (0 : E) r := by simp [hf.r_pos]
  have : ∀ i, i ≠ 0 → (pf i fun j => 0) = 0 := by
    intro i hi
    have : 0 < i := pos_iff_ne_zero.2 hi
    exact ContinuousMultilinearMap.map_coord_zero _ (⟨0, this⟩ : Fin i) rfl
  have A := (hf.hasSum zero_mem).unique (hasSum_single _ this)
  simpa [v_eq] using A.symm
#align has_fpower_series_on_ball.coeff_zero HasFPowerSeriesOnBall.coeff_zero

theorem HasFPowerSeriesAt.coeff_zero (hf : HasFPowerSeriesAt f pf x) (v : Fin 0 → E) :
    pf 0 v = f x :=
  let ⟨_, hrf⟩ := hf
  hrf.coeff_zero v
#align has_fpower_series_at.coeff_zero HasFPowerSeriesAt.coeff_zero

/-- If a function `f` has a power series `p` on a ball and `g` is linear, then `g ∘ f` has the
power series `g ∘ p` on the same ball. -/
theorem ContinuousLinearMap.comp_hasFPowerSeriesOnBall (g : F →L[𝕜] G)
    (h : HasFPowerSeriesOnBall f p x r) :
    HasFPowerSeriesOnBall (g ∘ f) (g.compFormalMultilinearSeries p) x r :=
  { r_le := h.r_le.trans (p.radius_le_radius_continuousLinearMap_comp _)
    r_pos := h.r_pos
    hasSum := fun hy => by
      simpa only [ContinuousLinearMap.compFormalMultilinearSeries_apply,
        ContinuousLinearMap.compContinuousMultilinearMap_coe, Function.comp_apply] using
        g.hasSum (h.hasSum hy) }
#align continuous_linear_map.comp_has_fpower_series_on_ball ContinuousLinearMap.comp_hasFPowerSeriesOnBall

/-- If a function `f` is analytic on a set `s` and `g` is linear, then `g ∘ f` is analytic
on `s`. -/
theorem ContinuousLinearMap.comp_analyticOn {s : Set E} (g : F →L[𝕜] G) (h : AnalyticOn 𝕜 f s) :
    AnalyticOn 𝕜 (g ∘ f) s := by
  rintro x hx
  rcases h x hx with ⟨p, r, hp⟩
  exact ⟨g.compFormalMultilinearSeries p, r, g.comp_hasFPowerSeriesOnBall hp⟩
#align continuous_linear_map.comp_analytic_on ContinuousLinearMap.comp_analyticOn

/-- If a function admits a power series expansion, then it is exponentially close to the partial
sums of this power series on strict subdisks of the disk of convergence.

This version provides an upper estimate that decreases both in `‖y‖` and `n`. See also
`HasFPowerSeriesOnBall.uniform_geometric_approx` for a weaker version. -/
theorem HasFPowerSeriesOnBall.uniform_geometric_approx' {r' : ℝ≥0}
    (hf : HasFPowerSeriesOnBall f p x r) (h : (r' : ℝ≥0∞) < r) :
    ∃ a ∈ Ioo (0 : ℝ) 1, ∃ C > 0, ∀ y ∈ Metric.ball (0 : E) r', ∀ n,
      ‖f (x + y) - p.partialSum n y‖ ≤ C * (a * (‖y‖ / r')) ^ n := by
  obtain ⟨a, ha, C, hC, hp⟩ : ∃ a ∈ Ioo (0 : ℝ) 1, ∃ C > 0, ∀ n, ‖p n‖ * (r' : ℝ) ^ n ≤ C * a ^ n :=
    p.norm_mul_pow_le_mul_pow_of_lt_radius (h.trans_le hf.r_le)
  refine' ⟨a, ha, C / (1 - a), div_pos hC (sub_pos.2 ha.2), fun y hy n => _⟩
  have yr' : ‖y‖ < r' := by
    rw [ball_zero_eq] at hy
    exact hy
  have hr'0 : 0 < (r' : ℝ) := (norm_nonneg _).trans_lt yr'
  have : y ∈ EMetric.ball (0 : E) r := by
    refine' mem_emetric_ball_zero_iff.2 (lt_trans _ h)
    exact_mod_cast yr'
  rw [norm_sub_rev, ← mul_div_right_comm]
  have ya : a * (‖y‖ / ↑r') ≤ a :=
    mul_le_of_le_one_right ha.1.le (div_le_one_of_le yr'.le r'.coe_nonneg)
  suffices ‖p.partialSum n y - f (x + y)‖ ≤ C * (a * (‖y‖ / r')) ^ n / (1 - a * (‖y‖ / r')) by
    refine' this.trans _
    have : 0 < a := ha.1
    gcongr
    apply_rules [sub_pos.2, ha.2]
  apply norm_sub_le_of_geometric_bound_of_hasSum (ya.trans_lt ha.2) _ (hf.hasSum this)
  intro n
  calc
    ‖(p n) fun _ : Fin n => y‖
    _ ≤ ‖p n‖ * ∏ _i : Fin n, ‖y‖ := ContinuousMultilinearMap.le_op_norm _ _
    _ = ‖p n‖ * (r' : ℝ) ^ n * (‖y‖ / r') ^ n := by field_simp [mul_right_comm]
    _ ≤ C * a ^ n * (‖y‖ / r') ^ n := by gcongr ?_ * _; apply hp
    _ ≤ C * (a * (‖y‖ / r')) ^ n := by rw [mul_pow, mul_assoc]
#align has_fpower_series_on_ball.uniform_geometric_approx' HasFPowerSeriesOnBall.uniform_geometric_approx'

/-- If a function admits a power series expansion, then it is exponentially close to the partial
sums of this power series on strict subdisks of the disk of convergence. -/
theorem HasFPowerSeriesOnBall.uniform_geometric_approx {r' : ℝ≥0}
    (hf : HasFPowerSeriesOnBall f p x r) (h : (r' : ℝ≥0∞) < r) :
    ∃ a ∈ Ioo (0 : ℝ) 1,
      ∃ C > 0, ∀ y ∈ Metric.ball (0 : E) r', ∀ n, ‖f (x + y) - p.partialSum n y‖ ≤ C * a ^ n := by
  obtain ⟨a, ha, C, hC, hp⟩ : ∃ a ∈ Ioo (0 : ℝ) 1, ∃ C > 0, ∀ y ∈ Metric.ball (0 : E) r', ∀ n,
      ‖f (x + y) - p.partialSum n y‖ ≤ C * (a * (‖y‖ / r')) ^ n :=
    hf.uniform_geometric_approx' h
  refine' ⟨a, ha, C, hC, fun y hy n => (hp y hy n).trans _⟩
  have yr' : ‖y‖ < r' := by rwa [ball_zero_eq] at hy
  gcongr
  exacts [mul_nonneg ha.1.le (div_nonneg (norm_nonneg y) r'.coe_nonneg),
    mul_le_of_le_one_right ha.1.le (div_le_one_of_le yr'.le r'.coe_nonneg)]
#align has_fpower_series_on_ball.uniform_geometric_approx HasFPowerSeriesOnBall.uniform_geometric_approx

/-- Taylor formula for an analytic function, `IsBigO` version. -/
theorem HasFPowerSeriesAt.isBigO_sub_partialSum_pow (hf : HasFPowerSeriesAt f p x) (n : ℕ) :
    (fun y : E => f (x + y) - p.partialSum n y) =O[𝓝 0] fun y => ‖y‖ ^ n := by
  rcases hf with ⟨r, hf⟩
  rcases ENNReal.lt_iff_exists_nnreal_btwn.1 hf.r_pos with ⟨r', r'0, h⟩
  obtain ⟨a, -, C, -, hp⟩ : ∃ a ∈ Ioo (0 : ℝ) 1, ∃ C > 0, ∀ y ∈ Metric.ball (0 : E) r', ∀ n,
      ‖f (x + y) - p.partialSum n y‖ ≤ C * (a * (‖y‖ / r')) ^ n :=
    hf.uniform_geometric_approx' h
  refine' isBigO_iff.2 ⟨C * (a / r') ^ n, _⟩
  replace r'0 : 0 < (r' : ℝ); · exact_mod_cast r'0
  filter_upwards [Metric.ball_mem_nhds (0 : E) r'0] with y hy
  simpa [mul_pow, mul_div_assoc, mul_assoc, div_mul_eq_mul_div] using hp y hy n
set_option linter.uppercaseLean3 false in
#align has_fpower_series_at.is_O_sub_partial_sum_pow HasFPowerSeriesAt.isBigO_sub_partialSum_pow

/-- If `f` has formal power series `∑ n, pₙ` on a ball of radius `r`, then for `y, z` in any smaller
ball, the norm of the difference `f y - f z - p 1 (fun _ ↦ y - z)` is bounded above by
`C * (max ‖y - x‖ ‖z - x‖) * ‖y - z‖`. This lemma formulates this property using `IsBigO` and
`Filter.principal` on `E × E`. -/
theorem HasFPowerSeriesOnBall.isBigO_image_sub_image_sub_deriv_principal
    (hf : HasFPowerSeriesOnBall f p x r) (hr : r' < r) :
    (fun y : E × E => f y.1 - f y.2 - p 1 fun _ => y.1 - y.2) =O[𝓟 (EMetric.ball (x, x) r')]
      fun y => ‖y - (x, x)‖ * ‖y.1 - y.2‖ := by
  lift r' to ℝ≥0 using ne_top_of_lt hr
  rcases (zero_le r').eq_or_lt with (rfl | hr'0)
  · simp only [isBigO_bot, EMetric.ball_zero, principal_empty, ENNReal.coe_zero]
  obtain ⟨a, ha, C, hC : 0 < C, hp⟩ :
    ∃ a ∈ Ioo (0 : ℝ) 1, ∃ C > 0, ∀ n : ℕ, ‖p n‖ * (r' : ℝ) ^ n ≤ C * a ^ n
  exact p.norm_mul_pow_le_mul_pow_of_lt_radius (hr.trans_le hf.r_le)
  simp only [← le_div_iff (pow_pos (NNReal.coe_pos.2 hr'0) _)] at hp
  set L : E × E → ℝ := fun y =>
    C * (a / r') ^ 2 * (‖y - (x, x)‖ * ‖y.1 - y.2‖) * (a / (1 - a) ^ 2 + 2 / (1 - a))
  have hL : ∀ y ∈ EMetric.ball (x, x) r', ‖f y.1 - f y.2 - p 1 fun _ => y.1 - y.2‖ ≤ L y := by
    intro y hy'
    have hy : y ∈ EMetric.ball x r ×ˢ EMetric.ball x r := by
      rw [EMetric.ball_prod_same]
      exact EMetric.ball_subset_ball hr.le hy'
    set A : ℕ → F := fun n => (p n fun _ => y.1 - x) - p n fun _ => y.2 - x
    have hA : HasSum (fun n => A (n + 2)) (f y.1 - f y.2 - p 1 fun _ => y.1 - y.2) := by
      convert (hasSum_nat_add_iff' 2).2 ((hf.hasSum_sub hy.1).sub (hf.hasSum_sub hy.2)) using 1
      rw [Finset.sum_range_succ, Finset.sum_range_one, hf.coeff_zero, hf.coeff_zero, sub_self,
        zero_add, ← Subsingleton.pi_single_eq (0 : Fin 1) (y.1 - x), Pi.single,
        ← Subsingleton.pi_single_eq (0 : Fin 1) (y.2 - x), Pi.single, ← (p 1).map_sub, ← Pi.single,
        Subsingleton.pi_single_eq, sub_sub_sub_cancel_right]
    rw [EMetric.mem_ball, edist_eq_coe_nnnorm_sub, ENNReal.coe_lt_coe] at hy'
    set B : ℕ → ℝ := fun n => C * (a / r') ^ 2 * (‖y - (x, x)‖ * ‖y.1 - y.2‖) * ((n + 2) * a ^ n)
    have hAB : ∀ n, ‖A (n + 2)‖ ≤ B n := fun n =>
      calc
        ‖A (n + 2)‖ ≤ ‖p (n + 2)‖ * ↑(n + 2) * ‖y - (x, x)‖ ^ (n + 1) * ‖y.1 - y.2‖ := by
          -- porting note: `pi_norm_const` was `pi_norm_const (_ : E)`
          simpa only [Fintype.card_fin, pi_norm_const, Prod.norm_def, Pi.sub_def,
            Prod.fst_sub, Prod.snd_sub, sub_sub_sub_cancel_right] using
            (p <| n + 2).norm_image_sub_le (fun _ => y.1 - x) fun _ => y.2 - x
        _ = ‖p (n + 2)‖ * ‖y - (x, x)‖ ^ n * (↑(n + 2) * ‖y - (x, x)‖ * ‖y.1 - y.2‖) := by
          rw [pow_succ ‖y - (x, x)‖]
          ring
        -- porting note: the two `↑` in `↑r'` are new, without them, Lean fails to synthesize
        -- instances `HDiv ℝ ℝ≥0 ?m` or `HMul ℝ ℝ≥0 ?m`
        _ ≤ C * a ^ (n + 2) / ↑r' ^ (n + 2)
            * ↑r' ^ n * (↑(n + 2) * ‖y - (x, x)‖ * ‖y.1 - y.2‖) := by
          have : 0 < a := ha.1
          gcongr
          · apply hp
          · apply hy'.le
        _ = B n := by
          -- porting note: in the original, `B` was in the `field_simp`, but now Lean does not
          -- accept it. The current proof works in Lean 4, but does not in Lean 3.
          field_simp [pow_succ]
          simp only [mul_assoc, mul_comm, mul_left_comm]
    have hBL : HasSum B (L y) := by
      apply HasSum.mul_left
      simp only [add_mul]
      have : ‖a‖ < 1 := by simp only [Real.norm_eq_abs, abs_of_pos ha.1, ha.2]
      rw [div_eq_mul_inv, div_eq_mul_inv]
      exact (hasSum_coe_mul_geometric_of_norm_lt_1 this).add  -- porting note: was `convert`!
          ((hasSum_geometric_of_norm_lt_1 this).mul_left 2)
    exact hA.norm_le_of_bounded hBL hAB
  suffices L =O[𝓟 (EMetric.ball (x, x) r')] fun y => ‖y - (x, x)‖ * ‖y.1 - y.2‖ by
    refine' (IsBigO.of_bound 1 (eventually_principal.2 fun y hy => _)).trans this
    rw [one_mul]
    exact (hL y hy).trans (le_abs_self _)
  simp_rw [mul_right_comm _ (_ * _)]  -- porting note: there was an `L` inside the `simp_rw`.
  exact (isBigO_refl _ _).const_mul_left _
set_option linter.uppercaseLean3 false in
#align has_fpower_series_on_ball.is_O_image_sub_image_sub_deriv_principal HasFPowerSeriesOnBall.isBigO_image_sub_image_sub_deriv_principal

/-- If `f` has formal power series `∑ n, pₙ` on a ball of radius `r`, then for `y, z` in any smaller
ball, the norm of the difference `f y - f z - p 1 (fun _ ↦ y - z)` is bounded above by
`C * (max ‖y - x‖ ‖z - x‖) * ‖y - z‖`. -/
theorem HasFPowerSeriesOnBall.image_sub_sub_deriv_le (hf : HasFPowerSeriesOnBall f p x r)
    (hr : r' < r) :
    ∃ C, ∀ (y) (_ : y ∈ EMetric.ball x r') (z) (_ : z ∈ EMetric.ball x r'),
      ‖f y - f z - p 1 fun _ => y - z‖ ≤ C * max ‖y - x‖ ‖z - x‖ * ‖y - z‖ := by
  simpa only [isBigO_principal, mul_assoc, norm_mul, norm_norm, Prod.forall, EMetric.mem_ball,
    Prod.edist_eq, max_lt_iff, and_imp, @forall_swap (_ < _) E] using
    hf.isBigO_image_sub_image_sub_deriv_principal hr
#align has_fpower_series_on_ball.image_sub_sub_deriv_le HasFPowerSeriesOnBall.image_sub_sub_deriv_le

/-- If `f` has formal power series `∑ n, pₙ` at `x`, then
`f y - f z - p 1 (fun _ ↦ y - z) = O(‖(y, z) - (x, x)‖ * ‖y - z‖)` as `(y, z) → (x, x)`.
In particular, `f` is strictly differentiable at `x`. -/
theorem HasFPowerSeriesAt.isBigO_image_sub_norm_mul_norm_sub (hf : HasFPowerSeriesAt f p x) :
    (fun y : E × E => f y.1 - f y.2 - p 1 fun _ => y.1 - y.2) =O[𝓝 (x, x)] fun y =>
      ‖y - (x, x)‖ * ‖y.1 - y.2‖ := by
  rcases hf with ⟨r, hf⟩
  rcases ENNReal.lt_iff_exists_nnreal_btwn.1 hf.r_pos with ⟨r', r'0, h⟩
  refine' (hf.isBigO_image_sub_image_sub_deriv_principal h).mono _
  exact le_principal_iff.2 (EMetric.ball_mem_nhds _ r'0)
set_option linter.uppercaseLean3 false in
#align has_fpower_series_at.is_O_image_sub_norm_mul_norm_sub HasFPowerSeriesAt.isBigO_image_sub_norm_mul_norm_sub

/-- If a function admits a power series expansion at `x`, then it is the uniform limit of the
partial sums of this power series on strict subdisks of the disk of convergence, i.e., `f (x + y)`
is the uniform limit of `p.partialSum n y` there. -/
theorem HasFPowerSeriesOnBall.tendstoUniformlyOn {r' : ℝ≥0} (hf : HasFPowerSeriesOnBall f p x r)
    (h : (r' : ℝ≥0∞) < r) :
    TendstoUniformlyOn (fun n y => p.partialSum n y) (fun y => f (x + y)) atTop
      (Metric.ball (0 : E) r') := by
  obtain ⟨a, ha, C, -, hp⟩ : ∃ a ∈ Ioo (0 : ℝ) 1, ∃ C > 0, ∀ y ∈ Metric.ball (0 : E) r', ∀ n,
    ‖f (x + y) - p.partialSum n y‖ ≤ C * a ^ n
  exact hf.uniform_geometric_approx h
  refine' Metric.tendstoUniformlyOn_iff.2 fun ε εpos => _
  have L : Tendsto (fun n => (C : ℝ) * a ^ n) atTop (𝓝 ((C : ℝ) * 0)) :=
    tendsto_const_nhds.mul (tendsto_pow_atTop_nhds_0_of_lt_1 ha.1.le ha.2)
  rw [mul_zero] at L
  refine' (L.eventually (gt_mem_nhds εpos)).mono fun n hn y hy => _
  rw [dist_eq_norm]
  exact (hp y hy n).trans_lt hn
#align has_fpower_series_on_ball.tendsto_uniformly_on HasFPowerSeriesOnBall.tendstoUniformlyOn

/-- If a function admits a power series expansion at `x`, then it is the locally uniform limit of
the partial sums of this power series on the disk of convergence, i.e., `f (x + y)`
is the locally uniform limit of `p.partialSum n y` there. -/
theorem HasFPowerSeriesOnBall.tendstoLocallyUniformlyOn (hf : HasFPowerSeriesOnBall f p x r) :
    TendstoLocallyUniformlyOn (fun n y => p.partialSum n y) (fun y => f (x + y)) atTop
      (EMetric.ball (0 : E) r) := by
  intro u hu x hx
  rcases ENNReal.lt_iff_exists_nnreal_btwn.1 hx with ⟨r', xr', hr'⟩
  have : EMetric.ball (0 : E) r' ∈ 𝓝 x := IsOpen.mem_nhds EMetric.isOpen_ball xr'
  refine' ⟨EMetric.ball (0 : E) r', mem_nhdsWithin_of_mem_nhds this, _⟩
  simpa [Metric.emetric_ball_nnreal] using hf.tendstoUniformlyOn hr' u hu
#align has_fpower_series_on_ball.tendsto_locally_uniformly_on HasFPowerSeriesOnBall.tendstoLocallyUniformlyOn

/-- If a function admits a power series expansion at `x`, then it is the uniform limit of the
partial sums of this power series on strict subdisks of the disk of convergence, i.e., `f y`
is the uniform limit of `p.partialSum n (y - x)` there. -/
theorem HasFPowerSeriesOnBall.tendstoUniformlyOn' {r' : ℝ≥0} (hf : HasFPowerSeriesOnBall f p x r)
    (h : (r' : ℝ≥0∞) < r) :
    TendstoUniformlyOn (fun n y => p.partialSum n (y - x)) f atTop (Metric.ball (x : E) r') := by
  convert (hf.tendstoUniformlyOn h).comp fun y => y - x using 1
  · simp [(· ∘ ·)]
  · ext z
    simp [dist_eq_norm]
#align has_fpower_series_on_ball.tendsto_uniformly_on' HasFPowerSeriesOnBall.tendstoUniformlyOn'

/-- If a function admits a power series expansion at `x`, then it is the locally uniform limit of
the partial sums of this power series on the disk of convergence, i.e., `f y`
is the locally uniform limit of `p.partialSum n (y - x)` there. -/
theorem HasFPowerSeriesOnBall.tendstoLocallyUniformlyOn' (hf : HasFPowerSeriesOnBall f p x r) :
    TendstoLocallyUniformlyOn (fun n y => p.partialSum n (y - x)) f atTop
      (EMetric.ball (x : E) r) := by
  have A : ContinuousOn (fun y : E => y - x) (EMetric.ball (x : E) r) :=
    (continuous_id.sub continuous_const).continuousOn
  convert hf.tendstoLocallyUniformlyOn.comp (fun y : E => y - x) _ A using 1
  · ext z
    simp
  · intro z
    simp [edist_eq_coe_nnnorm, edist_eq_coe_nnnorm_sub]
#align has_fpower_series_on_ball.tendsto_locally_uniformly_on' HasFPowerSeriesOnBall.tendstoLocallyUniformlyOn'

/-- If a function admits a power series expansion on a disk, then it is continuous there. -/
protected theorem HasFPowerSeriesOnBall.continuousOn (hf : HasFPowerSeriesOnBall f p x r) :
    ContinuousOn f (EMetric.ball x r) :=
  hf.tendstoLocallyUniformlyOn'.continuousOn <|
    eventually_of_forall fun n =>
      ((p.partialSum_continuous n).comp (continuous_id.sub continuous_const)).continuousOn
#align has_fpower_series_on_ball.continuous_on HasFPowerSeriesOnBall.continuousOn

protected theorem HasFPowerSeriesAt.continuousAt (hf : HasFPowerSeriesAt f p x) :
    ContinuousAt f x :=
  let ⟨_, hr⟩ := hf
  hr.continuousOn.continuousAt (EMetric.ball_mem_nhds x hr.r_pos)
#align has_fpower_series_at.continuous_at HasFPowerSeriesAt.continuousAt

protected theorem AnalyticAt.continuousAt (hf : AnalyticAt 𝕜 f x) : ContinuousAt f x :=
  let ⟨_, hp⟩ := hf
  hp.continuousAt
#align analytic_at.continuous_at AnalyticAt.continuousAt

protected theorem AnalyticOn.continuousOn {s : Set E} (hf : AnalyticOn 𝕜 f s) : ContinuousOn f s :=
  fun x hx => (hf x hx).continuousAt.continuousWithinAt
#align analytic_on.continuous_on AnalyticOn.continuousOn

/-- In a complete space, the sum of a converging power series `p` admits `p` as a power series.
This is not totally obvious as we need to check the convergence of the series. -/
protected theorem FormalMultilinearSeries.hasFPowerSeriesOnBall [CompleteSpace F]
    (p : FormalMultilinearSeries 𝕜 E F) (h : 0 < p.radius) :
    HasFPowerSeriesOnBall p.sum p 0 p.radius :=
  { r_le := le_rfl
    r_pos := h
    hasSum := fun hy => by
      rw [zero_add]
      exact p.hasSum hy }
#align formal_multilinear_series.has_fpower_series_on_ball FormalMultilinearSeries.hasFPowerSeriesOnBall

theorem HasFPowerSeriesOnBall.sum (h : HasFPowerSeriesOnBall f p x r) {y : E}
    (hy : y ∈ EMetric.ball (0 : E) r) : f (x + y) = p.sum y :=
  (h.hasSum hy).tsum_eq.symm
#align has_fpower_series_on_ball.sum HasFPowerSeriesOnBall.sum

/-- The sum of a converging power series is continuous in its disk of convergence. -/
protected theorem FormalMultilinearSeries.continuousOn [CompleteSpace F] :
    ContinuousOn p.sum (EMetric.ball 0 p.radius) := by
  cases' (zero_le p.radius).eq_or_lt with h h
  · simp [← h, continuousOn_empty]
  · exact (p.hasFPowerSeriesOnBall h).continuousOn
#align formal_multilinear_series.continuous_on FormalMultilinearSeries.continuousOn

end

/-!
### Uniqueness of power series
If a function `f : E → F` has two representations as power series at a point `x : E`, corresponding
to formal multilinear series `p₁` and `p₂`, then these representations agree term-by-term. That is,
for any `n : ℕ` and `y : E`, `p₁ n (fun i ↦ y) = p₂ n (fun i ↦ y)`. In the one-dimensional case,
when `f : 𝕜 → E`, the continuous multilinear maps `p₁ n` and `p₂ n` are given by
`ContinuousMultilinearMap.mkPiField`, and hence are determined completely by the value of
`p₁ n (fun i ↦ 1)`, so `p₁ = p₂`. Consequently, the radius of convergence for one series can be
transferred to the other.
-/


section Uniqueness

open ContinuousMultilinearMap

theorem Asymptotics.IsBigO.continuousMultilinearMap_apply_eq_zero {n : ℕ} {p : E[×n]→L[𝕜] F}
    (h : (fun y => p fun _ => y) =O[𝓝 0] fun y => ‖y‖ ^ (n + 1)) (y : E) : (p fun _ => y) = 0 := by
  obtain ⟨c, c_pos, hc⟩ := h.exists_pos
  obtain ⟨t, ht, t_open, z_mem⟩ := eventually_nhds_iff.mp (isBigOWith_iff.mp hc)
  obtain ⟨δ, δ_pos, δε⟩ := (Metric.isOpen_iff.mp t_open) 0 z_mem
  clear h hc z_mem
  cases' n with n
  · exact norm_eq_zero.mp (by
      -- porting note: the symmetric difference of the `simpa only` sets:
      -- added `Nat.zero_eq, zero_add, pow_one`
      -- removed `zero_pow', Ne.def, Nat.one_ne_zero, not_false_iff`
      simpa only [Nat.zero_eq, fin0_apply_norm, norm_eq_zero, norm_zero, zero_add, pow_one,
        mul_zero, norm_le_zero_iff] using ht 0 (δε (Metric.mem_ball_self δ_pos)))
  · refine' Or.elim (Classical.em (y = 0))
      (fun hy => by simpa only [hy] using p.map_zero) fun hy => _
    replace hy := norm_pos_iff.mpr hy
    refine' norm_eq_zero.mp (le_antisymm (le_of_forall_pos_le_add fun ε ε_pos => _) (norm_nonneg _))
    have h₀ := _root_.mul_pos c_pos (pow_pos hy (n.succ + 1))
    obtain ⟨k, k_pos, k_norm⟩ := NormedField.exists_norm_lt 𝕜
      (lt_min (mul_pos δ_pos (inv_pos.mpr hy)) (mul_pos ε_pos (inv_pos.mpr h₀)))
    have h₁ : ‖k • y‖ < δ := by
      rw [norm_smul]
      exact inv_mul_cancel_right₀ hy.ne.symm δ ▸
        mul_lt_mul_of_pos_right (lt_of_lt_of_le k_norm (min_le_left _ _)) hy
    have h₂ :=
      calc
        ‖p fun _ => k • y‖ ≤ c * ‖k • y‖ ^ (n.succ + 1) := by
          -- porting note: now Lean wants `_root_.`
          simpa only [norm_pow, _root_.norm_norm] using ht (k • y) (δε (mem_ball_zero_iff.mpr h₁))
          --simpa only [norm_pow, norm_norm] using ht (k • y) (δε (mem_ball_zero_iff.mpr h₁))
        _ = ‖k‖ ^ n.succ * (‖k‖ * (c * ‖y‖ ^ (n.succ + 1))) := by
          -- porting note: added `Nat.succ_eq_add_one` since otherwise `ring` does not conclude.
          simp only [norm_smul, mul_pow, Nat.succ_eq_add_one]
          -- porting note: removed `rw [pow_succ]`, since it now becomes superfluous.
          ring
    have h₃ : ‖k‖ * (c * ‖y‖ ^ (n.succ + 1)) < ε :=
      inv_mul_cancel_right₀ h₀.ne.symm ε ▸
        mul_lt_mul_of_pos_right (lt_of_lt_of_le k_norm (min_le_right _ _)) h₀
    calc
      ‖p fun _ => y‖ = ‖k⁻¹ ^ n.succ‖ * ‖p fun _ => k • y‖ := by
        simpa only [inv_smul_smul₀ (norm_pos_iff.mp k_pos), norm_smul, Finset.prod_const,
          Finset.card_fin] using
          congr_arg norm (p.map_smul_univ (fun _ : Fin n.succ => k⁻¹) fun _ : Fin n.succ => k • y)
      _ ≤ ‖k⁻¹ ^ n.succ‖ * (‖k‖ ^ n.succ * (‖k‖ * (c * ‖y‖ ^ (n.succ + 1)))) := by gcongr
      _ = ‖(k⁻¹ * k) ^ n.succ‖ * (‖k‖ * (c * ‖y‖ ^ (n.succ + 1))) := by
        rw [← mul_assoc]
        simp [norm_mul, mul_pow]
      _ ≤ 0 + ε := by
        rw [inv_mul_cancel (norm_pos_iff.mp k_pos)]
        simpa using h₃.le
set_option linter.uppercaseLean3 false in
#align asymptotics.is_O.continuous_multilinear_map_apply_eq_zero Asymptotics.IsBigO.continuousMultilinearMap_apply_eq_zero

/-- If a formal multilinear series `p` represents the zero function at `x : E`, then the
terms `p n (fun i ↦ y)` appearing in the sum are zero for any `n : ℕ`, `y : E`. -/
theorem HasFPowerSeriesAt.apply_eq_zero {p : FormalMultilinearSeries 𝕜 E F} {x : E}
    (h : HasFPowerSeriesAt 0 p x) (n : ℕ) : ∀ y : E, (p n fun _ => y) = 0 := by
  refine' Nat.strong_induction_on n fun k hk => _
  have psum_eq : p.partialSum (k + 1) = fun y => p k fun _ => y := by
    funext z
    refine' Finset.sum_eq_single _ (fun b hb hnb => _) fun hn => _
    · have := Finset.mem_range_succ_iff.mp hb
      simp only [hk b (this.lt_of_ne hnb), Pi.zero_apply]
    · exact False.elim (hn (Finset.mem_range.mpr (lt_add_one k)))
  replace h := h.isBigO_sub_partialSum_pow k.succ
  simp only [psum_eq, zero_sub, Pi.zero_apply, Asymptotics.isBigO_neg_left] at h
  exact h.continuousMultilinearMap_apply_eq_zero
#align has_fpower_series_at.apply_eq_zero HasFPowerSeriesAt.apply_eq_zero

/-- A one-dimensional formal multilinear series representing the zero function is zero. -/
theorem HasFPowerSeriesAt.eq_zero {p : FormalMultilinearSeries 𝕜 𝕜 E} {x : 𝕜}
    (h : HasFPowerSeriesAt 0 p x) : p = 0 := by
  -- porting note: `funext; ext` was `ext (n x)`
  funext n
  ext x
  rw [← mkPiField_apply_one_eq_self (p n)]
  -- porting note: nasty hack, was `simp [h.apply_eq_zero n 1]`
  have := Or.intro_right ?_ (h.apply_eq_zero n 1)
  simpa using this
#align has_fpower_series_at.eq_zero HasFPowerSeriesAt.eq_zero

/-- One-dimensional formal multilinear series representing the same function are equal. -/
theorem HasFPowerSeriesAt.eq_formalMultilinearSeries {p₁ p₂ : FormalMultilinearSeries 𝕜 𝕜 E}
    {f : 𝕜 → E} {x : 𝕜} (h₁ : HasFPowerSeriesAt f p₁ x) (h₂ : HasFPowerSeriesAt f p₂ x) : p₁ = p₂ :=
  sub_eq_zero.mp (HasFPowerSeriesAt.eq_zero (by simpa only [sub_self] using h₁.sub h₂))
#align has_fpower_series_at.eq_formal_multilinear_series HasFPowerSeriesAt.eq_formalMultilinearSeries

theorem HasFPowerSeriesAt.eq_formalMultilinearSeries_of_eventually
    {p q : FormalMultilinearSeries 𝕜 𝕜 E} {f g : 𝕜 → E} {x : 𝕜} (hp : HasFPowerSeriesAt f p x)
    (hq : HasFPowerSeriesAt g q x) (heq : ∀ᶠ z in 𝓝 x, f z = g z) : p = q :=
  (hp.congr heq).eq_formalMultilinearSeries hq
#align has_fpower_series_at.eq_formal_multilinear_series_of_eventually HasFPowerSeriesAt.eq_formalMultilinearSeries_of_eventually

/-- A one-dimensional formal multilinear series representing a locally zero function is zero. -/
theorem HasFPowerSeriesAt.eq_zero_of_eventually {p : FormalMultilinearSeries 𝕜 𝕜 E} {f : 𝕜 → E}
    {x : 𝕜} (hp : HasFPowerSeriesAt f p x) (hf : f =ᶠ[𝓝 x] 0) : p = 0 :=
  (hp.congr hf).eq_zero
#align has_fpower_series_at.eq_zero_of_eventually HasFPowerSeriesAt.eq_zero_of_eventually

/-- If a function `f : 𝕜 → E` has two power series representations at `x`, then the given radii in
which convergence is guaranteed may be interchanged. This can be useful when the formal multilinear
series in one representation has a particularly nice form, but the other has a larger radius. -/
theorem HasFPowerSeriesOnBall.exchange_radius {p₁ p₂ : FormalMultilinearSeries 𝕜 𝕜 E} {f : 𝕜 → E}
    {r₁ r₂ : ℝ≥0∞} {x : 𝕜} (h₁ : HasFPowerSeriesOnBall f p₁ x r₁)
    (h₂ : HasFPowerSeriesOnBall f p₂ x r₂) : HasFPowerSeriesOnBall f p₁ x r₂ :=
  h₂.hasFPowerSeriesAt.eq_formalMultilinearSeries h₁.hasFPowerSeriesAt ▸ h₂
#align has_fpower_series_on_ball.exchange_radius HasFPowerSeriesOnBall.exchange_radius

/-- If a function `f : 𝕜 → E` has power series representation `p` on a ball of some radius and for
each positive radius it has some power series representation, then `p` converges to `f` on the whole
`𝕜`. -/
theorem HasFPowerSeriesOnBall.r_eq_top_of_exists {f : 𝕜 → E} {r : ℝ≥0∞} {x : 𝕜}
    {p : FormalMultilinearSeries 𝕜 𝕜 E} (h : HasFPowerSeriesOnBall f p x r)
    (h' : ∀ (r' : ℝ≥0) (_ : 0 < r'), ∃ p' : FormalMultilinearSeries 𝕜 𝕜 E,
      HasFPowerSeriesOnBall f p' x r') :
    HasFPowerSeriesOnBall f p x ∞ :=
  { r_le := ENNReal.le_of_forall_pos_nnreal_lt fun r hr _ =>
      let ⟨_, hp'⟩ := h' r hr
      (h.exchange_radius hp').r_le
    r_pos := ENNReal.coe_lt_top
    hasSum := fun {y} _ =>
      let ⟨r', hr'⟩ := exists_gt ‖y‖₊
      let ⟨_, hp'⟩ := h' r' hr'.ne_bot.bot_lt
      (h.exchange_radius hp').hasSum <| mem_emetric_ball_zero_iff.mpr (ENNReal.coe_lt_coe.2 hr') }
#align has_fpower_series_on_ball.r_eq_top_of_exists HasFPowerSeriesOnBall.r_eq_top_of_exists

end Uniqueness

/-!
### Changing origin in a power series

If a function is analytic in a disk `D(x, R)`, then it is analytic in any disk contained in that
one. Indeed, one can write
$$
f (x + y + z) = \sum_{n} p_n (y + z)^n = \sum_{n, k} \binom{n}{k} p_n y^{n-k} z^k
= \sum_{k} \Bigl(\sum_{n} \binom{n}{k} p_n y^{n-k}\Bigr) z^k.
$$
The corresponding power series has thus a `k`-th coefficient equal to
$\sum_{n} \binom{n}{k} p_n y^{n-k}$. In the general case where `pₙ` is a multilinear map, this has
to be interpreted suitably: instead of having a binomial coefficient, one should sum over all
possible subsets `s` of `Fin n` of cardinal `k`, and attribute `z` to the indices in `s` and
`y` to the indices outside of `s`.

In this paragraph, we implement this. The new power series is called `p.changeOrigin y`. Then, we
check its convergence and the fact that its sum coincides with the original sum. The outcome of this
discussion is that the set of points where a function is analytic is open.
-/


namespace FormalMultilinearSeries

section

variable (p : FormalMultilinearSeries 𝕜 E F) {x y : E} {r R : ℝ≥0}

<<<<<<< HEAD
-- set_option synthInstance.maxHeartbeats 100000 in
=======
>>>>>>> 7df583cc
/-- A term of `FormalMultilinearSeries.changeOriginSeries`.

Given a formal multilinear series `p` and a point `x` in its ball of convergence,
`p.changeOrigin x` is a formal multilinear series such that
`p.sum (x+y) = (p.changeOrigin x).sum y` when this makes sense. Each term of `p.changeOrigin x`
is itself an analytic function of `x` given by the series `p.changeOriginSeries`. Each term in
`changeOriginSeries` is the sum of `changeOriginSeriesTerm`'s over all `s` of cardinality `l`.
The definition is such that `p.changeOriginSeriesTerm k l s hs (fun _ ↦ x) (fun _ ↦ y) =
p (k + l) (s.piecewise (fun _ ↦ x) (fun _ ↦ y))`
-/
def changeOriginSeriesTerm (k l : ℕ) (s : Finset (Fin (k + l))) (hs : s.card = l) :
    E[×l]→L[𝕜] E[×k]→L[𝕜] F := by
  let a := ContinuousMultilinearMap.curryFinFinset 𝕜 E F hs
    (by erw [Finset.card_compl, Fintype.card_fin, hs, add_tsub_cancel_right])
  exact a (p (k + l))
#align formal_multilinear_series.change_origin_series_term FormalMultilinearSeries.changeOriginSeriesTerm

theorem changeOriginSeriesTerm_apply (k l : ℕ) (s : Finset (Fin (k + l))) (hs : s.card = l)
    (x y : E) :
    (p.changeOriginSeriesTerm k l s hs (fun _ => x) fun _ => y) =
      p (k + l) (s.piecewise (fun _ => x) fun _ => y) :=
  ContinuousMultilinearMap.curryFinFinset_apply_const _ _ _ _ _
#align formal_multilinear_series.change_origin_series_term_apply FormalMultilinearSeries.changeOriginSeriesTerm_apply

@[simp]
theorem norm_changeOriginSeriesTerm (k l : ℕ) (s : Finset (Fin (k + l))) (hs : s.card = l) :
    ‖p.changeOriginSeriesTerm k l s hs‖ = ‖p (k + l)‖ := by
  simp only [changeOriginSeriesTerm, LinearIsometryEquiv.norm_map]
#align formal_multilinear_series.norm_change_origin_series_term FormalMultilinearSeries.norm_changeOriginSeriesTerm

@[simp]
theorem nnnorm_changeOriginSeriesTerm (k l : ℕ) (s : Finset (Fin (k + l))) (hs : s.card = l) :
    ‖p.changeOriginSeriesTerm k l s hs‖₊ = ‖p (k + l)‖₊ := by
  simp only [changeOriginSeriesTerm, LinearIsometryEquiv.nnnorm_map]
#align formal_multilinear_series.nnnorm_change_origin_series_term FormalMultilinearSeries.nnnorm_changeOriginSeriesTerm

theorem nnnorm_changeOriginSeriesTerm_apply_le (k l : ℕ) (s : Finset (Fin (k + l)))
    (hs : s.card = l) (x y : E) :
    ‖p.changeOriginSeriesTerm k l s hs (fun _ => x) fun _ => y‖₊ ≤
      ‖p (k + l)‖₊ * ‖x‖₊ ^ l * ‖y‖₊ ^ k := by
  rw [← p.nnnorm_changeOriginSeriesTerm k l s hs, ← Fin.prod_const, ← Fin.prod_const]
  apply ContinuousMultilinearMap.le_of_op_nnnorm_le
  apply ContinuousMultilinearMap.le_op_nnnorm
#align formal_multilinear_series.nnnorm_change_origin_series_term_apply_le FormalMultilinearSeries.nnnorm_changeOriginSeriesTerm_apply_le

/-- The power series for `f.changeOrigin k`.

Given a formal multilinear series `p` and a point `x` in its ball of convergence,
`p.changeOrigin x` is a formal multilinear series such that
`p.sum (x+y) = (p.changeOrigin x).sum y` when this makes sense. Its `k`-th term is the sum of
the series `p.changeOriginSeries k`. -/
def changeOriginSeries (k : ℕ) : FormalMultilinearSeries 𝕜 E (E[×k]→L[𝕜] F) := fun l =>
  ∑ s : { s : Finset (Fin (k + l)) // Finset.card s = l }, p.changeOriginSeriesTerm k l s s.2
#align formal_multilinear_series.change_origin_series FormalMultilinearSeries.changeOriginSeries

theorem nnnorm_changeOriginSeries_le_tsum (k l : ℕ) :
    ‖p.changeOriginSeries k l‖₊ ≤
      ∑' _ : { s : Finset (Fin (k + l)) // s.card = l }, ‖p (k + l)‖₊ :=
  (nnnorm_sum_le _ (fun t => changeOriginSeriesTerm p k l (Subtype.val t) t.prop)).trans_eq <| by
    simp_rw [tsum_fintype, nnnorm_changeOriginSeriesTerm (p := p) (k := k) (l := l)]
#align formal_multilinear_series.nnnorm_change_origin_series_le_tsum FormalMultilinearSeries.nnnorm_changeOriginSeries_le_tsum

theorem nnnorm_changeOriginSeries_apply_le_tsum (k l : ℕ) (x : E) :
    ‖p.changeOriginSeries k l fun _ => x‖₊ ≤
      ∑' _ : { s : Finset (Fin (k + l)) // s.card = l }, ‖p (k + l)‖₊ * ‖x‖₊ ^ l := by
  rw [NNReal.tsum_mul_right, ← Fin.prod_const]
  exact (p.changeOriginSeries k l).le_of_op_nnnorm_le _ (p.nnnorm_changeOriginSeries_le_tsum _ _)
#align formal_multilinear_series.nnnorm_change_origin_series_apply_le_tsum FormalMultilinearSeries.nnnorm_changeOriginSeries_apply_le_tsum

/-- Changing the origin of a formal multilinear series `p`, so that
`p.sum (x+y) = (p.changeOrigin x).sum y` when this makes sense.
-/
def changeOrigin (x : E) : FormalMultilinearSeries 𝕜 E F :=
  fun k => (p.changeOriginSeries k).sum x
#align formal_multilinear_series.change_origin FormalMultilinearSeries.changeOrigin

/-- An auxiliary equivalence useful in the proofs about
`FormalMultilinearSeries.changeOriginSeries`: the set of triples `(k, l, s)`, where `s` is a
`Finset (Fin (k + l))` of cardinality `l` is equivalent to the set of pairs `(n, s)`, where `s` is a
`Finset (Fin n)`.

The forward map sends `(k, l, s)` to `(k + l, s)` and the inverse map sends `(n, s)` to
`(n - Finset.card s, Finset.card s, s)`. The actual definition is less readable because of problems
with non-definitional equalities. -/
@[simps]
def changeOriginIndexEquiv :
    (Σk l : ℕ, { s : Finset (Fin (k + l)) // s.card = l }) ≃ Σn : ℕ, Finset (Fin n) where
  toFun s := ⟨s.1 + s.2.1, s.2.2⟩
  invFun s :=
    ⟨s.1 - s.2.card, s.2.card,
      ⟨s.2.map
        (Fin.castIso <| (tsub_add_cancel_of_le <| card_finset_fin_le s.2).symm).toEquiv.toEmbedding,
        Finset.card_map _⟩⟩
  left_inv := by
    rintro ⟨k, l, ⟨s : Finset (Fin <| k + l), hs : s.card = l⟩⟩
    dsimp only [Subtype.coe_mk]
    -- Lean can't automatically generalize `k' = k + l - s.card`, `l' = s.card`, so we explicitly
    -- formulate the generalized goal
    suffices ∀ k' l', k' = k → l' = l → ∀ (hkl : k + l = k' + l') (hs'),
        (⟨k', l', ⟨Finset.map (Fin.castIso hkl).toEquiv.toEmbedding s, hs'⟩⟩ :
          Σk l : ℕ, { s : Finset (Fin (k + l)) // s.card = l }) = ⟨k, l, ⟨s, hs⟩⟩ by
      apply this <;> simp only [hs, add_tsub_cancel_right]
    rintro _ _ rfl rfl hkl hs'
    simp only [Equiv.refl_toEmbedding, Fin.castIso_refl, Finset.map_refl, eq_self_iff_true,
      OrderIso.refl_toEquiv, and_self_iff, heq_iff_eq]
  right_inv := by
    rintro ⟨n, s⟩
    simp [tsub_add_cancel_of_le (card_finset_fin_le s), Fin.castIso_to_equiv]
#align formal_multilinear_series.change_origin_index_equiv FormalMultilinearSeries.changeOriginIndexEquiv

theorem changeOriginSeries_summable_aux₁ {r r' : ℝ≥0} (hr : (r + r' : ℝ≥0∞) < p.radius) :
    Summable fun s : Σk l : ℕ, { s : Finset (Fin (k + l)) // s.card = l } =>
      ‖p (s.1 + s.2.1)‖₊ * r ^ s.2.1 * r' ^ s.1 := by
  rw [← changeOriginIndexEquiv.symm.summable_iff]
  dsimp only [(· ∘ ·), changeOriginIndexEquiv_symm_apply_fst,
    changeOriginIndexEquiv_symm_apply_snd_fst]
  have : ∀ n : ℕ,
      HasSum (fun s : Finset (Fin n) => ‖p (n - s.card + s.card)‖₊ * r ^ s.card * r' ^ (n - s.card))
        (‖p n‖₊ * (r + r') ^ n) := by
    intro n
    -- TODO: why `simp only [tsub_add_cancel_of_le (card_finset_fin_le _)]` fails?
    convert_to HasSum (fun s : Finset (Fin n) => ‖p n‖₊ * (r ^ s.card * r' ^ (n - s.card))) _
    · ext1 s
      rw [tsub_add_cancel_of_le (card_finset_fin_le _), mul_assoc]
    rw [← Fin.sum_pow_mul_eq_add_pow]
    exact (hasSum_fintype _).mul_left _
  refine' NNReal.summable_sigma.2 ⟨fun n => (this n).summable, _⟩
  simp only [(this _).tsum_eq]
  exact p.summable_nnnorm_mul_pow hr
#align formal_multilinear_series.change_origin_series_summable_aux₁ FormalMultilinearSeries.changeOriginSeries_summable_aux₁

theorem changeOriginSeries_summable_aux₂ (hr : (r : ℝ≥0∞) < p.radius) (k : ℕ) :
    Summable fun s : Σl : ℕ, { s : Finset (Fin (k + l)) // s.card = l } =>
      ‖p (k + s.1)‖₊ * r ^ s.1 := by
  rcases ENNReal.lt_iff_exists_add_pos_lt.1 hr with ⟨r', h0, hr'⟩
  simpa only [mul_inv_cancel_right₀ (pow_pos h0 _).ne'] using
    ((NNReal.summable_sigma.1 (p.changeOriginSeries_summable_aux₁ hr')).1 k).mul_right (r' ^ k)⁻¹
#align formal_multilinear_series.change_origin_series_summable_aux₂ FormalMultilinearSeries.changeOriginSeries_summable_aux₂

theorem changeOriginSeries_summable_aux₃ {r : ℝ≥0} (hr : ↑r < p.radius) (k : ℕ) :
    Summable fun l : ℕ => ‖p.changeOriginSeries k l‖₊ * r ^ l := by
  refine' NNReal.summable_of_le
    (fun n => _) (NNReal.summable_sigma.1 <| p.changeOriginSeries_summable_aux₂ hr k).2
  simp only [NNReal.tsum_mul_right]
  exact mul_le_mul' (p.nnnorm_changeOriginSeries_le_tsum _ _) le_rfl
#align formal_multilinear_series.change_origin_series_summable_aux₃ FormalMultilinearSeries.changeOriginSeries_summable_aux₃

theorem le_changeOriginSeries_radius (k : ℕ) : p.radius ≤ (p.changeOriginSeries k).radius :=
  ENNReal.le_of_forall_nnreal_lt fun _r hr =>
    le_radius_of_summable_nnnorm _ (p.changeOriginSeries_summable_aux₃ hr k)
#align formal_multilinear_series.le_change_origin_series_radius FormalMultilinearSeries.le_changeOriginSeries_radius

theorem nnnorm_changeOrigin_le (k : ℕ) (h : (‖x‖₊ : ℝ≥0∞) < p.radius) :
    ‖p.changeOrigin x k‖₊ ≤
      ∑' s : Σl : ℕ, { s : Finset (Fin (k + l)) // s.card = l }, ‖p (k + s.1)‖₊ * ‖x‖₊ ^ s.1 := by
  refine' tsum_of_nnnorm_bounded _ fun l => p.nnnorm_changeOriginSeries_apply_le_tsum k l x
  have := p.changeOriginSeries_summable_aux₂ h k
  refine' HasSum.sigma this.hasSum fun l => _
  exact ((NNReal.summable_sigma.1 this).1 l).hasSum
#align formal_multilinear_series.nnnorm_change_origin_le FormalMultilinearSeries.nnnorm_changeOrigin_le

/-- The radius of convergence of `p.changeOrigin x` is at least `p.radius - ‖x‖`. In other words,
`p.changeOrigin x` is well defined on the largest ball contained in the original ball of
convergence. -/
theorem changeOrigin_radius : p.radius - ‖x‖₊ ≤ (p.changeOrigin x).radius := by
  refine' ENNReal.le_of_forall_pos_nnreal_lt fun r _h0 hr => _
  rw [lt_tsub_iff_right, add_comm] at hr
  have hr' : (‖x‖₊ : ℝ≥0∞) < p.radius := (le_add_right le_rfl).trans_lt hr
  apply le_radius_of_summable_nnnorm
  have : ∀ k : ℕ,
      ‖p.changeOrigin x k‖₊ * r ^ k ≤
        (∑' s : Σl : ℕ, { s : Finset (Fin (k + l)) // s.card = l }, ‖p (k + s.1)‖₊ * ‖x‖₊ ^ s.1) *
          r ^ k :=
    fun k => mul_le_mul_right' (p.nnnorm_changeOrigin_le k hr') (r ^ k)
  refine' NNReal.summable_of_le this _
  simpa only [← NNReal.tsum_mul_right] using
    (NNReal.summable_sigma.1 (p.changeOriginSeries_summable_aux₁ hr)).2
#align formal_multilinear_series.change_origin_radius FormalMultilinearSeries.changeOrigin_radius

end

-- From this point on, assume that the space is complete, to make sure that series that converge
-- in norm also converge in `F`.
variable [CompleteSpace F] (p : FormalMultilinearSeries 𝕜 E F) {x y : E} {r R : ℝ≥0}

theorem hasFPowerSeriesOnBall_changeOrigin (k : ℕ) (hr : 0 < p.radius) :
    HasFPowerSeriesOnBall (fun x => p.changeOrigin x k) (p.changeOriginSeries k) 0 p.radius :=
  have := p.le_changeOriginSeries_radius k
  ((p.changeOriginSeries k).hasFPowerSeriesOnBall (hr.trans_le this)).mono hr this
#align formal_multilinear_series.has_fpower_series_on_ball_change_origin FormalMultilinearSeries.hasFPowerSeriesOnBall_changeOrigin

/-- Summing the series `p.changeOrigin x` at a point `y` gives back `p (x + y)`. -/
theorem changeOrigin_eval (h : (‖x‖₊ + ‖y‖₊ : ℝ≥0∞) < p.radius) :
    (p.changeOrigin x).sum y = p.sum (x + y) := by
  have radius_pos : 0 < p.radius := lt_of_le_of_lt (zero_le _) h
  have x_mem_ball : x ∈ EMetric.ball (0 : E) p.radius :=
    mem_emetric_ball_zero_iff.2 ((le_add_right le_rfl).trans_lt h)
  have y_mem_ball : y ∈ EMetric.ball (0 : E) (p.changeOrigin x).radius := by
    refine' mem_emetric_ball_zero_iff.2 (lt_of_lt_of_le _ p.changeOrigin_radius)
    rwa [lt_tsub_iff_right, add_comm]
  have x_add_y_mem_ball : x + y ∈ EMetric.ball (0 : E) p.radius := by
    refine' mem_emetric_ball_zero_iff.2 (lt_of_le_of_lt _ h)
    exact_mod_cast nnnorm_add_le x y
  set f : (Σk l : ℕ, { s : Finset (Fin (k + l)) // s.card = l }) → F := fun s =>
    p.changeOriginSeriesTerm s.1 s.2.1 s.2.2 s.2.2.2 (fun _ => x) fun _ => y
  have hsf : Summable f := by
    refine' summable_of_nnnorm_bounded _ (p.changeOriginSeries_summable_aux₁ h) _
    rintro ⟨k, l, s, hs⟩
    dsimp only [Subtype.coe_mk]
    exact p.nnnorm_changeOriginSeriesTerm_apply_le _ _ _ _ _ _
  have hf : HasSum f ((p.changeOrigin x).sum y) := by
    refine' HasSum.sigma_of_hasSum ((p.changeOrigin x).summable y_mem_ball).hasSum (fun k => _) hsf
    · dsimp only
      refine' ContinuousMultilinearMap.hasSum_eval _ _
      have := (p.hasFPowerSeriesOnBall_changeOrigin k radius_pos).hasSum x_mem_ball
      rw [zero_add] at this
      refine' HasSum.sigma_of_hasSum this (fun l => _) _
      · simp only [changeOriginSeries, ContinuousMultilinearMap.sum_apply]
        apply hasSum_fintype
      · refine' summable_of_nnnorm_bounded _
          (p.changeOriginSeries_summable_aux₂ (mem_emetric_ball_zero_iff.1 x_mem_ball) k) fun s => _
        refine' (ContinuousMultilinearMap.le_op_nnnorm _ _).trans_eq _
        simp
  refine' hf.unique (changeOriginIndexEquiv.symm.hasSum_iff.1 _)
  refine' HasSum.sigma_of_hasSum
    (p.hasSum x_add_y_mem_ball) (fun n => _) (changeOriginIndexEquiv.symm.summable_iff.2 hsf)
  erw [(p n).map_add_univ (fun _ => x) fun _ => y]
  -- porting note: added explicit function
  convert hasSum_fintype (fun c : Finset (Fin n) => f (changeOriginIndexEquiv.symm ⟨n, c⟩))
  rename_i s _
  dsimp only [changeOriginSeriesTerm, (· ∘ ·), changeOriginIndexEquiv_symm_apply_fst,
    changeOriginIndexEquiv_symm_apply_snd_fst, changeOriginIndexEquiv_symm_apply_snd_snd_coe]
  rw [ContinuousMultilinearMap.curryFinFinset_apply_const]
  have : ∀ (m) (hm : n = m), p n (s.piecewise (fun _ => x) fun _ => y) =
      p m ((s.map (Fin.castIso hm).toEquiv.toEmbedding).piecewise (fun _ => x) fun _ => y) := by
    rintro m rfl
    simp [Finset.piecewise]
  apply this
#align formal_multilinear_series.change_origin_eval FormalMultilinearSeries.changeOrigin_eval

end FormalMultilinearSeries

section

variable [CompleteSpace F] {f : E → F} {p : FormalMultilinearSeries 𝕜 E F} {x y : E} {r : ℝ≥0∞}

/-- If a function admits a power series expansion `p` on a ball `B (x, r)`, then it also admits a
power series on any subball of this ball (even with a different center), given by `p.changeOrigin`.
-/
theorem HasFPowerSeriesOnBall.changeOrigin (hf : HasFPowerSeriesOnBall f p x r)
    (h : (‖y‖₊ : ℝ≥0∞) < r) : HasFPowerSeriesOnBall f (p.changeOrigin y) (x + y) (r - ‖y‖₊) :=
  { r_le := by
      apply le_trans _ p.changeOrigin_radius
      exact tsub_le_tsub hf.r_le le_rfl
    r_pos := by simp [h]
    hasSum := fun {z} hz => by
      have : f (x + y + z) =
          FormalMultilinearSeries.sum (FormalMultilinearSeries.changeOrigin p y) z := by
        rw [mem_emetric_ball_zero_iff, lt_tsub_iff_right, add_comm] at hz
        rw [p.changeOrigin_eval (hz.trans_le hf.r_le), add_assoc, hf.sum]
        refine' mem_emetric_ball_zero_iff.2 (lt_of_le_of_lt _ hz)
        exact_mod_cast nnnorm_add_le y z
      rw [this]
      apply (p.changeOrigin y).hasSum
      refine' EMetric.ball_subset_ball (le_trans _ p.changeOrigin_radius) hz
      exact tsub_le_tsub hf.r_le le_rfl }
#align has_fpower_series_on_ball.change_origin HasFPowerSeriesOnBall.changeOrigin

/-- If a function admits a power series expansion `p` on an open ball `B (x, r)`, then
it is analytic at every point of this ball. -/
theorem HasFPowerSeriesOnBall.analyticAt_of_mem (hf : HasFPowerSeriesOnBall f p x r)
    (h : y ∈ EMetric.ball x r) : AnalyticAt 𝕜 f y := by
  have : (‖y - x‖₊ : ℝ≥0∞) < r := by simpa [edist_eq_coe_nnnorm_sub] using h
  have := hf.changeOrigin this
  rw [add_sub_cancel'_right] at this
  exact this.analyticAt
#align has_fpower_series_on_ball.analytic_at_of_mem HasFPowerSeriesOnBall.analyticAt_of_mem

theorem HasFPowerSeriesOnBall.analyticOn (hf : HasFPowerSeriesOnBall f p x r) :
    AnalyticOn 𝕜 f (EMetric.ball x r) :=
  fun _y hy => hf.analyticAt_of_mem hy
#align has_fpower_series_on_ball.analytic_on HasFPowerSeriesOnBall.analyticOn

variable (𝕜 f)

/-- For any function `f` from a normed vector space to a Banach space, the set of points `x` such
that `f` is analytic at `x` is open. -/
theorem isOpen_analyticAt : IsOpen { x | AnalyticAt 𝕜 f x } := by
  rw [isOpen_iff_mem_nhds]
  rintro x ⟨p, r, hr⟩
  exact mem_of_superset (EMetric.ball_mem_nhds _ hr.r_pos) fun y hy => hr.analyticAt_of_mem hy
#align is_open_analytic_at isOpen_analyticAt

variable {𝕜}

theorem AnalyticAt.eventually_analyticAt {f : E → F} {x : E} (h : AnalyticAt 𝕜 f x) :
    ∀ᶠ y in 𝓝 x, AnalyticAt 𝕜 f y :=
(isOpen_analyticAt 𝕜 f).mem_nhds h

theorem AnalyticAt.exists_mem_nhds_analyticOn {f : E → F} {x : E} (h : AnalyticAt 𝕜 f x) :
    ∃ s ∈ 𝓝 x, AnalyticOn 𝕜 f s :=
h.eventually_analyticAt.exists_mem

end

section

open FormalMultilinearSeries

variable {p : FormalMultilinearSeries 𝕜 𝕜 E} {f : 𝕜 → E} {z₀ : 𝕜}

/-- A function `f : 𝕜 → E` has `p` as power series expansion at a point `z₀` iff it is the sum of
`p` in a neighborhood of `z₀`. This makes some proofs easier by hiding the fact that
`HasFPowerSeriesAt` depends on `p.radius`. -/
theorem hasFPowerSeriesAt_iff :
    HasFPowerSeriesAt f p z₀ ↔ ∀ᶠ z in 𝓝 0, HasSum (fun n => z ^ n • p.coeff n) (f (z₀ + z)) := by
  refine' ⟨fun ⟨r, _, r_pos, h⟩ =>
    eventually_of_mem (EMetric.ball_mem_nhds 0 r_pos) fun _ => by simpa using h, _⟩
  simp only [Metric.eventually_nhds_iff]
  rintro ⟨r, r_pos, h⟩
  refine' ⟨p.radius ⊓ r.toNNReal, by simp, _, _⟩
  · simp only [r_pos.lt, lt_inf_iff, ENNReal.coe_pos, Real.toNNReal_pos, and_true_iff]
    obtain ⟨z, z_pos, le_z⟩ := NormedField.exists_norm_lt 𝕜 r_pos.lt
    have : (‖z‖₊ : ENNReal) ≤ p.radius := by
      simp only [dist_zero_right] at h
      apply FormalMultilinearSeries.le_radius_of_tendsto
      convert tendsto_norm.comp (h le_z).summable.tendsto_atTop_zero
      funext
      simp [norm_smul, mul_comm]
    refine' lt_of_lt_of_le _ this
    simp only [ENNReal.coe_pos]
    exact zero_lt_iff.mpr (nnnorm_ne_zero_iff.mpr (norm_pos_iff.mp z_pos))
  · simp only [EMetric.mem_ball, lt_inf_iff, edist_lt_coe, apply_eq_pow_smul_coeff, and_imp,
      dist_zero_right] at h ⊢
    refine' fun {y} _ hyr => h _
    simpa [nndist_eq_nnnorm, Real.lt_toNNReal_iff_coe_lt] using hyr
#align has_fpower_series_at_iff hasFPowerSeriesAt_iff

theorem hasFPowerSeriesAt_iff' :
    HasFPowerSeriesAt f p z₀ ↔ ∀ᶠ z in 𝓝 z₀, HasSum (fun n => (z - z₀) ^ n • p.coeff n) (f z) := by
  rw [← map_add_left_nhds_zero, eventually_map, hasFPowerSeriesAt_iff]
  simp_rw [add_sub_cancel']
#align has_fpower_series_at_iff' hasFPowerSeriesAt_iff'

end<|MERGE_RESOLUTION|>--- conflicted
+++ resolved
@@ -1082,10 +1082,6 @@
 
 variable (p : FormalMultilinearSeries 𝕜 E F) {x y : E} {r R : ℝ≥0}
 
-<<<<<<< HEAD
--- set_option synthInstance.maxHeartbeats 100000 in
-=======
->>>>>>> 7df583cc
 /-- A term of `FormalMultilinearSeries.changeOriginSeries`.
 
 Given a formal multilinear series `p` and a point `x` in its ball of convergence,
