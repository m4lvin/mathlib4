/-
Copyright (c) 2015, 2017 Jeremy Avigad. All rights reserved.
Released under Apache 2.0 license as described in the file LICENSE.
Authors: Jeremy Avigad, Robert Y. Lewis, Johannes Hölzl, Mario Carneiro, Sébastien Gouëzel
-/
import Mathlib.Tactic.Positivity
import Mathlib.Topology.Algebra.Order.Compact
import Mathlib.Topology.EMetricSpace.Basic
import Mathlib.Topology.Bornology.Constructions

#align_import topology.metric_space.basic from "leanprover-community/mathlib"@"8047de4d911cdef39c2d646165eea972f7f9f539"

/-!
# Metric spaces

This file defines metric spaces. Many definitions and theorems expected
on metric spaces are already introduced on uniform spaces and topological spaces.
For example: open and closed sets, compactness, completeness, continuity and uniform continuity

## Main definitions

* `Dist α`: Endows a space `α` with a function `dist a b`.
* `PseudoMetricSpace α`: A space endowed with a distance function, which can
  be zero even if the two elements are non-equal.
* `Metric.ball x ε`: The set of all points `y` with `dist y x < ε`.
* `Metric.Bounded s`: Whether a subset of a `PseudoMetricSpace` is bounded.
* `MetricSpace α`: A `PseudoMetricSpace` with the guarantee `dist x y = 0 → x = y`.

Additional useful definitions:

* `nndist a b`: `dist` as a function to the non-negative reals.
* `Metric.closedBall x ε`: The set of all points `y` with `dist y x ≤ ε`.
* `Metric.sphere x ε`: The set of all points `y` with `dist y x = ε`.
* `ProperSpace α`: A `PseudoMetricSpace` where all closed balls are compact.
* `Metric.diam s` : The `iSup` of the distances of members of `s`.
  Defined in terms of `EMetric.diam`, for better handling of the case when it should be infinite.

TODO (anyone): Add "Main results" section.

## Implementation notes

Since a lot of elementary properties don't require `eq_of_dist_eq_zero` we start setting up the
theory of `PseudoMetricSpace`, where we don't require `dist x y = 0 → x = y` and we specialize
to `MetricSpace` at the end.

## Tags

metric, pseudo_metric, dist
-/


open Set Filter TopologicalSpace Bornology
open scoped BigOperators ENNReal NNReal Uniformity Topology

universe u v w

variable {α : Type u} {β : Type v} {X ι : Type*}

/-- Construct a uniform structure from a distance function and metric space axioms -/
def UniformSpace.ofDist (dist : α → α → ℝ) (dist_self : ∀ x : α, dist x x = 0)
    (dist_comm : ∀ x y : α, dist x y = dist y x)
    (dist_triangle : ∀ x y z : α, dist x z ≤ dist x y + dist y z) : UniformSpace α :=
  .ofFun dist dist_self dist_comm dist_triangle fun ε ε0 =>
    ⟨ε / 2, half_pos ε0, fun _x hx _y hy => add_halves ε ▸ add_lt_add hx hy⟩
#align uniform_space_of_dist UniformSpace.ofDist

-- porting note: dropped the `dist_self` argument
/-- Construct a bornology from a distance function and metric space axioms. -/
@[reducible]
def Bornology.ofDist {α : Type*} (dist : α → α → ℝ) (dist_comm : ∀ x y, dist x y = dist y x)
    (dist_triangle : ∀ x y z, dist x z ≤ dist x y + dist y z) : Bornology α :=
  Bornology.ofBounded { s : Set α | ∃ C, ∀ ⦃x⦄, x ∈ s → ∀ ⦃y⦄, y ∈ s → dist x y ≤ C }
    ⟨0, fun x hx y => hx.elim⟩ (fun s ⟨c, hc⟩ t h => ⟨c, fun x hx y hy => hc (h hx) (h hy)⟩)
    (fun s hs t ht => by
      rcases s.eq_empty_or_nonempty with rfl | ⟨x, hx⟩
      · rwa [empty_union]
      rcases t.eq_empty_or_nonempty with rfl | ⟨y, hy⟩
      · rwa [union_empty]
      rsuffices ⟨C, hC⟩ : ∃ C, ∀ z ∈ s ∪ t, dist x z ≤ C
      · refine ⟨C + C, fun a ha b hb => (dist_triangle a x b).trans ?_⟩
        simpa only [dist_comm] using add_le_add (hC _ ha) (hC _ hb)
      rcases hs with ⟨Cs, hs⟩; rcases ht with ⟨Ct, ht⟩
      refine ⟨max Cs (dist x y + Ct), fun z hz => hz.elim
        (fun hz => (hs hx hz).trans (le_max_left _ _))
        (fun hz => (dist_triangle x y z).trans <|
          (add_le_add le_rfl (ht hy hz)).trans (le_max_right _ _))⟩)
    fun z => ⟨dist z z, forall_eq.2 <| forall_eq.2 le_rfl⟩
#align bornology.of_dist Bornology.ofDistₓ

/-- The distance function (given an ambient metric space on `α`), which returns
  a nonnegative real number `dist x y` given `x y : α`. -/
@[ext]
class Dist (α : Type*) where
  dist : α → α → ℝ
#align has_dist Dist

export Dist (dist)

-- the uniform structure and the emetric space structure are embedded in the metric space structure
-- to avoid instance diamond issues. See Note [forgetful inheritance].
/-- This is an internal lemma used inside the default of `PseudoMetricSpace.edist`. -/
private theorem dist_nonneg' {α} {x y : α} (dist : α → α → ℝ)
    (dist_self : ∀ x : α, dist x x = 0) (dist_comm : ∀ x y : α, dist x y = dist y x)
    (dist_triangle : ∀ x y z : α, dist x z ≤ dist x y + dist y z) : 0 ≤ dist x y :=
  have : 0 ≤ 2 * dist x y :=
    calc 0 = dist x x := (dist_self _).symm
    _ ≤ dist x y + dist y x := dist_triangle _ _ _
    _ = 2 * dist x y := by rw [two_mul, dist_comm]
  nonneg_of_mul_nonneg_right this two_pos

#noalign pseudo_metric_space.edist_dist_tac -- porting note: todo: restore

/-- Pseudo metric and Metric spaces

A pseudo metric space is endowed with a distance for which the requirement `d(x,y)=0 → x = y` might
not hold. A metric space is a pseudo metric space such that `d(x,y)=0 → x = y`.
Each pseudo metric space induces a canonical `UniformSpace` and hence a canonical
`TopologicalSpace` This is enforced in the type class definition, by extending the `UniformSpace`
structure. When instantiating a `PseudoMetricSpace` structure, the uniformity fields are not
necessary, they will be filled in by default. In the same way, each (pseudo) metric space induces a
(pseudo) emetric space structure. It is included in the structure, but filled in by default.
-/
class PseudoMetricSpace (α : Type u) extends Dist α : Type u where
  dist_self : ∀ x : α, dist x x = 0
  dist_comm : ∀ x y : α, dist x y = dist y x
  dist_triangle : ∀ x y z : α, dist x z ≤ dist x y + dist y z
  edist : α → α → ℝ≥0∞ := fun x y => ENNReal.some ⟨dist x y, dist_nonneg' _ ‹_› ‹_› ‹_›⟩
  edist_dist : ∀ x y : α, edist x y = ENNReal.ofReal (dist x y) -- porting note: todo: add := by _
  toUniformSpace : UniformSpace α := .ofDist dist dist_self dist_comm dist_triangle
  uniformity_dist : 𝓤 α = ⨅ ε > 0, 𝓟 { p : α × α | dist p.1 p.2 < ε } := by intros; rfl
  toBornology : Bornology α := Bornology.ofDist dist dist_comm dist_triangle
  cobounded_sets : (Bornology.cobounded α).sets =
    { s | ∃ C : ℝ, ∀ x ∈ sᶜ, ∀ y ∈ sᶜ, dist x y ≤ C } := by intros; rfl
#align pseudo_metric_space PseudoMetricSpace

/-- Two pseudo metric space structures with the same distance function coincide. -/
@[ext]
theorem PseudoMetricSpace.ext {α : Type*} {m m' : PseudoMetricSpace α}
    (h : m.toDist = m'.toDist) : m = m' := by
  cases' m with d _ _ _ ed hed U hU B hB
  cases' m' with d' _ _ _ ed' hed' U' hU' B' hB'
  obtain rfl : d = d' := h
  congr
  · ext x y : 2
    rw [hed, hed']
  · exact UniformSpace.ext (hU.trans hU'.symm)
  · ext : 2
    rw [← Filter.mem_sets, ← Filter.mem_sets, hB, hB']
#align pseudo_metric_space.ext PseudoMetricSpace.ext

variable [PseudoMetricSpace α]

attribute [instance] PseudoMetricSpace.toUniformSpace PseudoMetricSpace.toBornology

-- see Note [lower instance priority]
instance (priority := 200) PseudoMetricSpace.toEDist : EDist α :=
  ⟨PseudoMetricSpace.edist⟩
#align pseudo_metric_space.to_has_edist PseudoMetricSpace.toEDist

/-- Construct a pseudo-metric space structure whose underlying topological space structure
(definitionally) agrees which a pre-existing topology which is compatible with a given distance
function. -/
def PseudoMetricSpace.ofDistTopology {α : Type u} [TopologicalSpace α] (dist : α → α → ℝ)
    (dist_self : ∀ x : α, dist x x = 0) (dist_comm : ∀ x y : α, dist x y = dist y x)
    (dist_triangle : ∀ x y z : α, dist x z ≤ dist x y + dist y z)
    (H : ∀ s : Set α, IsOpen s ↔ ∀ x ∈ s, ∃ ε > 0, ∀ y, dist x y < ε → y ∈ s) :
    PseudoMetricSpace α :=
  { dist := dist
    dist_self := dist_self
    dist_comm := dist_comm
    dist_triangle := dist_triangle
    edist_dist := fun x y => by exact ENNReal.coe_nnreal_eq _
    toUniformSpace :=
      { toCore := (UniformSpace.ofDist dist dist_self dist_comm dist_triangle).toCore
        isOpen_uniformity := fun s => (H s).trans <| forall₂_congr fun x _ =>
          ((UniformSpace.hasBasis_ofFun (exists_gt (0 : ℝ)) dist _ _ _ _).comap
            (Prod.mk x)).mem_iff.symm.trans mem_comap_prod_mk }
    uniformity_dist := rfl
    toBornology := Bornology.ofDist dist dist_comm dist_triangle
    cobounded_sets := rfl }
#align pseudo_metric_space.of_dist_topology PseudoMetricSpace.ofDistTopology

@[simp]
theorem dist_self (x : α) : dist x x = 0 :=
  PseudoMetricSpace.dist_self x
#align dist_self dist_self

theorem dist_comm (x y : α) : dist x y = dist y x :=
  PseudoMetricSpace.dist_comm x y
#align dist_comm dist_comm

theorem edist_dist (x y : α) : edist x y = ENNReal.ofReal (dist x y) :=
  PseudoMetricSpace.edist_dist x y
#align edist_dist edist_dist

theorem dist_triangle (x y z : α) : dist x z ≤ dist x y + dist y z :=
  PseudoMetricSpace.dist_triangle x y z
#align dist_triangle dist_triangle

theorem dist_triangle_left (x y z : α) : dist x y ≤ dist z x + dist z y := by
  rw [dist_comm z]; apply dist_triangle
#align dist_triangle_left dist_triangle_left

theorem dist_triangle_right (x y z : α) : dist x y ≤ dist x z + dist y z := by
  rw [dist_comm y]; apply dist_triangle
#align dist_triangle_right dist_triangle_right

theorem dist_triangle4 (x y z w : α) : dist x w ≤ dist x y + dist y z + dist z w :=
  calc
    dist x w ≤ dist x z + dist z w := dist_triangle x z w
    _ ≤ dist x y + dist y z + dist z w := add_le_add_right (dist_triangle x y z) _
#align dist_triangle4 dist_triangle4

theorem dist_triangle4_left (x₁ y₁ x₂ y₂ : α) :
    dist x₂ y₂ ≤ dist x₁ y₁ + (dist x₁ x₂ + dist y₁ y₂) := by
  rw [add_left_comm, dist_comm x₁, ← add_assoc]
  apply dist_triangle4
#align dist_triangle4_left dist_triangle4_left

theorem dist_triangle4_right (x₁ y₁ x₂ y₂ : α) :
    dist x₁ y₁ ≤ dist x₁ x₂ + dist y₁ y₂ + dist x₂ y₂ := by
  rw [add_right_comm, dist_comm y₁]
  apply dist_triangle4
#align dist_triangle4_right dist_triangle4_right

/-- The triangle (polygon) inequality for sequences of points; `Finset.Ico` version. -/
theorem dist_le_Ico_sum_dist (f : ℕ → α) {m n} (h : m ≤ n) :
    dist (f m) (f n) ≤ ∑ i in Finset.Ico m n, dist (f i) (f (i + 1)) := by
  induction n, h using Nat.le_induction with
  | base => rw [Finset.Ico_self, Finset.sum_empty, dist_self]
  | succ n hle ihn =>
    calc
      dist (f m) (f (n + 1)) ≤ dist (f m) (f n) + dist (f n) (f (n + 1)) := dist_triangle _ _ _
      _ ≤ (∑ i in Finset.Ico m n, _) + _ := add_le_add ihn le_rfl
      _ = ∑ i in Finset.Ico m (n + 1), _ := by
      { rw [Nat.Ico_succ_right_eq_insert_Ico hle, Finset.sum_insert, add_comm]; simp }
#align dist_le_Ico_sum_dist dist_le_Ico_sum_dist

/-- The triangle (polygon) inequality for sequences of points; `Finset.range` version. -/
theorem dist_le_range_sum_dist (f : ℕ → α) (n : ℕ) :
    dist (f 0) (f n) ≤ ∑ i in Finset.range n, dist (f i) (f (i + 1)) :=
  Nat.Ico_zero_eq_range ▸ dist_le_Ico_sum_dist f (Nat.zero_le n)
#align dist_le_range_sum_dist dist_le_range_sum_dist

/-- A version of `dist_le_Ico_sum_dist` with each intermediate distance replaced
with an upper estimate. -/
theorem dist_le_Ico_sum_of_dist_le {f : ℕ → α} {m n} (hmn : m ≤ n) {d : ℕ → ℝ}
    (hd : ∀ {k}, m ≤ k → k < n → dist (f k) (f (k + 1)) ≤ d k) :
    dist (f m) (f n) ≤ ∑ i in Finset.Ico m n, d i :=
  le_trans (dist_le_Ico_sum_dist f hmn) <|
    Finset.sum_le_sum fun _k hk => hd (Finset.mem_Ico.1 hk).1 (Finset.mem_Ico.1 hk).2
#align dist_le_Ico_sum_of_dist_le dist_le_Ico_sum_of_dist_le

/-- A version of `dist_le_range_sum_dist` with each intermediate distance replaced
with an upper estimate. -/
theorem dist_le_range_sum_of_dist_le {f : ℕ → α} (n : ℕ) {d : ℕ → ℝ}
    (hd : ∀ {k}, k < n → dist (f k) (f (k + 1)) ≤ d k) :
    dist (f 0) (f n) ≤ ∑ i in Finset.range n, d i :=
  Nat.Ico_zero_eq_range ▸ dist_le_Ico_sum_of_dist_le (zero_le n) fun _ => hd
#align dist_le_range_sum_of_dist_le dist_le_range_sum_of_dist_le

theorem swap_dist : Function.swap (@dist α _) = dist := by funext x y; exact dist_comm _ _
#align swap_dist swap_dist

theorem abs_dist_sub_le (x y z : α) : |dist x z - dist y z| ≤ dist x y :=
  abs_sub_le_iff.2
    ⟨sub_le_iff_le_add.2 (dist_triangle _ _ _), sub_le_iff_le_add.2 (dist_triangle_left _ _ _)⟩
#align abs_dist_sub_le abs_dist_sub_le

theorem dist_nonneg {x y : α} : 0 ≤ dist x y :=
  dist_nonneg' dist dist_self dist_comm dist_triangle
#align dist_nonneg dist_nonneg

namespace Mathlib.Meta.Positivity

open Lean Meta Qq Function

/-- Extension for the `positivity` tactic: distances are nonnegative. -/
@[positivity Dist.dist _ _]
def evalDist : PositivityExt where eval {_ _} _zα _pα e := do
  let .app (.app _ a) b ← whnfR e | throwError "not dist"
  let p ← mkAppOptM ``dist_nonneg #[none, none, a, b]
  pure (.nonnegative p)

end Mathlib.Meta.Positivity

example {x y : α} : 0 ≤ dist x y := by positivity

@[simp] theorem abs_dist {a b : α} : |dist a b| = dist a b := abs_of_nonneg dist_nonneg
#align abs_dist abs_dist

/-- A version of `Dist` that takes value in `ℝ≥0`. -/
class NNDist (α : Type*) where
  nndist : α → α → ℝ≥0
#align has_nndist NNDist

export NNDist (nndist)

-- see Note [lower instance priority]
/-- Distance as a nonnegative real number. -/
instance (priority := 100) PseudoMetricSpace.toNNDist : NNDist α :=
  ⟨fun a b => ⟨dist a b, dist_nonneg⟩⟩
#align pseudo_metric_space.to_has_nndist PseudoMetricSpace.toNNDist

/-- Express `dist` in terms of `nndist`-/
theorem dist_nndist (x y : α) : dist x y = nndist x y := rfl
#align dist_nndist dist_nndist

@[simp, norm_cast]
theorem coe_nndist (x y : α) : ↑(nndist x y) = dist x y := rfl
#align coe_nndist coe_nndist

/-- Express `edist` in terms of `nndist`-/
theorem edist_nndist (x y : α) : edist x y = nndist x y := by
  rw [edist_dist, dist_nndist, ENNReal.ofReal_coe_nnreal]
#align edist_nndist edist_nndist

/-- Express `nndist` in terms of `edist`-/
theorem nndist_edist (x y : α) : nndist x y = (edist x y).toNNReal := by
  simp [edist_nndist]
#align nndist_edist nndist_edist

@[simp, norm_cast]
theorem coe_nnreal_ennreal_nndist (x y : α) : ↑(nndist x y) = edist x y :=
  (edist_nndist x y).symm
#align coe_nnreal_ennreal_nndist coe_nnreal_ennreal_nndist

@[simp, norm_cast]
theorem edist_lt_coe {x y : α} {c : ℝ≥0} : edist x y < c ↔ nndist x y < c := by
  rw [edist_nndist, ENNReal.coe_lt_coe]
#align edist_lt_coe edist_lt_coe

@[simp, norm_cast]
theorem edist_le_coe {x y : α} {c : ℝ≥0} : edist x y ≤ c ↔ nndist x y ≤ c := by
  rw [edist_nndist, ENNReal.coe_le_coe]
#align edist_le_coe edist_le_coe

/-- In a pseudometric space, the extended distance is always finite-/
theorem edist_lt_top {α : Type*} [PseudoMetricSpace α] (x y : α) : edist x y < ⊤ :=
  (edist_dist x y).symm ▸ ENNReal.ofReal_lt_top
#align edist_lt_top edist_lt_top

/-- In a pseudometric space, the extended distance is always finite-/
theorem edist_ne_top (x y : α) : edist x y ≠ ⊤ :=
  (edist_lt_top x y).ne
#align edist_ne_top edist_ne_top

/-- `nndist x x` vanishes-/
@[simp]
theorem nndist_self (a : α) : nndist a a = 0 :=
  (NNReal.coe_eq_zero _).1 (dist_self a)
#align nndist_self nndist_self

-- porting note: `dist_nndist` and `coe_nndist` moved up

@[simp, norm_cast]
theorem dist_lt_coe {x y : α} {c : ℝ≥0} : dist x y < c ↔ nndist x y < c :=
  Iff.rfl
#align dist_lt_coe dist_lt_coe

@[simp, norm_cast]
theorem dist_le_coe {x y : α} {c : ℝ≥0} : dist x y ≤ c ↔ nndist x y ≤ c :=
  Iff.rfl
#align dist_le_coe dist_le_coe

@[simp]
theorem edist_lt_ofReal {x y : α} {r : ℝ} : edist x y < ENNReal.ofReal r ↔ dist x y < r := by
  rw [edist_dist, ENNReal.ofReal_lt_ofReal_iff_of_nonneg dist_nonneg]
#align edist_lt_of_real edist_lt_ofReal

@[simp]
theorem edist_le_ofReal {x y : α} {r : ℝ} (hr : 0 ≤ r) :
    edist x y ≤ ENNReal.ofReal r ↔ dist x y ≤ r := by
  rw [edist_dist, ENNReal.ofReal_le_ofReal_iff hr]
#align edist_le_of_real edist_le_ofReal

/-- Express `nndist` in terms of `dist`-/
theorem nndist_dist (x y : α) : nndist x y = Real.toNNReal (dist x y) := by
  rw [dist_nndist, Real.toNNReal_coe]
#align nndist_dist nndist_dist

theorem nndist_comm (x y : α) : nndist x y = nndist y x := NNReal.eq <| dist_comm x y
#align nndist_comm nndist_comm

/-- Triangle inequality for the nonnegative distance-/
theorem nndist_triangle (x y z : α) : nndist x z ≤ nndist x y + nndist y z :=
  dist_triangle _ _ _
#align nndist_triangle nndist_triangle

theorem nndist_triangle_left (x y z : α) : nndist x y ≤ nndist z x + nndist z y :=
  dist_triangle_left _ _ _
#align nndist_triangle_left nndist_triangle_left

theorem nndist_triangle_right (x y z : α) : nndist x y ≤ nndist x z + nndist y z :=
  dist_triangle_right _ _ _
#align nndist_triangle_right nndist_triangle_right

/-- Express `dist` in terms of `edist`-/
theorem dist_edist (x y : α) : dist x y = (edist x y).toReal := by
  rw [edist_dist, ENNReal.toReal_ofReal dist_nonneg]
#align dist_edist dist_edist

namespace Metric

-- instantiate pseudometric space as a topology
variable {x y z : α} {δ ε ε₁ ε₂ : ℝ} {s : Set α}

/-- `ball x ε` is the set of all points `y` with `dist y x < ε` -/
def ball (x : α) (ε : ℝ) : Set α :=
  { y | dist y x < ε }
#align metric.ball Metric.ball

@[simp]
theorem mem_ball : y ∈ ball x ε ↔ dist y x < ε :=
  Iff.rfl
#align metric.mem_ball Metric.mem_ball

theorem mem_ball' : y ∈ ball x ε ↔ dist x y < ε := by rw [dist_comm, mem_ball]
#align metric.mem_ball' Metric.mem_ball'

theorem pos_of_mem_ball (hy : y ∈ ball x ε) : 0 < ε :=
  dist_nonneg.trans_lt hy
#align metric.pos_of_mem_ball Metric.pos_of_mem_ball

theorem mem_ball_self (h : 0 < ε) : x ∈ ball x ε := by
  rwa [mem_ball, dist_self]
#align metric.mem_ball_self Metric.mem_ball_self

@[simp]
theorem nonempty_ball : (ball x ε).Nonempty ↔ 0 < ε :=
  ⟨fun ⟨_x, hx⟩ => pos_of_mem_ball hx, fun h => ⟨x, mem_ball_self h⟩⟩
#align metric.nonempty_ball Metric.nonempty_ball

@[simp]
theorem ball_eq_empty : ball x ε = ∅ ↔ ε ≤ 0 := by
  rw [← not_nonempty_iff_eq_empty, nonempty_ball, not_lt]
#align metric.ball_eq_empty Metric.ball_eq_empty

@[simp]
theorem ball_zero : ball x 0 = ∅ := by rw [ball_eq_empty]
#align metric.ball_zero Metric.ball_zero

/-- If a point belongs to an open ball, then there is a strictly smaller radius whose ball also
contains it.

See also `exists_lt_subset_ball`. -/
theorem exists_lt_mem_ball_of_mem_ball (h : x ∈ ball y ε) : ∃ ε' < ε, x ∈ ball y ε' := by
  simp only [mem_ball] at h ⊢
  exact ⟨(dist x y + ε) / 2, by linarith, by linarith⟩
#align metric.exists_lt_mem_ball_of_mem_ball Metric.exists_lt_mem_ball_of_mem_ball

theorem ball_eq_ball (ε : ℝ) (x : α) :
    UniformSpace.ball x { p | dist p.2 p.1 < ε } = Metric.ball x ε :=
  rfl
#align metric.ball_eq_ball Metric.ball_eq_ball

theorem ball_eq_ball' (ε : ℝ) (x : α) :
    UniformSpace.ball x { p | dist p.1 p.2 < ε } = Metric.ball x ε := by
  ext
  simp [dist_comm, UniformSpace.ball]
#align metric.ball_eq_ball' Metric.ball_eq_ball'

@[simp]
theorem iUnion_ball_nat (x : α) : ⋃ n : ℕ, ball x n = univ :=
  iUnion_eq_univ_iff.2 fun y => exists_nat_gt (dist y x)
#align metric.Union_ball_nat Metric.iUnion_ball_nat

@[simp]
theorem iUnion_ball_nat_succ (x : α) : ⋃ n : ℕ, ball x (n + 1) = univ :=
  iUnion_eq_univ_iff.2 fun y => (exists_nat_gt (dist y x)).imp fun _ h => h.trans (lt_add_one _)
#align metric.Union_ball_nat_succ Metric.iUnion_ball_nat_succ

/-- `closedBall x ε` is the set of all points `y` with `dist y x ≤ ε` -/
def closedBall (x : α) (ε : ℝ) :=
  { y | dist y x ≤ ε }
#align metric.closed_ball Metric.closedBall

@[simp] theorem mem_closedBall : y ∈ closedBall x ε ↔ dist y x ≤ ε := Iff.rfl
#align metric.mem_closed_ball Metric.mem_closedBall

theorem mem_closedBall' : y ∈ closedBall x ε ↔ dist x y ≤ ε := by rw [dist_comm, mem_closedBall]
#align metric.mem_closed_ball' Metric.mem_closedBall'

/-- `sphere x ε` is the set of all points `y` with `dist y x = ε` -/
def sphere (x : α) (ε : ℝ) := { y | dist y x = ε }
#align metric.sphere Metric.sphere

@[simp] theorem mem_sphere : y ∈ sphere x ε ↔ dist y x = ε := Iff.rfl
#align metric.mem_sphere Metric.mem_sphere

theorem mem_sphere' : y ∈ sphere x ε ↔ dist x y = ε := by rw [dist_comm, mem_sphere]
#align metric.mem_sphere' Metric.mem_sphere'

theorem ne_of_mem_sphere (h : y ∈ sphere x ε) (hε : ε ≠ 0) : y ≠ x :=
  ne_of_mem_of_not_mem h <| by simpa using hε.symm
#align metric.ne_of_mem_sphere Metric.ne_of_mem_sphere

theorem nonneg_of_mem_sphere (hy : y ∈ sphere x ε) : 0 ≤ ε :=
  dist_nonneg.trans_eq hy
#align metric.nonneg_of_mem_sphere Metric.nonneg_of_mem_sphere

@[simp]
theorem sphere_eq_empty_of_neg (hε : ε < 0) : sphere x ε = ∅ :=
  Set.eq_empty_iff_forall_not_mem.mpr fun _y hy => (nonneg_of_mem_sphere hy).not_lt hε
#align metric.sphere_eq_empty_of_neg Metric.sphere_eq_empty_of_neg

theorem sphere_eq_empty_of_subsingleton [Subsingleton α] (hε : ε ≠ 0) : sphere x ε = ∅ :=
  Set.eq_empty_iff_forall_not_mem.mpr fun _ h => ne_of_mem_sphere h hε (Subsingleton.elim _ _)
#align metric.sphere_eq_empty_of_subsingleton Metric.sphere_eq_empty_of_subsingleton

theorem sphere_isEmpty_of_subsingleton [Subsingleton α] (hε : ε ≠ 0) : IsEmpty (sphere x ε) := by
  rw [sphere_eq_empty_of_subsingleton hε]; infer_instance
#align metric.sphere_is_empty_of_subsingleton Metric.sphere_isEmpty_of_subsingleton

theorem mem_closedBall_self (h : 0 ≤ ε) : x ∈ closedBall x ε := by
  rwa [mem_closedBall, dist_self]
#align metric.mem_closed_ball_self Metric.mem_closedBall_self

@[simp]
theorem nonempty_closedBall : (closedBall x ε).Nonempty ↔ 0 ≤ ε :=
  ⟨fun ⟨_x, hx⟩ => dist_nonneg.trans hx, fun h => ⟨x, mem_closedBall_self h⟩⟩
#align metric.nonempty_closed_ball Metric.nonempty_closedBall

@[simp]
theorem closedBall_eq_empty : closedBall x ε = ∅ ↔ ε < 0 := by
  rw [← not_nonempty_iff_eq_empty, nonempty_closedBall, not_le]
#align metric.closed_ball_eq_empty Metric.closedBall_eq_empty

/-- Closed balls and spheres coincide when the radius is non-positive -/
theorem closedBall_eq_sphere_of_nonpos (hε : ε ≤ 0) : closedBall x ε = sphere x ε :=
  Set.ext fun _ => (hε.trans dist_nonneg).le_iff_eq
#align metric.closed_ball_eq_sphere_of_nonpos Metric.closedBall_eq_sphere_of_nonpos

theorem ball_subset_closedBall : ball x ε ⊆ closedBall x ε := fun _y hy =>
  mem_closedBall.2 (le_of_lt hy)
#align metric.ball_subset_closed_ball Metric.ball_subset_closedBall

theorem sphere_subset_closedBall : sphere x ε ⊆ closedBall x ε := fun _ => le_of_eq
#align metric.sphere_subset_closed_ball Metric.sphere_subset_closedBall

theorem closedBall_disjoint_ball (h : δ + ε ≤ dist x y) : Disjoint (closedBall x δ) (ball y ε) :=
  Set.disjoint_left.mpr fun _a ha1 ha2 =>
    (h.trans <| dist_triangle_left _ _ _).not_lt <| add_lt_add_of_le_of_lt ha1 ha2
#align metric.closed_ball_disjoint_ball Metric.closedBall_disjoint_ball

theorem ball_disjoint_closedBall (h : δ + ε ≤ dist x y) : Disjoint (ball x δ) (closedBall y ε) :=
  (closedBall_disjoint_ball <| by rwa [add_comm, dist_comm]).symm
#align metric.ball_disjoint_closed_ball Metric.ball_disjoint_closedBall

theorem ball_disjoint_ball (h : δ + ε ≤ dist x y) : Disjoint (ball x δ) (ball y ε) :=
  (closedBall_disjoint_ball h).mono_left ball_subset_closedBall
#align metric.ball_disjoint_ball Metric.ball_disjoint_ball

theorem closedBall_disjoint_closedBall (h : δ + ε < dist x y) :
    Disjoint (closedBall x δ) (closedBall y ε) :=
  Set.disjoint_left.mpr fun _a ha1 ha2 =>
    h.not_le <| (dist_triangle_left _ _ _).trans <| add_le_add ha1 ha2
#align metric.closed_ball_disjoint_closed_ball Metric.closedBall_disjoint_closedBall

theorem sphere_disjoint_ball : Disjoint (sphere x ε) (ball x ε) :=
  Set.disjoint_left.mpr fun _y hy₁ hy₂ => absurd hy₁ <| ne_of_lt hy₂
#align metric.sphere_disjoint_ball Metric.sphere_disjoint_ball

@[simp]
theorem ball_union_sphere : ball x ε ∪ sphere x ε = closedBall x ε :=
  Set.ext fun _y => (@le_iff_lt_or_eq ℝ _ _ _).symm
#align metric.ball_union_sphere Metric.ball_union_sphere

@[simp]
theorem sphere_union_ball : sphere x ε ∪ ball x ε = closedBall x ε := by
  rw [union_comm, ball_union_sphere]
#align metric.sphere_union_ball Metric.sphere_union_ball

@[simp]
theorem closedBall_diff_sphere : closedBall x ε \ sphere x ε = ball x ε := by
  rw [← ball_union_sphere, Set.union_diff_cancel_right sphere_disjoint_ball.symm.le_bot]
#align metric.closed_ball_diff_sphere Metric.closedBall_diff_sphere

@[simp]
theorem closedBall_diff_ball : closedBall x ε \ ball x ε = sphere x ε := by
  rw [← ball_union_sphere, Set.union_diff_cancel_left sphere_disjoint_ball.symm.le_bot]
#align metric.closed_ball_diff_ball Metric.closedBall_diff_ball

theorem mem_ball_comm : x ∈ ball y ε ↔ y ∈ ball x ε := by rw [mem_ball', mem_ball]
#align metric.mem_ball_comm Metric.mem_ball_comm

theorem mem_closedBall_comm : x ∈ closedBall y ε ↔ y ∈ closedBall x ε := by
  rw [mem_closedBall', mem_closedBall]
#align metric.mem_closed_ball_comm Metric.mem_closedBall_comm

theorem mem_sphere_comm : x ∈ sphere y ε ↔ y ∈ sphere x ε := by rw [mem_sphere', mem_sphere]
#align metric.mem_sphere_comm Metric.mem_sphere_comm

theorem ball_subset_ball (h : ε₁ ≤ ε₂) : ball x ε₁ ⊆ ball x ε₂ := fun _y yx =>
  lt_of_lt_of_le (mem_ball.1 yx) h
#align metric.ball_subset_ball Metric.ball_subset_ball

theorem closedBall_eq_bInter_ball : closedBall x ε = ⋂ δ > ε, ball x δ := by
  ext y; rw [mem_closedBall, ← forall_lt_iff_le', mem_iInter₂]; rfl
#align metric.closed_ball_eq_bInter_ball Metric.closedBall_eq_bInter_ball

theorem ball_subset_ball' (h : ε₁ + dist x y ≤ ε₂) : ball x ε₁ ⊆ ball y ε₂ := fun z hz =>
  calc
    dist z y ≤ dist z x + dist x y := dist_triangle _ _ _
    _ < ε₁ + dist x y := add_lt_add_right (mem_ball.1 hz) _
    _ ≤ ε₂ := h
#align metric.ball_subset_ball' Metric.ball_subset_ball'

theorem closedBall_subset_closedBall (h : ε₁ ≤ ε₂) : closedBall x ε₁ ⊆ closedBall x ε₂ :=
  fun _y (yx : _ ≤ ε₁) => le_trans yx h
#align metric.closed_ball_subset_closed_ball Metric.closedBall_subset_closedBall

theorem closedBall_subset_closedBall' (h : ε₁ + dist x y ≤ ε₂) :
    closedBall x ε₁ ⊆ closedBall y ε₂ := fun z hz =>
  calc
    dist z y ≤ dist z x + dist x y := dist_triangle _ _ _
    _ ≤ ε₁ + dist x y := add_le_add_right (mem_closedBall.1 hz) _
    _ ≤ ε₂ := h
#align metric.closed_ball_subset_closed_ball' Metric.closedBall_subset_closedBall'

theorem closedBall_subset_ball (h : ε₁ < ε₂) : closedBall x ε₁ ⊆ ball x ε₂ :=
  fun y (yh : dist y x ≤ ε₁) => lt_of_le_of_lt yh h
#align metric.closed_ball_subset_ball Metric.closedBall_subset_ball

theorem closedBall_subset_ball' (h : ε₁ + dist x y < ε₂) :
    closedBall x ε₁ ⊆ ball y ε₂ := fun z hz =>
  calc
    dist z y ≤ dist z x + dist x y := dist_triangle _ _ _
    _ ≤ ε₁ + dist x y := add_le_add_right (mem_closedBall.1 hz) _
    _ < ε₂ := h
#align metric.closed_ball_subset_ball' Metric.closedBall_subset_ball'

theorem dist_le_add_of_nonempty_closedBall_inter_closedBall
    (h : (closedBall x ε₁ ∩ closedBall y ε₂).Nonempty) : dist x y ≤ ε₁ + ε₂ :=
  let ⟨z, hz⟩ := h
  calc
    dist x y ≤ dist z x + dist z y := dist_triangle_left _ _ _
    _ ≤ ε₁ + ε₂ := add_le_add hz.1 hz.2
#align metric.dist_le_add_of_nonempty_closed_ball_inter_closed_ball Metric.dist_le_add_of_nonempty_closedBall_inter_closedBall

theorem dist_lt_add_of_nonempty_closedBall_inter_ball (h : (closedBall x ε₁ ∩ ball y ε₂).Nonempty) :
    dist x y < ε₁ + ε₂ :=
  let ⟨z, hz⟩ := h
  calc
    dist x y ≤ dist z x + dist z y := dist_triangle_left _ _ _
    _ < ε₁ + ε₂ := add_lt_add_of_le_of_lt hz.1 hz.2
#align metric.dist_lt_add_of_nonempty_closed_ball_inter_ball Metric.dist_lt_add_of_nonempty_closedBall_inter_ball

theorem dist_lt_add_of_nonempty_ball_inter_closedBall (h : (ball x ε₁ ∩ closedBall y ε₂).Nonempty) :
    dist x y < ε₁ + ε₂ := by
  rw [inter_comm] at h
  rw [add_comm, dist_comm]
  exact dist_lt_add_of_nonempty_closedBall_inter_ball h
#align metric.dist_lt_add_of_nonempty_ball_inter_closed_ball Metric.dist_lt_add_of_nonempty_ball_inter_closedBall

theorem dist_lt_add_of_nonempty_ball_inter_ball (h : (ball x ε₁ ∩ ball y ε₂).Nonempty) :
    dist x y < ε₁ + ε₂ :=
  dist_lt_add_of_nonempty_closedBall_inter_ball <|
    h.mono (inter_subset_inter ball_subset_closedBall Subset.rfl)
#align metric.dist_lt_add_of_nonempty_ball_inter_ball Metric.dist_lt_add_of_nonempty_ball_inter_ball

@[simp]
theorem iUnion_closedBall_nat (x : α) : ⋃ n : ℕ, closedBall x n = univ :=
  iUnion_eq_univ_iff.2 fun y => exists_nat_ge (dist y x)
#align metric.Union_closed_ball_nat Metric.iUnion_closedBall_nat

theorem iUnion_inter_closedBall_nat (s : Set α) (x : α) : ⋃ n : ℕ, s ∩ closedBall x n = s := by
  rw [← inter_iUnion, iUnion_closedBall_nat, inter_univ]
#align metric.Union_inter_closed_ball_nat Metric.iUnion_inter_closedBall_nat

theorem ball_subset (h : dist x y ≤ ε₂ - ε₁) : ball x ε₁ ⊆ ball y ε₂ := fun z zx => by
  rw [← add_sub_cancel'_right ε₁ ε₂]
  exact lt_of_le_of_lt (dist_triangle z x y) (add_lt_add_of_lt_of_le zx h)
#align metric.ball_subset Metric.ball_subset

theorem ball_half_subset (y) (h : y ∈ ball x (ε / 2)) : ball y (ε / 2) ⊆ ball x ε :=
  ball_subset <| by rw [sub_self_div_two]; exact le_of_lt h
#align metric.ball_half_subset Metric.ball_half_subset

theorem exists_ball_subset_ball (h : y ∈ ball x ε) : ∃ ε' > 0, ball y ε' ⊆ ball x ε :=
  ⟨_, sub_pos.2 h, ball_subset <| by rw [sub_sub_self]⟩
#align metric.exists_ball_subset_ball Metric.exists_ball_subset_ball

/-- If a property holds for all points in closed balls of arbitrarily large radii, then it holds for
all points. -/
theorem forall_of_forall_mem_closedBall (p : α → Prop) (x : α)
    (H : ∃ᶠ R : ℝ in atTop, ∀ y ∈ closedBall x R, p y) (y : α) : p y := by
  obtain ⟨R, hR, h⟩ : ∃ R ≥ dist y x, ∀ z : α, z ∈ closedBall x R → p z :=
    frequently_iff.1 H (Ici_mem_atTop (dist y x))
  exact h _ hR
#align metric.forall_of_forall_mem_closed_ball Metric.forall_of_forall_mem_closedBall

/-- If a property holds for all points in balls of arbitrarily large radii, then it holds for all
points. -/
theorem forall_of_forall_mem_ball (p : α → Prop) (x : α)
    (H : ∃ᶠ R : ℝ in atTop, ∀ y ∈ ball x R, p y) (y : α) : p y := by
  obtain ⟨R, hR, h⟩ : ∃ R > dist y x, ∀ z : α, z ∈ ball x R → p z :=
    frequently_iff.1 H (Ioi_mem_atTop (dist y x))
  exact h _ hR
#align metric.forall_of_forall_mem_ball Metric.forall_of_forall_mem_ball

theorem isBounded_iff {s : Set α} :
    IsBounded s ↔ ∃ C : ℝ, ∀ ⦃x⦄, x ∈ s → ∀ ⦃y⦄, y ∈ s → dist x y ≤ C := by
  rw [isBounded_def, ← Filter.mem_sets, @PseudoMetricSpace.cobounded_sets α, mem_setOf_eq,
    compl_compl]
#align metric.is_bounded_iff Metric.isBounded_iff

theorem isBounded_iff_eventually {s : Set α} :
    IsBounded s ↔ ∀ᶠ C in atTop, ∀ ⦃x⦄, x ∈ s → ∀ ⦃y⦄, y ∈ s → dist x y ≤ C :=
  isBounded_iff.trans
    ⟨fun ⟨C, h⟩ => eventually_atTop.2 ⟨C, fun _C' hC' _x hx _y hy => (h hx hy).trans hC'⟩,
      Eventually.exists⟩
#align metric.is_bounded_iff_eventually Metric.isBounded_iff_eventually

theorem isBounded_iff_exists_ge {s : Set α} (c : ℝ) :
    IsBounded s ↔ ∃ C, c ≤ C ∧ ∀ ⦃x⦄, x ∈ s → ∀ ⦃y⦄, y ∈ s → dist x y ≤ C :=
  ⟨fun h => ((eventually_ge_atTop c).and (isBounded_iff_eventually.1 h)).exists, fun h =>
    isBounded_iff.2 <| h.imp fun _ => And.right⟩
#align metric.is_bounded_iff_exists_ge Metric.isBounded_iff_exists_ge

theorem isBounded_iff_nndist {s : Set α} :
    IsBounded s ↔ ∃ C : ℝ≥0, ∀ ⦃x⦄, x ∈ s → ∀ ⦃y⦄, y ∈ s → nndist x y ≤ C := by
  simp only [isBounded_iff_exists_ge 0, NNReal.exists, ← NNReal.coe_le_coe, ← dist_nndist,
    NNReal.coe_mk, exists_prop]
#align metric.is_bounded_iff_nndist Metric.isBounded_iff_nndist

theorem toUniformSpace_eq :
    ‹PseudoMetricSpace α›.toUniformSpace = .ofDist dist dist_self dist_comm dist_triangle :=
  UniformSpace.ext PseudoMetricSpace.uniformity_dist
#align metric.to_uniform_space_eq Metric.toUniformSpace_eq

theorem uniformity_basis_dist :
    (𝓤 α).HasBasis (fun ε : ℝ => 0 < ε) fun ε => { p : α × α | dist p.1 p.2 < ε } := by
  rw [toUniformSpace_eq]
  exact UniformSpace.hasBasis_ofFun (exists_gt _) _ _ _ _ _
#align metric.uniformity_basis_dist Metric.uniformity_basis_dist

/-- Given `f : β → ℝ`, if `f` sends `{i | p i}` to a set of positive numbers
accumulating to zero, then `f i`-neighborhoods of the diagonal form a basis of `𝓤 α`.

For specific bases see `uniformity_basis_dist`, `uniformity_basis_dist_inv_nat_succ`,
and `uniformity_basis_dist_inv_nat_pos`. -/
protected theorem mk_uniformity_basis {β : Type*} {p : β → Prop} {f : β → ℝ}
    (hf₀ : ∀ i, p i → 0 < f i) (hf : ∀ ⦃ε⦄, 0 < ε → ∃ i, p i ∧ f i ≤ ε) :
    (𝓤 α).HasBasis p fun i => { p : α × α | dist p.1 p.2 < f i } := by
  refine' ⟨fun s => uniformity_basis_dist.mem_iff.trans _⟩
  constructor
  · rintro ⟨ε, ε₀, hε⟩
    rcases hf ε₀ with ⟨i, hi, H⟩
    exact ⟨i, hi, fun x (hx : _ < _) => hε <| lt_of_lt_of_le hx H⟩
  · exact fun ⟨i, hi, H⟩ => ⟨f i, hf₀ i hi, H⟩
#align metric.mk_uniformity_basis Metric.mk_uniformity_basis

theorem uniformity_basis_dist_rat :
    (𝓤 α).HasBasis (fun r : ℚ => 0 < r) fun r => { p : α × α | dist p.1 p.2 < r } :=
  Metric.mk_uniformity_basis (fun _ => Rat.cast_pos.2) fun _ε hε =>
    let ⟨r, hr0, hrε⟩ := exists_rat_btwn hε
    ⟨r, Rat.cast_pos.1 hr0, hrε.le⟩
#align metric.uniformity_basis_dist_rat Metric.uniformity_basis_dist_rat

theorem uniformity_basis_dist_inv_nat_succ :
    (𝓤 α).HasBasis (fun _ => True) fun n : ℕ => { p : α × α | dist p.1 p.2 < 1 / (↑n + 1) } :=
  Metric.mk_uniformity_basis (fun n _ => div_pos zero_lt_one <| Nat.cast_add_one_pos n) fun _ε ε0 =>
    (exists_nat_one_div_lt ε0).imp fun _n hn => ⟨trivial, le_of_lt hn⟩
#align metric.uniformity_basis_dist_inv_nat_succ Metric.uniformity_basis_dist_inv_nat_succ

theorem uniformity_basis_dist_inv_nat_pos :
    (𝓤 α).HasBasis (fun n : ℕ => 0 < n) fun n : ℕ => { p : α × α | dist p.1 p.2 < 1 / ↑n } :=
  Metric.mk_uniformity_basis (fun n hn => div_pos zero_lt_one <| Nat.cast_pos.2 hn) fun ε ε0 =>
    let ⟨n, hn⟩ := exists_nat_one_div_lt ε0
    ⟨n + 1, Nat.succ_pos n, by exact_mod_cast hn.le⟩
#align metric.uniformity_basis_dist_inv_nat_pos Metric.uniformity_basis_dist_inv_nat_pos

theorem uniformity_basis_dist_pow {r : ℝ} (h0 : 0 < r) (h1 : r < 1) :
    (𝓤 α).HasBasis (fun _ : ℕ => True) fun n : ℕ => { p : α × α | dist p.1 p.2 < r ^ n } :=
  Metric.mk_uniformity_basis (fun _ _ => pow_pos h0 _) fun _ε ε0 =>
    let ⟨n, hn⟩ := exists_pow_lt_of_lt_one ε0 h1
    ⟨n, trivial, hn.le⟩
#align metric.uniformity_basis_dist_pow Metric.uniformity_basis_dist_pow

theorem uniformity_basis_dist_lt {R : ℝ} (hR : 0 < R) :
    (𝓤 α).HasBasis (fun r : ℝ => 0 < r ∧ r < R) fun r => { p : α × α | dist p.1 p.2 < r } :=
  Metric.mk_uniformity_basis (fun _ => And.left) fun r hr =>
    ⟨min r (R / 2), ⟨lt_min hr (half_pos hR), min_lt_iff.2 <| Or.inr (half_lt_self hR)⟩,
      min_le_left _ _⟩
#align metric.uniformity_basis_dist_lt Metric.uniformity_basis_dist_lt

/-- Given `f : β → ℝ`, if `f` sends `{i | p i}` to a set of positive numbers
accumulating to zero, then closed neighborhoods of the diagonal of sizes `{f i | p i}`
form a basis of `𝓤 α`.

Currently we have only one specific basis `uniformity_basis_dist_le` based on this constructor.
More can be easily added if needed in the future. -/
protected theorem mk_uniformity_basis_le {β : Type*} {p : β → Prop} {f : β → ℝ}
    (hf₀ : ∀ x, p x → 0 < f x) (hf : ∀ ε, 0 < ε → ∃ x, p x ∧ f x ≤ ε) :
    (𝓤 α).HasBasis p fun x => { p : α × α | dist p.1 p.2 ≤ f x } := by
  refine' ⟨fun s => uniformity_basis_dist.mem_iff.trans _⟩
  constructor
  · rintro ⟨ε, ε₀, hε⟩
    rcases exists_between ε₀ with ⟨ε', hε'⟩
    rcases hf ε' hε'.1 with ⟨i, hi, H⟩
    exact ⟨i, hi, fun x (hx : _ ≤ _) => hε <| lt_of_le_of_lt (le_trans hx H) hε'.2⟩
  · exact fun ⟨i, hi, H⟩ => ⟨f i, hf₀ i hi, fun x (hx : _ < _) => H (mem_setOf.2 hx.le)⟩
#align metric.mk_uniformity_basis_le Metric.mk_uniformity_basis_le

/-- Constant size closed neighborhoods of the diagonal form a basis
of the uniformity filter. -/
theorem uniformity_basis_dist_le :
    (𝓤 α).HasBasis ((0 : ℝ) < ·) fun ε => { p : α × α | dist p.1 p.2 ≤ ε } :=
  Metric.mk_uniformity_basis_le (fun _ => id) fun ε ε₀ => ⟨ε, ε₀, le_refl ε⟩
#align metric.uniformity_basis_dist_le Metric.uniformity_basis_dist_le

theorem uniformity_basis_dist_le_pow {r : ℝ} (h0 : 0 < r) (h1 : r < 1) :
    (𝓤 α).HasBasis (fun _ : ℕ => True) fun n : ℕ => { p : α × α | dist p.1 p.2 ≤ r ^ n } :=
  Metric.mk_uniformity_basis_le (fun _ _ => pow_pos h0 _) fun _ε ε0 =>
    let ⟨n, hn⟩ := exists_pow_lt_of_lt_one ε0 h1
    ⟨n, trivial, hn.le⟩
#align metric.uniformity_basis_dist_le_pow Metric.uniformity_basis_dist_le_pow

theorem mem_uniformity_dist {s : Set (α × α)} :
    s ∈ 𝓤 α ↔ ∃ ε > 0, ∀ {a b : α}, dist a b < ε → (a, b) ∈ s :=
  uniformity_basis_dist.mem_uniformity_iff
#align metric.mem_uniformity_dist Metric.mem_uniformity_dist

/-- A constant size neighborhood of the diagonal is an entourage. -/
theorem dist_mem_uniformity {ε : ℝ} (ε0 : 0 < ε) : { p : α × α | dist p.1 p.2 < ε } ∈ 𝓤 α :=
  mem_uniformity_dist.2 ⟨ε, ε0, id⟩
#align metric.dist_mem_uniformity Metric.dist_mem_uniformity

theorem uniformContinuous_iff [PseudoMetricSpace β] {f : α → β} :
    UniformContinuous f ↔ ∀ ε > 0, ∃ δ > 0, ∀ {a b : α}, dist a b < δ → dist (f a) (f b) < ε :=
  uniformity_basis_dist.uniformContinuous_iff uniformity_basis_dist
#align metric.uniform_continuous_iff Metric.uniformContinuous_iff

theorem uniformContinuousOn_iff [PseudoMetricSpace β] {f : α → β} {s : Set α} :
    UniformContinuousOn f s ↔
      ∀ ε > 0, ∃ δ > 0, ∀ x ∈ s, ∀ y ∈ s, dist x y < δ → dist (f x) (f y) < ε :=
  Metric.uniformity_basis_dist.uniformContinuousOn_iff Metric.uniformity_basis_dist
#align metric.uniform_continuous_on_iff Metric.uniformContinuousOn_iff

theorem uniformContinuousOn_iff_le [PseudoMetricSpace β] {f : α → β} {s : Set α} :
    UniformContinuousOn f s ↔
      ∀ ε > 0, ∃ δ > 0, ∀ x ∈ s, ∀ y ∈ s, dist x y ≤ δ → dist (f x) (f y) ≤ ε :=
  Metric.uniformity_basis_dist_le.uniformContinuousOn_iff Metric.uniformity_basis_dist_le
#align metric.uniform_continuous_on_iff_le Metric.uniformContinuousOn_iff_le

nonrec theorem uniformInducing_iff [PseudoMetricSpace β] {f : α → β} :
    UniformInducing f ↔ UniformContinuous f ∧
      ∀ δ > 0, ∃ ε > 0, ∀ {a b : α}, dist (f a) (f b) < ε → dist a b < δ :=
  uniformInducing_iff'.trans <| Iff.rfl.and <|
    ((uniformity_basis_dist.comap _).le_basis_iff uniformity_basis_dist).trans <| by
      simp only [subset_def, Prod.forall, gt_iff_lt, preimage_setOf_eq, Prod_map, mem_setOf]

nonrec theorem uniformEmbedding_iff [PseudoMetricSpace β] {f : α → β} :
    UniformEmbedding f ↔ Function.Injective f ∧ UniformContinuous f ∧
      ∀ δ > 0, ∃ ε > 0, ∀ {a b : α}, dist (f a) (f b) < ε → dist a b < δ := by
  rw [uniformEmbedding_iff, and_comm, uniformInducing_iff]
#align metric.uniform_embedding_iff Metric.uniformEmbedding_iff

/-- If a map between pseudometric spaces is a uniform embedding then the distance between `f x`
and `f y` is controlled in terms of the distance between `x` and `y`. -/
theorem controlled_of_uniformEmbedding [PseudoMetricSpace β] {f : α → β} (h : UniformEmbedding f) :
    (∀ ε > 0, ∃ δ > 0, ∀ {a b : α}, dist a b < δ → dist (f a) (f b) < ε) ∧
      ∀ δ > 0, ∃ ε > 0, ∀ {a b : α}, dist (f a) (f b) < ε → dist a b < δ :=
  ⟨uniformContinuous_iff.1 h.uniformContinuous, (uniformEmbedding_iff.1 h).2.2⟩
#align metric.controlled_of_uniform_embedding Metric.controlled_of_uniformEmbedding

theorem totallyBounded_iff {s : Set α} :
    TotallyBounded s ↔ ∀ ε > 0, ∃ t : Set α, t.Finite ∧ s ⊆ ⋃ y ∈ t, ball y ε :=
  uniformity_basis_dist.totallyBounded_iff
#align metric.totally_bounded_iff Metric.totallyBounded_iff

/-- A pseudometric space is totally bounded if one can reconstruct up to any ε>0 any element of the
space from finitely many data. -/
theorem totallyBounded_of_finite_discretization {s : Set α}
    (H : ∀ ε > (0 : ℝ),
        ∃ (β : Type u) (_ : Fintype β) (F : s → β), ∀ x y, F x = F y → dist (x : α) y < ε) :
    TotallyBounded s := by
  cases' s.eq_empty_or_nonempty with hs hs
  · rw [hs]
    exact totallyBounded_empty
  rcases hs with ⟨x0, hx0⟩
  haveI : Inhabited s := ⟨⟨x0, hx0⟩⟩
  refine' totallyBounded_iff.2 fun ε ε0 => _
  rcases H ε ε0 with ⟨β, fβ, F, hF⟩
  let Finv := Function.invFun F
  refine' ⟨range (Subtype.val ∘ Finv), finite_range _, fun x xs => _⟩
  let x' := Finv (F ⟨x, xs⟩)
  have : F x' = F ⟨x, xs⟩ := Function.invFun_eq ⟨⟨x, xs⟩, rfl⟩
  simp only [Set.mem_iUnion, Set.mem_range]
  exact ⟨_, ⟨F ⟨x, xs⟩, rfl⟩, hF _ _ this.symm⟩
#align metric.totally_bounded_of_finite_discretization Metric.totallyBounded_of_finite_discretization

theorem finite_approx_of_totallyBounded {s : Set α} (hs : TotallyBounded s) :
    ∀ ε > 0, ∃ t, t ⊆ s ∧ Set.Finite t ∧ s ⊆ ⋃ y ∈ t, ball y ε := by
  intro ε ε_pos
  rw [totallyBounded_iff_subset] at hs
  exact hs _ (dist_mem_uniformity ε_pos)
#align metric.finite_approx_of_totally_bounded Metric.finite_approx_of_totallyBounded

/-- Expressing uniform convergence using `dist` -/
theorem tendstoUniformlyOnFilter_iff {ι : Type*} {F : ι → β → α} {f : β → α} {p : Filter ι}
    {p' : Filter β} :
    TendstoUniformlyOnFilter F f p p' ↔
      ∀ ε > 0, ∀ᶠ n : ι × β in p ×ˢ p', dist (f n.snd) (F n.fst n.snd) < ε := by
  refine' ⟨fun H ε hε => H _ (dist_mem_uniformity hε), fun H u hu => _⟩
  rcases mem_uniformity_dist.1 hu with ⟨ε, εpos, hε⟩
  refine' (H ε εpos).mono fun n hn => hε hn
#align metric.tendsto_uniformly_on_filter_iff Metric.tendstoUniformlyOnFilter_iff

/-- Expressing locally uniform convergence on a set using `dist`. -/
theorem tendstoLocallyUniformlyOn_iff {ι : Type*} [TopologicalSpace β] {F : ι → β → α} {f : β → α}
    {p : Filter ι} {s : Set β} :
    TendstoLocallyUniformlyOn F f p s ↔
      ∀ ε > 0, ∀ x ∈ s, ∃ t ∈ 𝓝[s] x, ∀ᶠ n in p, ∀ y ∈ t, dist (f y) (F n y) < ε := by
  refine' ⟨fun H ε hε => H _ (dist_mem_uniformity hε), fun H u hu x hx => _⟩
  rcases mem_uniformity_dist.1 hu with ⟨ε, εpos, hε⟩
  rcases H ε εpos x hx with ⟨t, ht, Ht⟩
  exact ⟨t, ht, Ht.mono fun n hs x hx => hε (hs x hx)⟩
#align metric.tendsto_locally_uniformly_on_iff Metric.tendstoLocallyUniformlyOn_iff

/-- Expressing uniform convergence on a set using `dist`. -/
theorem tendstoUniformlyOn_iff {ι : Type*} {F : ι → β → α} {f : β → α} {p : Filter ι} {s : Set β} :
    TendstoUniformlyOn F f p s ↔ ∀ ε > 0, ∀ᶠ n in p, ∀ x ∈ s, dist (f x) (F n x) < ε := by
  refine' ⟨fun H ε hε => H _ (dist_mem_uniformity hε), fun H u hu => _⟩
  rcases mem_uniformity_dist.1 hu with ⟨ε, εpos, hε⟩
  exact (H ε εpos).mono fun n hs x hx => hε (hs x hx)
#align metric.tendsto_uniformly_on_iff Metric.tendstoUniformlyOn_iff

/-- Expressing locally uniform convergence using `dist`. -/
theorem tendstoLocallyUniformly_iff {ι : Type*} [TopologicalSpace β] {F : ι → β → α} {f : β → α}
    {p : Filter ι} :
    TendstoLocallyUniformly F f p ↔
      ∀ ε > 0, ∀ x : β, ∃ t ∈ 𝓝 x, ∀ᶠ n in p, ∀ y ∈ t, dist (f y) (F n y) < ε := by
  simp only [← tendstoLocallyUniformlyOn_univ, tendstoLocallyUniformlyOn_iff, nhdsWithin_univ,
    mem_univ, forall_const, exists_prop]
#align metric.tendsto_locally_uniformly_iff Metric.tendstoLocallyUniformly_iff

/-- Expressing uniform convergence using `dist`. -/
theorem tendstoUniformly_iff {ι : Type*} {F : ι → β → α} {f : β → α} {p : Filter ι} :
    TendstoUniformly F f p ↔ ∀ ε > 0, ∀ᶠ n in p, ∀ x, dist (f x) (F n x) < ε := by
  rw [← tendstoUniformlyOn_univ, tendstoUniformlyOn_iff]
  simp
#align metric.tendsto_uniformly_iff Metric.tendstoUniformly_iff

protected theorem cauchy_iff {f : Filter α} :
    Cauchy f ↔ NeBot f ∧ ∀ ε > 0, ∃ t ∈ f, ∀ x ∈ t, ∀ y ∈ t, dist x y < ε :=
  uniformity_basis_dist.cauchy_iff
#align metric.cauchy_iff Metric.cauchy_iff

theorem nhds_basis_ball : (𝓝 x).HasBasis (0 < ·) (ball x) :=
  nhds_basis_uniformity uniformity_basis_dist
#align metric.nhds_basis_ball Metric.nhds_basis_ball

theorem mem_nhds_iff : s ∈ 𝓝 x ↔ ∃ ε > 0, ball x ε ⊆ s :=
  nhds_basis_ball.mem_iff
#align metric.mem_nhds_iff Metric.mem_nhds_iff

theorem eventually_nhds_iff {p : α → Prop} :
    (∀ᶠ y in 𝓝 x, p y) ↔ ∃ ε > 0, ∀ ⦃y⦄, dist y x < ε → p y :=
  mem_nhds_iff
#align metric.eventually_nhds_iff Metric.eventually_nhds_iff

theorem eventually_nhds_iff_ball {p : α → Prop} :
    (∀ᶠ y in 𝓝 x, p y) ↔ ∃ ε > 0, ∀ y ∈ ball x ε, p y :=
  mem_nhds_iff
#align metric.eventually_nhds_iff_ball Metric.eventually_nhds_iff_ball

/-- A version of `Filter.eventually_prod_iff` where the first filter consists of neighborhoods
in a pseudo-metric space.-/
theorem eventually_nhds_prod_iff {ι α} [PseudoMetricSpace α] {f : Filter ι} {x₀ : α}
    {p : α × ι → Prop} :
    (∀ᶠ x in 𝓝 x₀ ×ˢ f, p x) ↔ ∃ ε > (0 : ℝ), ∃ pa : ι → Prop, (∀ᶠ i in f, pa i) ∧
      ∀ {x}, dist x x₀ < ε → ∀ {i}, pa i → p (x, i) := by
  refine (nhds_basis_ball.prod f.basis_sets).eventually_iff.trans ?_
  simp only [Prod.exists, forall_prod_set, id, mem_ball, and_assoc, exists_and_left, and_imp]
  rfl
#align metric.eventually_nhds_prod_iff Metric.eventually_nhds_prod_iff

/-- A version of `Filter.eventually_prod_iff` where the second filter consists of neighborhoods
in a pseudo-metric space.-/
theorem eventually_prod_nhds_iff {f : Filter ι} {x₀ : α} {p : ι × α → Prop} :
    (∀ᶠ x in f ×ˢ 𝓝 x₀, p x) ↔ ∃ pa : ι → Prop, (∀ᶠ i in f, pa i) ∧
      ∃ ε > 0, ∀ {i}, pa i → ∀ {x}, dist x x₀ < ε → p (i, x) := by
  rw [eventually_swap_iff, Metric.eventually_nhds_prod_iff]
  constructor <;>
    · rintro ⟨a1, a2, a3, a4, a5⟩
      exact ⟨a3, a4, a1, a2, fun b1 b2 b3 => a5 b3 b1⟩
#align metric.eventually_prod_nhds_iff Metric.eventually_prod_nhds_iff

theorem nhds_basis_closedBall : (𝓝 x).HasBasis (fun ε : ℝ => 0 < ε) (closedBall x) :=
  nhds_basis_uniformity uniformity_basis_dist_le
#align metric.nhds_basis_closed_ball Metric.nhds_basis_closedBall

theorem nhds_basis_ball_inv_nat_succ :
    (𝓝 x).HasBasis (fun _ => True) fun n : ℕ => ball x (1 / (↑n + 1)) :=
  nhds_basis_uniformity uniformity_basis_dist_inv_nat_succ
#align metric.nhds_basis_ball_inv_nat_succ Metric.nhds_basis_ball_inv_nat_succ

theorem nhds_basis_ball_inv_nat_pos :
    (𝓝 x).HasBasis (fun n => 0 < n) fun n : ℕ => ball x (1 / ↑n) :=
  nhds_basis_uniformity uniformity_basis_dist_inv_nat_pos
#align metric.nhds_basis_ball_inv_nat_pos Metric.nhds_basis_ball_inv_nat_pos

theorem nhds_basis_ball_pow {r : ℝ} (h0 : 0 < r) (h1 : r < 1) :
    (𝓝 x).HasBasis (fun _ => True) fun n : ℕ => ball x (r ^ n) :=
  nhds_basis_uniformity (uniformity_basis_dist_pow h0 h1)
#align metric.nhds_basis_ball_pow Metric.nhds_basis_ball_pow

theorem nhds_basis_closedBall_pow {r : ℝ} (h0 : 0 < r) (h1 : r < 1) :
    (𝓝 x).HasBasis (fun _ => True) fun n : ℕ => closedBall x (r ^ n) :=
  nhds_basis_uniformity (uniformity_basis_dist_le_pow h0 h1)
#align metric.nhds_basis_closed_ball_pow Metric.nhds_basis_closedBall_pow

theorem isOpen_iff : IsOpen s ↔ ∀ x ∈ s, ∃ ε > 0, ball x ε ⊆ s := by
  simp only [isOpen_iff_mem_nhds, mem_nhds_iff]
#align metric.is_open_iff Metric.isOpen_iff

theorem isOpen_ball : IsOpen (ball x ε) :=
  isOpen_iff.2 fun _ => exists_ball_subset_ball
#align metric.is_open_ball Metric.isOpen_ball

theorem ball_mem_nhds (x : α) {ε : ℝ} (ε0 : 0 < ε) : ball x ε ∈ 𝓝 x :=
  isOpen_ball.mem_nhds (mem_ball_self ε0)
#align metric.ball_mem_nhds Metric.ball_mem_nhds

theorem closedBall_mem_nhds (x : α) {ε : ℝ} (ε0 : 0 < ε) : closedBall x ε ∈ 𝓝 x :=
  mem_of_superset (ball_mem_nhds x ε0) ball_subset_closedBall
#align metric.closed_ball_mem_nhds Metric.closedBall_mem_nhds

theorem closedBall_mem_nhds_of_mem {x c : α} {ε : ℝ} (h : x ∈ ball c ε) : closedBall c ε ∈ 𝓝 x :=
  mem_of_superset (isOpen_ball.mem_nhds h) ball_subset_closedBall
#align metric.closed_ball_mem_nhds_of_mem Metric.closedBall_mem_nhds_of_mem

theorem nhdsWithin_basis_ball {s : Set α} :
    (𝓝[s] x).HasBasis (fun ε : ℝ => 0 < ε) fun ε => ball x ε ∩ s :=
  nhdsWithin_hasBasis nhds_basis_ball s
#align metric.nhds_within_basis_ball Metric.nhdsWithin_basis_ball

theorem mem_nhdsWithin_iff {t : Set α} : s ∈ 𝓝[t] x ↔ ∃ ε > 0, ball x ε ∩ t ⊆ s :=
  nhdsWithin_basis_ball.mem_iff
#align metric.mem_nhds_within_iff Metric.mem_nhdsWithin_iff

theorem tendsto_nhdsWithin_nhdsWithin [PseudoMetricSpace β] {t : Set β} {f : α → β} {a b} :
    Tendsto f (𝓝[s] a) (𝓝[t] b) ↔
      ∀ ε > 0, ∃ δ > 0, ∀ {x : α}, x ∈ s → dist x a < δ → f x ∈ t ∧ dist (f x) b < ε :=
  (nhdsWithin_basis_ball.tendsto_iff nhdsWithin_basis_ball).trans <| by
    simp only [inter_comm _ s, inter_comm _ t, mem_inter_iff, and_imp]; rfl
#align metric.tendsto_nhds_within_nhds_within Metric.tendsto_nhdsWithin_nhdsWithin

theorem tendsto_nhdsWithin_nhds [PseudoMetricSpace β] {f : α → β} {a b} :
    Tendsto f (𝓝[s] a) (𝓝 b) ↔
      ∀ ε > 0, ∃ δ > 0, ∀ {x : α}, x ∈ s → dist x a < δ → dist (f x) b < ε := by
  rw [← nhdsWithin_univ b, tendsto_nhdsWithin_nhdsWithin]
  simp only [mem_univ, true_and_iff]
#align metric.tendsto_nhds_within_nhds Metric.tendsto_nhdsWithin_nhds

theorem tendsto_nhds_nhds [PseudoMetricSpace β] {f : α → β} {a b} :
    Tendsto f (𝓝 a) (𝓝 b) ↔ ∀ ε > 0, ∃ δ > 0, ∀ {x : α}, dist x a < δ → dist (f x) b < ε :=
  nhds_basis_ball.tendsto_iff nhds_basis_ball
#align metric.tendsto_nhds_nhds Metric.tendsto_nhds_nhds

theorem continuousAt_iff [PseudoMetricSpace β] {f : α → β} {a : α} :
    ContinuousAt f a ↔ ∀ ε > 0, ∃ δ > 0, ∀ {x : α}, dist x a < δ → dist (f x) (f a) < ε := by
  rw [ContinuousAt, tendsto_nhds_nhds]
#align metric.continuous_at_iff Metric.continuousAt_iff

theorem continuousWithinAt_iff [PseudoMetricSpace β] {f : α → β} {a : α} {s : Set α} :
    ContinuousWithinAt f s a ↔
      ∀ ε > 0, ∃ δ > 0, ∀ {x : α}, x ∈ s → dist x a < δ → dist (f x) (f a) < ε :=
  by rw [ContinuousWithinAt, tendsto_nhdsWithin_nhds]
#align metric.continuous_within_at_iff Metric.continuousWithinAt_iff

theorem continuousOn_iff [PseudoMetricSpace β] {f : α → β} {s : Set α} :
    ContinuousOn f s ↔ ∀ b ∈ s, ∀ ε > 0, ∃ δ > 0, ∀ a ∈ s, dist a b < δ → dist (f a) (f b) < ε := by
  simp [ContinuousOn, continuousWithinAt_iff]
#align metric.continuous_on_iff Metric.continuousOn_iff

theorem continuous_iff [PseudoMetricSpace β] {f : α → β} :
    Continuous f ↔ ∀ b, ∀ ε > 0, ∃ δ > 0, ∀ a, dist a b < δ → dist (f a) (f b) < ε :=
  continuous_iff_continuousAt.trans <| forall_congr' fun _ => tendsto_nhds_nhds
#align metric.continuous_iff Metric.continuous_iff

theorem tendsto_nhds {f : Filter β} {u : β → α} {a : α} :
    Tendsto u f (𝓝 a) ↔ ∀ ε > 0, ∀ᶠ x in f, dist (u x) a < ε :=
  nhds_basis_ball.tendsto_right_iff
#align metric.tendsto_nhds Metric.tendsto_nhds

theorem continuousAt_iff' [TopologicalSpace β] {f : β → α} {b : β} :
    ContinuousAt f b ↔ ∀ ε > 0, ∀ᶠ x in 𝓝 b, dist (f x) (f b) < ε := by
  rw [ContinuousAt, tendsto_nhds]
#align metric.continuous_at_iff' Metric.continuousAt_iff'

theorem continuousWithinAt_iff' [TopologicalSpace β] {f : β → α} {b : β} {s : Set β} :
    ContinuousWithinAt f s b ↔ ∀ ε > 0, ∀ᶠ x in 𝓝[s] b, dist (f x) (f b) < ε := by
  rw [ContinuousWithinAt, tendsto_nhds]
#align metric.continuous_within_at_iff' Metric.continuousWithinAt_iff'

theorem continuousOn_iff' [TopologicalSpace β] {f : β → α} {s : Set β} :
    ContinuousOn f s ↔ ∀ b ∈ s, ∀ ε > 0, ∀ᶠ x in 𝓝[s] b, dist (f x) (f b) < ε := by
  simp [ContinuousOn, continuousWithinAt_iff']
#align metric.continuous_on_iff' Metric.continuousOn_iff'

theorem continuous_iff' [TopologicalSpace β] {f : β → α} :
    Continuous f ↔ ∀ (a), ∀ ε > 0, ∀ᶠ x in 𝓝 a, dist (f x) (f a) < ε :=
  continuous_iff_continuousAt.trans <| forall_congr' fun _ => tendsto_nhds
#align metric.continuous_iff' Metric.continuous_iff'

theorem tendsto_atTop [Nonempty β] [SemilatticeSup β] {u : β → α} {a : α} :
    Tendsto u atTop (𝓝 a) ↔ ∀ ε > 0, ∃ N, ∀ n ≥ N, dist (u n) a < ε :=
  (atTop_basis.tendsto_iff nhds_basis_ball).trans <| by
    simp only [true_and]; rfl
#align metric.tendsto_at_top Metric.tendsto_atTop

/-- A variant of `tendsto_atTop` that
uses `∃ N, ∀ n > N, ...` rather than `∃ N, ∀ n ≥ N, ...`
-/
theorem tendsto_atTop' [Nonempty β] [SemilatticeSup β] [NoMaxOrder β] {u : β → α} {a : α} :
    Tendsto u atTop (𝓝 a) ↔ ∀ ε > 0, ∃ N, ∀ n > N, dist (u n) a < ε :=
  (atTop_basis_Ioi.tendsto_iff nhds_basis_ball).trans <| by
    simp only [true_and, gt_iff_lt, mem_Ioi, mem_ball]
#align metric.tendsto_at_top' Metric.tendsto_atTop'

theorem isOpen_singleton_iff {α : Type*} [PseudoMetricSpace α] {x : α} :
    IsOpen ({x} : Set α) ↔ ∃ ε > 0, ∀ y, dist y x < ε → y = x := by
  simp [isOpen_iff, subset_singleton_iff, mem_ball]
#align metric.is_open_singleton_iff Metric.isOpen_singleton_iff

/-- Given a point `x` in a discrete subset `s` of a pseudometric space, there is an open ball
centered at `x` and intersecting `s` only at `x`. -/
theorem exists_ball_inter_eq_singleton_of_mem_discrete [DiscreteTopology s] {x : α} (hx : x ∈ s) :
    ∃ ε > 0, Metric.ball x ε ∩ s = {x} :=
  nhds_basis_ball.exists_inter_eq_singleton_of_mem_discrete hx
#align metric.exists_ball_inter_eq_singleton_of_mem_discrete Metric.exists_ball_inter_eq_singleton_of_mem_discrete

/-- Given a point `x` in a discrete subset `s` of a pseudometric space, there is a closed ball
of positive radius centered at `x` and intersecting `s` only at `x`. -/
theorem exists_closedBall_inter_eq_singleton_of_discrete [DiscreteTopology s] {x : α} (hx : x ∈ s) :
    ∃ ε > 0, Metric.closedBall x ε ∩ s = {x} :=
  nhds_basis_closedBall.exists_inter_eq_singleton_of_mem_discrete hx
#align metric.exists_closed_ball_inter_eq_singleton_of_discrete Metric.exists_closedBall_inter_eq_singleton_of_discrete

theorem _root_.Dense.exists_dist_lt {s : Set α} (hs : Dense s) (x : α) {ε : ℝ} (hε : 0 < ε) :
    ∃ y ∈ s, dist x y < ε := by
  have : (ball x ε).Nonempty := by simp [hε]
  simpa only [mem_ball'] using hs.exists_mem_open isOpen_ball this
#align dense.exists_dist_lt Dense.exists_dist_lt

nonrec theorem _root_.DenseRange.exists_dist_lt {β : Type*} {f : β → α} (hf : DenseRange f) (x : α)
    {ε : ℝ} (hε : 0 < ε) : ∃ y, dist x (f y) < ε :=
  exists_range_iff.1 (hf.exists_dist_lt x hε)
#align dense_range.exists_dist_lt DenseRange.exists_dist_lt

end Metric

open Metric

/-Instantiate a pseudometric space as a pseudoemetric space. Before we can state the instance,
we need to show that the uniform structure coming from the edistance and the
distance coincide. -/

-- porting note: new
theorem Metric.uniformity_edist_aux {α} (d : α → α → ℝ≥0) :
    ⨅ ε > (0 : ℝ), 𝓟 { p : α × α | ↑(d p.1 p.2) < ε } =
      ⨅ ε > (0 : ℝ≥0∞), 𝓟 { p : α × α | ↑(d p.1 p.2) < ε } := by
  simp only [le_antisymm_iff, le_iInf_iff, le_principal_iff]
  refine ⟨fun ε hε => ?_, fun ε hε => ?_⟩
  · rcases ENNReal.lt_iff_exists_nnreal_btwn.1 hε with ⟨ε', ε'0, ε'ε⟩
    refine mem_iInf_of_mem (ε' : ℝ) (mem_iInf_of_mem (ENNReal.coe_pos.1 ε'0) ?_)
    exact fun x hx => lt_trans (ENNReal.coe_lt_coe.2 hx) ε'ε
  · lift ε to ℝ≥0 using le_of_lt hε
    refine mem_iInf_of_mem (ε : ℝ≥0∞) (mem_iInf_of_mem (ENNReal.coe_pos.2 hε) ?_)
    exact fun _ => ENNReal.coe_lt_coe.1

theorem Metric.uniformity_edist : 𝓤 α = ⨅ ε > 0, 𝓟 { p : α × α | edist p.1 p.2 < ε } := by
  simp only [PseudoMetricSpace.uniformity_dist, dist_nndist, edist_nndist,
    Metric.uniformity_edist_aux]
#align metric.uniformity_edist Metric.uniformity_edist

-- see Note [lower instance priority]
/-- A pseudometric space induces a pseudoemetric space -/
instance (priority := 100) PseudoMetricSpace.toPseudoEMetricSpace : PseudoEMetricSpace α :=
  { ‹PseudoMetricSpace α› with
    edist_self := by simp [edist_dist]
    edist_comm := fun _ _ => by simp only [edist_dist, dist_comm]
    edist_triangle := fun x y z => by
      simp only [edist_dist, ← ENNReal.ofReal_add, dist_nonneg]
      rw [ENNReal.ofReal_le_ofReal_iff _]
      · exact dist_triangle _ _ _
      · simpa using add_le_add (dist_nonneg : 0 ≤ dist x y) dist_nonneg
    uniformity_edist := Metric.uniformity_edist }
#align pseudo_metric_space.to_pseudo_emetric_space PseudoMetricSpace.toPseudoEMetricSpace

/-- Expressing the uniformity in terms of `edist` -/
@[deprecated _root_.uniformity_basis_edist]
protected theorem Metric.uniformity_basis_edist :
    (𝓤 α).HasBasis (fun ε : ℝ≥0∞ => 0 < ε) fun ε => { p | edist p.1 p.2 < ε } :=
  uniformity_basis_edist
#align pseudo_metric.uniformity_basis_edist Metric.uniformity_basis_edist

/-- In a pseudometric space, an open ball of infinite radius is the whole space -/
theorem Metric.eball_top_eq_univ (x : α) : EMetric.ball x ∞ = Set.univ :=
  Set.eq_univ_iff_forall.mpr fun y => edist_lt_top y x
#align metric.eball_top_eq_univ Metric.eball_top_eq_univ

/-- Balls defined using the distance or the edistance coincide -/
@[simp]
theorem Metric.emetric_ball {x : α} {ε : ℝ} : EMetric.ball x (ENNReal.ofReal ε) = ball x ε := by
  ext y
  simp only [EMetric.mem_ball, mem_ball, edist_dist]
  exact ENNReal.ofReal_lt_ofReal_iff_of_nonneg dist_nonneg
#align metric.emetric_ball Metric.emetric_ball

/-- Balls defined using the distance or the edistance coincide -/
@[simp]
theorem Metric.emetric_ball_nnreal {x : α} {ε : ℝ≥0} : EMetric.ball x ε = ball x ε := by
  rw [← Metric.emetric_ball]
  simp
#align metric.emetric_ball_nnreal Metric.emetric_ball_nnreal

/-- Closed balls defined using the distance or the edistance coincide -/
theorem Metric.emetric_closedBall {x : α} {ε : ℝ} (h : 0 ≤ ε) :
    EMetric.closedBall x (ENNReal.ofReal ε) = closedBall x ε := by
  ext y; simp [edist_le_ofReal h]
#align metric.emetric_closed_ball Metric.emetric_closedBall

/-- Closed balls defined using the distance or the edistance coincide -/
@[simp]
theorem Metric.emetric_closedBall_nnreal {x : α} {ε : ℝ≥0} :
    EMetric.closedBall x ε = closedBall x ε := by
  rw [← Metric.emetric_closedBall ε.coe_nonneg, ENNReal.ofReal_coe_nnreal]
#align metric.emetric_closed_ball_nnreal Metric.emetric_closedBall_nnreal

@[simp]
theorem Metric.emetric_ball_top (x : α) : EMetric.ball x ⊤ = univ :=
  eq_univ_of_forall fun _ => edist_lt_top _ _
#align metric.emetric_ball_top Metric.emetric_ball_top

theorem Metric.inseparable_iff {x y : α} : Inseparable x y ↔ dist x y = 0 := by
  rw [EMetric.inseparable_iff, edist_nndist, dist_nndist, ENNReal.coe_eq_zero, NNReal.coe_eq_zero]
#align metric.inseparable_iff Metric.inseparable_iff

/-- Build a new pseudometric space from an old one where the bundled uniform structure is provably
(but typically non-definitionaly) equal to some given uniform structure.
See Note [forgetful inheritance].
-/
@[reducible]
def PseudoMetricSpace.replaceUniformity {α} [U : UniformSpace α] (m : PseudoMetricSpace α)
    (H : 𝓤[U] = 𝓤[PseudoEMetricSpace.toUniformSpace]) : PseudoMetricSpace α :=
  { m with
    toUniformSpace := U
    uniformity_dist := H.trans PseudoMetricSpace.uniformity_dist }
#align pseudo_metric_space.replace_uniformity PseudoMetricSpace.replaceUniformity

theorem PseudoMetricSpace.replaceUniformity_eq {α} [U : UniformSpace α] (m : PseudoMetricSpace α)
    (H : 𝓤[U] = 𝓤[PseudoEMetricSpace.toUniformSpace]) : m.replaceUniformity H = m := by
  ext
  rfl
#align pseudo_metric_space.replace_uniformity_eq PseudoMetricSpace.replaceUniformity_eq

-- ensure that the bornology is unchanged when replacing the uniformity.
example {α} [U : UniformSpace α] (m : PseudoMetricSpace α)
    (H : 𝓤[U] = 𝓤[PseudoEMetricSpace.toUniformSpace]) :
  (PseudoMetricSpace.replaceUniformity m H).toBornology = m.toBornology := rfl

/-- Build a new pseudo metric space from an old one where the bundled topological structure is
provably (but typically non-definitionaly) equal to some given topological structure.
See Note [forgetful inheritance].
-/
@[reducible]
def PseudoMetricSpace.replaceTopology {γ} [U : TopologicalSpace γ] (m : PseudoMetricSpace γ)
    (H : U = m.toUniformSpace.toTopologicalSpace) : PseudoMetricSpace γ :=
  @PseudoMetricSpace.replaceUniformity γ (m.toUniformSpace.replaceTopology H) m rfl
#align pseudo_metric_space.replace_topology PseudoMetricSpace.replaceTopology

theorem PseudoMetricSpace.replaceTopology_eq {γ} [U : TopologicalSpace γ] (m : PseudoMetricSpace γ)
    (H : U = m.toUniformSpace.toTopologicalSpace) : m.replaceTopology H = m := by
  ext
  rfl
#align pseudo_metric_space.replace_topology_eq PseudoMetricSpace.replaceTopology_eq

/-- One gets a pseudometric space from an emetric space if the edistance
is everywhere finite, by pushing the edistance to reals. We set it up so that the edist and the
uniformity are defeq in the pseudometric space and the pseudoemetric space. In this definition, the
distance is given separately, to be able to prescribe some expression which is not defeq to the
push-forward of the edistance to reals. -/
def PseudoEMetricSpace.toPseudoMetricSpaceOfDist {α : Type u} [e : PseudoEMetricSpace α]
    (dist : α → α → ℝ) (edist_ne_top : ∀ x y : α, edist x y ≠ ⊤)
    (h : ∀ x y, dist x y = ENNReal.toReal (edist x y)) : PseudoMetricSpace α where
  dist := dist
  dist_self x := by simp [h]
  dist_comm x y := by simp [h, edist_comm]
  dist_triangle x y z := by
    simp only [h]
    exact ENNReal.toReal_le_add (edist_triangle _ _ _) (edist_ne_top _ _) (edist_ne_top _ _)
  edist := edist
  edist_dist _ _ := by simp only [h, ENNReal.ofReal_toReal (edist_ne_top _ _)]
  toUniformSpace := e.toUniformSpace
  uniformity_dist := e.uniformity_edist.trans <| by
    simpa only [ENNReal.coe_toNNReal (edist_ne_top _ _), h]
      using (Metric.uniformity_edist_aux fun x y : α => (edist x y).toNNReal).symm
#align pseudo_emetric_space.to_pseudo_metric_space_of_dist PseudoEMetricSpace.toPseudoMetricSpaceOfDist

/-- One gets a pseudometric space from an emetric space if the edistance
is everywhere finite, by pushing the edistance to reals. We set it up so that the edist and the
uniformity are defeq in the pseudometric space and the emetric space. -/
@[reducible]
def PseudoEMetricSpace.toPseudoMetricSpace {α : Type u} [PseudoEMetricSpace α]
    (h : ∀ x y : α, edist x y ≠ ⊤) : PseudoMetricSpace α :=
  PseudoEMetricSpace.toPseudoMetricSpaceOfDist (fun x y => ENNReal.toReal (edist x y)) h fun _ _ =>
    rfl
#align pseudo_emetric_space.to_pseudo_metric_space PseudoEMetricSpace.toPseudoMetricSpace

/-- Build a new pseudometric space from an old one where the bundled bornology structure is provably
(but typically non-definitionaly) equal to some given bornology structure.
See Note [forgetful inheritance].
-/
@[reducible]
def PseudoMetricSpace.replaceBornology {α} [B : Bornology α] (m : PseudoMetricSpace α)
    (H : ∀ s, @IsBounded _ B s ↔ @IsBounded _ PseudoMetricSpace.toBornology s) :
    PseudoMetricSpace α :=
  { m with
    toBornology := B
    cobounded_sets := Set.ext <| compl_surjective.forall.2 fun s =>
        (H s).trans <| by rw [isBounded_iff, mem_setOf_eq, compl_compl] }
#align pseudo_metric_space.replace_bornology PseudoMetricSpace.replaceBornology

theorem PseudoMetricSpace.replaceBornology_eq {α} [m : PseudoMetricSpace α] [B : Bornology α]
    (H : ∀ s, @IsBounded _ B s ↔ @IsBounded _ PseudoMetricSpace.toBornology s) :
    PseudoMetricSpace.replaceBornology _ H = m := by
  ext
  rfl
#align pseudo_metric_space.replace_bornology_eq PseudoMetricSpace.replaceBornology_eq

-- ensure that the uniformity is unchanged when replacing the bornology.
example {α} [B : Bornology α] (m : PseudoMetricSpace α)
    (H : ∀ s, @IsBounded _ B s ↔ @IsBounded _ PseudoMetricSpace.toBornology s) :
  (PseudoMetricSpace.replaceBornology m H).toUniformSpace = m.toUniformSpace := rfl

/-- A very useful criterion to show that a space is complete is to show that all sequences
which satisfy a bound of the form `dist (u n) (u m) < B N` for all `n m ≥ N` are
converging. This is often applied for `B N = 2^{-N}`, i.e., with a very fast convergence to
`0`, which makes it possible to use arguments of converging series, while this is impossible
to do in general for arbitrary Cauchy sequences. -/
theorem Metric.complete_of_convergent_controlled_sequences (B : ℕ → Real) (hB : ∀ n, 0 < B n)
    (H : ∀ u : ℕ → α, (∀ N n m : ℕ, N ≤ n → N ≤ m → dist (u n) (u m) < B N) →
      ∃ x, Tendsto u atTop (𝓝 x)) :
    CompleteSpace α :=
  UniformSpace.complete_of_convergent_controlled_sequences
    (fun n => { p : α × α | dist p.1 p.2 < B n }) (fun n => dist_mem_uniformity <| hB n) H
#align metric.complete_of_convergent_controlled_sequences Metric.complete_of_convergent_controlled_sequences

theorem Metric.complete_of_cauchySeq_tendsto :
    (∀ u : ℕ → α, CauchySeq u → ∃ a, Tendsto u atTop (𝓝 a)) → CompleteSpace α :=
  EMetric.complete_of_cauchySeq_tendsto
#align metric.complete_of_cauchy_seq_tendsto Metric.complete_of_cauchySeq_tendsto

section Real

/-- Instantiate the reals as a pseudometric space. -/
instance Real.pseudoMetricSpace : PseudoMetricSpace ℝ where
  dist x y := |x - y|
  dist_self := by simp [abs_zero]
  dist_comm x y := abs_sub_comm _ _
  dist_triangle x y z := abs_sub_le _ _ _
  edist_dist := fun x y => by exact ENNReal.coe_nnreal_eq _
#align real.pseudo_metric_space Real.pseudoMetricSpace

theorem Real.dist_eq (x y : ℝ) : dist x y = |x - y| := rfl
#align real.dist_eq Real.dist_eq

theorem Real.nndist_eq (x y : ℝ) : nndist x y = Real.nnabs (x - y) := rfl
#align real.nndist_eq Real.nndist_eq

theorem Real.nndist_eq' (x y : ℝ) : nndist x y = Real.nnabs (y - x) :=
  nndist_comm _ _
#align real.nndist_eq' Real.nndist_eq'

theorem Real.dist_0_eq_abs (x : ℝ) : dist x 0 = |x| := by simp [Real.dist_eq]
#align real.dist_0_eq_abs Real.dist_0_eq_abs

theorem Real.dist_left_le_of_mem_uIcc {x y z : ℝ} (h : y ∈ uIcc x z) : dist x y ≤ dist x z := by
  simpa only [dist_comm x] using abs_sub_left_of_mem_uIcc h
#align real.dist_left_le_of_mem_uIcc Real.dist_left_le_of_mem_uIcc

theorem Real.dist_right_le_of_mem_uIcc {x y z : ℝ} (h : y ∈ uIcc x z) : dist y z ≤ dist x z := by
  simpa only [dist_comm _ z] using abs_sub_right_of_mem_uIcc h
#align real.dist_right_le_of_mem_uIcc Real.dist_right_le_of_mem_uIcc

theorem Real.dist_le_of_mem_uIcc {x y x' y' : ℝ} (hx : x ∈ uIcc x' y') (hy : y ∈ uIcc x' y') :
    dist x y ≤ dist x' y' :=
  abs_sub_le_of_uIcc_subset_uIcc <| uIcc_subset_uIcc (by rwa [uIcc_comm]) (by rwa [uIcc_comm])
#align real.dist_le_of_mem_uIcc Real.dist_le_of_mem_uIcc

theorem Real.dist_le_of_mem_Icc {x y x' y' : ℝ} (hx : x ∈ Icc x' y') (hy : y ∈ Icc x' y') :
    dist x y ≤ y' - x' := by
  simpa only [Real.dist_eq, abs_of_nonpos (sub_nonpos.2 <| hx.1.trans hx.2), neg_sub] using
    Real.dist_le_of_mem_uIcc (Icc_subset_uIcc hx) (Icc_subset_uIcc hy)
#align real.dist_le_of_mem_Icc Real.dist_le_of_mem_Icc

theorem Real.dist_le_of_mem_Icc_01 {x y : ℝ} (hx : x ∈ Icc (0 : ℝ) 1) (hy : y ∈ Icc (0 : ℝ) 1) :
    dist x y ≤ 1 := by simpa only [sub_zero] using Real.dist_le_of_mem_Icc hx hy
#align real.dist_le_of_mem_Icc_01 Real.dist_le_of_mem_Icc_01

instance : OrderTopology ℝ :=
  orderTopology_of_nhds_abs fun x => by
    simp only [nhds_basis_ball.eq_biInf, ball, Real.dist_eq, abs_sub_comm]

theorem Real.ball_eq_Ioo (x r : ℝ) : ball x r = Ioo (x - r) (x + r) :=
  Set.ext fun y => by
    rw [mem_ball, dist_comm, Real.dist_eq, abs_sub_lt_iff, mem_Ioo, ← sub_lt_iff_lt_add',
      sub_lt_comm]
#align real.ball_eq_Ioo Real.ball_eq_Ioo

theorem Real.closedBall_eq_Icc {x r : ℝ} : closedBall x r = Icc (x - r) (x + r) := by
  ext y
  rw [mem_closedBall, dist_comm, Real.dist_eq, abs_sub_le_iff, mem_Icc, ← sub_le_iff_le_add',
    sub_le_comm]
#align real.closed_ball_eq_Icc Real.closedBall_eq_Icc

theorem Real.Ioo_eq_ball (x y : ℝ) : Ioo x y = ball ((x + y) / 2) ((y - x) / 2) := by
  rw [Real.ball_eq_Ioo, ← sub_div, add_comm, ← sub_add, add_sub_cancel', add_self_div_two,
    ← add_div, add_assoc, add_sub_cancel'_right, add_self_div_two]
#align real.Ioo_eq_ball Real.Ioo_eq_ball

theorem Real.Icc_eq_closedBall (x y : ℝ) : Icc x y = closedBall ((x + y) / 2) ((y - x) / 2) := by
  rw [Real.closedBall_eq_Icc, ← sub_div, add_comm, ← sub_add, add_sub_cancel', add_self_div_two, ←
    add_div, add_assoc, add_sub_cancel'_right, add_self_div_two]
#align real.Icc_eq_closed_ball Real.Icc_eq_closedBall

section MetricOrdered

variable [Preorder α] [CompactIccSpace α]

theorem totallyBounded_Icc (a b : α) : TotallyBounded (Icc a b) :=
  isCompact_Icc.totallyBounded
#align totally_bounded_Icc totallyBounded_Icc

theorem totallyBounded_Ico (a b : α) : TotallyBounded (Ico a b) :=
  totallyBounded_subset Ico_subset_Icc_self (totallyBounded_Icc a b)
#align totally_bounded_Ico totallyBounded_Ico

theorem totallyBounded_Ioc (a b : α) : TotallyBounded (Ioc a b) :=
  totallyBounded_subset Ioc_subset_Icc_self (totallyBounded_Icc a b)
#align totally_bounded_Ioc totallyBounded_Ioc

theorem totallyBounded_Ioo (a b : α) : TotallyBounded (Ioo a b) :=
  totallyBounded_subset Ioo_subset_Icc_self (totallyBounded_Icc a b)
#align totally_bounded_Ioo totallyBounded_Ioo

end MetricOrdered

/-- Special case of the sandwich theorem; see `tendsto_of_tendsto_of_tendsto_of_le_of_le'` for the
general case. -/
theorem squeeze_zero' {α} {f g : α → ℝ} {t₀ : Filter α} (hf : ∀ᶠ t in t₀, 0 ≤ f t)
    (hft : ∀ᶠ t in t₀, f t ≤ g t) (g0 : Tendsto g t₀ (nhds 0)) : Tendsto f t₀ (𝓝 0) :=
  tendsto_of_tendsto_of_tendsto_of_le_of_le' tendsto_const_nhds g0 hf hft
#align squeeze_zero' squeeze_zero'

/-- Special case of the sandwich theorem; see `tendsto_of_tendsto_of_tendsto_of_le_of_le`
and `tendsto_of_tendsto_of_tendsto_of_le_of_le'` for the general case. -/
theorem squeeze_zero {α} {f g : α → ℝ} {t₀ : Filter α} (hf : ∀ t, 0 ≤ f t) (hft : ∀ t, f t ≤ g t)
    (g0 : Tendsto g t₀ (𝓝 0)) : Tendsto f t₀ (𝓝 0) :=
  squeeze_zero' (eventually_of_forall hf) (eventually_of_forall hft) g0
#align squeeze_zero squeeze_zero

theorem Metric.uniformity_eq_comap_nhds_zero :
    𝓤 α = comap (fun p : α × α => dist p.1 p.2) (𝓝 (0 : ℝ)) := by
  ext s
  simp only [mem_uniformity_dist, (nhds_basis_ball.comap _).mem_iff]
  simp [subset_def, Real.dist_0_eq_abs]
#align metric.uniformity_eq_comap_nhds_zero Metric.uniformity_eq_comap_nhds_zero

theorem cauchySeq_iff_tendsto_dist_atTop_0 [Nonempty β] [SemilatticeSup β] {u : β → α} :
    CauchySeq u ↔ Tendsto (fun n : β × β => dist (u n.1) (u n.2)) atTop (𝓝 0) := by
  rw [cauchySeq_iff_tendsto, Metric.uniformity_eq_comap_nhds_zero, tendsto_comap_iff]; rfl
#align cauchy_seq_iff_tendsto_dist_at_top_0 cauchySeq_iff_tendsto_dist_atTop_0

theorem tendsto_uniformity_iff_dist_tendsto_zero {ι : Type*} {f : ι → α × α} {p : Filter ι} :
    Tendsto f p (𝓤 α) ↔ Tendsto (fun x => dist (f x).1 (f x).2) p (𝓝 0) := by
  rw [Metric.uniformity_eq_comap_nhds_zero, tendsto_comap_iff]; rfl
#align tendsto_uniformity_iff_dist_tendsto_zero tendsto_uniformity_iff_dist_tendsto_zero

theorem Filter.Tendsto.congr_dist {ι : Type*} {f₁ f₂ : ι → α} {p : Filter ι} {a : α}
    (h₁ : Tendsto f₁ p (𝓝 a)) (h : Tendsto (fun x => dist (f₁ x) (f₂ x)) p (𝓝 0)) :
    Tendsto f₂ p (𝓝 a) :=
  h₁.congr_uniformity <| tendsto_uniformity_iff_dist_tendsto_zero.2 h
#align filter.tendsto.congr_dist Filter.Tendsto.congr_dist

alias tendsto_of_tendsto_of_dist := Filter.Tendsto.congr_dist
#align tendsto_of_tendsto_of_dist tendsto_of_tendsto_of_dist

theorem tendsto_iff_of_dist {ι : Type*} {f₁ f₂ : ι → α} {p : Filter ι} {a : α}
    (h : Tendsto (fun x => dist (f₁ x) (f₂ x)) p (𝓝 0)) : Tendsto f₁ p (𝓝 a) ↔ Tendsto f₂ p (𝓝 a) :=
  Uniform.tendsto_congr <| tendsto_uniformity_iff_dist_tendsto_zero.2 h
#align tendsto_iff_of_dist tendsto_iff_of_dist

/-- If `u` is a neighborhood of `x`, then for small enough `r`, the closed ball
`Metric.closedBall x r` is contained in `u`. -/
theorem eventually_closedBall_subset {x : α} {u : Set α} (hu : u ∈ 𝓝 x) :
    ∀ᶠ r in 𝓝 (0 : ℝ), closedBall x r ⊆ u := by
  obtain ⟨ε, εpos, hε⟩ : ∃ ε, 0 < ε ∧ closedBall x ε ⊆ u := nhds_basis_closedBall.mem_iff.1 hu
  have : Iic ε ∈ 𝓝 (0 : ℝ) := Iic_mem_nhds εpos
  filter_upwards [this] with _ hr using Subset.trans (closedBall_subset_closedBall hr) hε
#align eventually_closed_ball_subset eventually_closedBall_subset

end Real

section CauchySeq

variable [Nonempty β] [SemilatticeSup β]

/-- In a pseudometric space, Cauchy sequences are characterized by the fact that, eventually,
the distance between its elements is arbitrarily small -/
-- porting note: @[nolint ge_or_gt] doesn't exist
theorem Metric.cauchySeq_iff {u : β → α} :
    CauchySeq u ↔ ∀ ε > 0, ∃ N, ∀ m ≥ N, ∀ n ≥ N, dist (u m) (u n) < ε :=
  uniformity_basis_dist.cauchySeq_iff
#align metric.cauchy_seq_iff Metric.cauchySeq_iff

/-- A variation around the pseudometric characterization of Cauchy sequences -/
theorem Metric.cauchySeq_iff' {u : β → α} :
    CauchySeq u ↔ ∀ ε > 0, ∃ N, ∀ n ≥ N, dist (u n) (u N) < ε :=
  uniformity_basis_dist.cauchySeq_iff'
#align metric.cauchy_seq_iff' Metric.cauchySeq_iff'

-- see Note [nolint_ge]
/-- In a pseudometric space, uniform Cauchy sequences are characterized by the fact that,
eventually, the distance between all its elements is uniformly, arbitrarily small -/
-- porting note: no attr @[nolint ge_or_gt]
theorem Metric.uniformCauchySeqOn_iff {γ : Type*} {F : β → γ → α} {s : Set γ} :
    UniformCauchySeqOn F atTop s ↔ ∀ ε > (0 : ℝ),
      ∃ N : β, ∀ m ≥ N, ∀ n ≥ N, ∀ x ∈ s, dist (F m x) (F n x) < ε := by
  constructor
  · intro h ε hε
    let u := { a : α × α | dist a.fst a.snd < ε }
    have hu : u ∈ 𝓤 α := Metric.mem_uniformity_dist.mpr ⟨ε, hε, by simp⟩
    rw [← @Filter.eventually_atTop_prod_self' _ _ _ fun m =>
      ∀ x ∈ s, dist (F m.fst x) (F m.snd x) < ε]
    specialize h u hu
    rw [prod_atTop_atTop_eq] at h
    exact h.mono fun n h x hx => h x hx
  · intro h u hu
    rcases Metric.mem_uniformity_dist.mp hu with ⟨ε, hε, hab⟩
    rcases h ε hε with ⟨N, hN⟩
    rw [prod_atTop_atTop_eq, eventually_atTop]
    use (N, N)
    intro b hb x hx
    rcases hb with ⟨hbl, hbr⟩
    exact hab (hN b.fst hbl.ge b.snd hbr.ge x hx)
#align metric.uniform_cauchy_seq_on_iff Metric.uniformCauchySeqOn_iff

/-- If the distance between `s n` and `s m`, `n ≤ m` is bounded above by `b n`
and `b` converges to zero, then `s` is a Cauchy sequence.  -/
theorem cauchySeq_of_le_tendsto_0' {s : β → α} (b : β → ℝ)
    (h : ∀ n m : β, n ≤ m → dist (s n) (s m) ≤ b n) (h₀ : Tendsto b atTop (𝓝 0)) : CauchySeq s :=
  Metric.cauchySeq_iff'.2 fun ε ε0 => (h₀.eventually (gt_mem_nhds ε0)).exists.imp fun N hN n hn =>
    calc dist (s n) (s N) = dist (s N) (s n) := dist_comm _ _
    _ ≤ b N := h _ _ hn
    _ < ε := hN
#align cauchy_seq_of_le_tendsto_0' cauchySeq_of_le_tendsto_0'

/-- If the distance between `s n` and `s m`, `n, m ≥ N` is bounded above by `b N`
and `b` converges to zero, then `s` is a Cauchy sequence.  -/
theorem cauchySeq_of_le_tendsto_0 {s : β → α} (b : β → ℝ)
    (h : ∀ n m N : β, N ≤ n → N ≤ m → dist (s n) (s m) ≤ b N) (h₀ : Tendsto b atTop (𝓝 0)) :
    CauchySeq s :=
  cauchySeq_of_le_tendsto_0' b (fun _n _m hnm => h _ _ _ le_rfl hnm) h₀
#align cauchy_seq_of_le_tendsto_0 cauchySeq_of_le_tendsto_0

/-- A Cauchy sequence on the natural numbers is bounded. -/
theorem cauchySeq_bdd {u : ℕ → α} (hu : CauchySeq u) : ∃ R > 0, ∀ m n, dist (u m) (u n) < R := by
  rcases Metric.cauchySeq_iff'.1 hu 1 zero_lt_one with ⟨N, hN⟩
  suffices : ∃ R > 0, ∀ n, dist (u n) (u N) < R
  · rcases this with ⟨R, R0, H⟩
    exact ⟨_, add_pos R0 R0, fun m n =>
      lt_of_le_of_lt (dist_triangle_right _ _ _) (add_lt_add (H m) (H n))⟩
  let R := Finset.sup (Finset.range N) fun n => nndist (u n) (u N)
  refine' ⟨↑R + 1, add_pos_of_nonneg_of_pos R.2 zero_lt_one, fun n => _⟩
  cases' le_or_lt N n with h h
  · exact lt_of_lt_of_le (hN _ h) (le_add_of_nonneg_left R.2)
  · have : _ ≤ R := Finset.le_sup (Finset.mem_range.2 h)
    exact lt_of_le_of_lt this (lt_add_of_pos_right _ zero_lt_one)
#align cauchy_seq_bdd cauchySeq_bdd

/-- Yet another metric characterization of Cauchy sequences on integers. This one is often the
most efficient. -/
theorem cauchySeq_iff_le_tendsto_0 {s : ℕ → α} :
    CauchySeq s ↔
      ∃ b : ℕ → ℝ,
        (∀ n, 0 ≤ b n) ∧
          (∀ n m N : ℕ, N ≤ n → N ≤ m → dist (s n) (s m) ≤ b N) ∧ Tendsto b atTop (𝓝 0) :=
  ⟨fun hs => by
    /- `s` is a Cauchy sequence. The sequence `b` will be constructed by taking
      the supremum of the distances between `s n` and `s m` for `n m ≥ N`.
      First, we prove that all these distances are bounded, as otherwise the Sup
      would not make sense. -/
    let S N := (fun p : ℕ × ℕ => dist (s p.1) (s p.2)) '' { p | p.1 ≥ N ∧ p.2 ≥ N }
    have hS : ∀ N, ∃ x, ∀ y ∈ S N, y ≤ x := by
      rcases cauchySeq_bdd hs with ⟨R, -, hR⟩
      refine' fun N => ⟨R, _⟩
      rintro _ ⟨⟨m, n⟩, _, rfl⟩
      exact le_of_lt (hR m n)
    -- Prove that it bounds the distances of points in the Cauchy sequence
    have ub : ∀ m n N, N ≤ m → N ≤ n → dist (s m) (s n) ≤ sSup (S N) := fun m n N hm hn =>
      le_csSup (hS N) ⟨⟨_, _⟩, ⟨hm, hn⟩, rfl⟩
    have S0m : ∀ n, (0 : ℝ) ∈ S n := fun n => ⟨⟨n, n⟩, ⟨le_rfl, le_rfl⟩, dist_self _⟩
    have S0 := fun n => le_csSup (hS n) (S0m n)
    -- Prove that it tends to `0`, by using the Cauchy property of `s`
    refine' ⟨fun N => sSup (S N), S0, ub, Metric.tendsto_atTop.2 fun ε ε0 => _⟩
    refine' (Metric.cauchySeq_iff.1 hs (ε / 2) (half_pos ε0)).imp fun N hN n hn => _
    rw [Real.dist_0_eq_abs, abs_of_nonneg (S0 n)]
    refine' lt_of_le_of_lt (csSup_le ⟨_, S0m _⟩ _) (half_lt_self ε0)
    rintro _ ⟨⟨m', n'⟩, ⟨hm', hn'⟩, rfl⟩
    exact le_of_lt (hN _ (le_trans hn hm') _ (le_trans hn hn')),
   fun ⟨b, _, b_bound, b_lim⟩ => cauchySeq_of_le_tendsto_0 b b_bound b_lim⟩
#align cauchy_seq_iff_le_tendsto_0 cauchySeq_iff_le_tendsto_0

end CauchySeq

/-- Pseudometric space structure pulled back by a function. -/
@[reducible]
def PseudoMetricSpace.induced {α β} (f : α → β) (m : PseudoMetricSpace β) :
    PseudoMetricSpace α where
  dist x y := dist (f x) (f y)
  dist_self x := dist_self _
  dist_comm x y := dist_comm _ _
  dist_triangle x y z := dist_triangle _ _ _
  edist x y := edist (f x) (f y)
  edist_dist x y := edist_dist _ _
  toUniformSpace := UniformSpace.comap f m.toUniformSpace
  uniformity_dist := (uniformity_basis_dist.comap _).eq_biInf
  toBornology := Bornology.induced f
  cobounded_sets := Set.ext fun s => mem_comap_iff_compl.trans <| by
    simp only [← isBounded_def, isBounded_iff, ball_image_iff, mem_setOf]
#align pseudo_metric_space.induced PseudoMetricSpace.induced

/-- Pull back a pseudometric space structure by an inducing map. This is a version of
`PseudoMetricSpace.induced` useful in case if the domain already has a `TopologicalSpace`
structure. -/
def Inducing.comapPseudoMetricSpace {α β} [TopologicalSpace α] [m : PseudoMetricSpace β] {f : α → β}
    (hf : Inducing f) : PseudoMetricSpace α :=
  .replaceTopology (.induced f m) hf.induced
#align inducing.comap_pseudo_metric_space Inducing.comapPseudoMetricSpace

/-- Pull back a pseudometric space structure by a uniform inducing map. This is a version of
`PseudoMetricSpace.induced` useful in case if the domain already has a `UniformSpace`
structure. -/
def UniformInducing.comapPseudoMetricSpace {α β} [UniformSpace α] [m : PseudoMetricSpace β]
    (f : α → β) (h : UniformInducing f) : PseudoMetricSpace α :=
  .replaceUniformity (.induced f m) h.comap_uniformity.symm
#align uniform_inducing.comap_pseudo_metric_space UniformInducing.comapPseudoMetricSpace

instance Subtype.pseudoMetricSpace {p : α → Prop} : PseudoMetricSpace (Subtype p) :=
  PseudoMetricSpace.induced Subtype.val ‹_›
#align subtype.pseudo_metric_space Subtype.pseudoMetricSpace

theorem Subtype.dist_eq {p : α → Prop} (x y : Subtype p) : dist x y = dist (x : α) y :=
  rfl
#align subtype.dist_eq Subtype.dist_eq

theorem Subtype.nndist_eq {p : α → Prop} (x y : Subtype p) : nndist x y = nndist (x : α) y :=
  rfl
#align subtype.nndist_eq Subtype.nndist_eq

namespace MulOpposite

@[to_additive]
instance instPseudoMetricSpaceMulOpposite : PseudoMetricSpace αᵐᵒᵖ :=
  PseudoMetricSpace.induced MulOpposite.unop ‹_›

@[to_additive (attr := simp)]
theorem dist_unop (x y : αᵐᵒᵖ) : dist (unop x) (unop y) = dist x y := rfl
#align mul_opposite.dist_unop MulOpposite.dist_unop
#align add_opposite.dist_unop AddOpposite.dist_unop

@[to_additive (attr := simp)]
theorem dist_op (x y : α) : dist (op x) (op y) = dist x y := rfl
#align mul_opposite.dist_op MulOpposite.dist_op
#align add_opposite.dist_op AddOpposite.dist_op

@[to_additive (attr := simp)]
theorem nndist_unop (x y : αᵐᵒᵖ) : nndist (unop x) (unop y) = nndist x y := rfl
#align mul_opposite.nndist_unop MulOpposite.nndist_unop
#align add_opposite.nndist_unop AddOpposite.nndist_unop

@[to_additive (attr := simp)]
theorem nndist_op (x y : α) : nndist (op x) (op y) = nndist x y := rfl
#align mul_opposite.nndist_op MulOpposite.nndist_op
#align add_opposite.nndist_op AddOpposite.nndist_op

end MulOpposite

section NNReal

instance : PseudoMetricSpace ℝ≥0 := Subtype.pseudoMetricSpace

theorem NNReal.dist_eq (a b : ℝ≥0) : dist a b = |(a : ℝ) - b| := rfl
#align nnreal.dist_eq NNReal.dist_eq

theorem NNReal.nndist_eq (a b : ℝ≥0) : nndist a b = max (a - b) (b - a) :=
  eq_of_forall_ge_iff fun _ => by
    simp only [← NNReal.coe_le_coe, coe_nndist, dist_eq, max_le_iff, abs_sub_le_iff,
      tsub_le_iff_right, NNReal.coe_add]
#align nnreal.nndist_eq NNReal.nndist_eq

@[simp]
theorem NNReal.nndist_zero_eq_val (z : ℝ≥0) : nndist 0 z = z := by
  simp only [NNReal.nndist_eq, max_eq_right, tsub_zero, zero_tsub, zero_le']
#align nnreal.nndist_zero_eq_val NNReal.nndist_zero_eq_val

@[simp]
theorem NNReal.nndist_zero_eq_val' (z : ℝ≥0) : nndist z 0 = z := by
  rw [nndist_comm]
  exact NNReal.nndist_zero_eq_val z
#align nnreal.nndist_zero_eq_val' NNReal.nndist_zero_eq_val'

theorem NNReal.le_add_nndist (a b : ℝ≥0) : a ≤ b + nndist a b := by
  suffices (a : ℝ) ≤ (b : ℝ) + dist a b by
    rwa [← NNReal.coe_le_coe, NNReal.coe_add, coe_nndist]
  rw [← sub_le_iff_le_add']
  exact le_of_abs_le (dist_eq a b).ge
#align nnreal.le_add_nndist NNReal.le_add_nndist

end NNReal

section ULift

variable [PseudoMetricSpace β]

instance : PseudoMetricSpace (ULift β) :=
  PseudoMetricSpace.induced ULift.down ‹_›

theorem ULift.dist_eq (x y : ULift β) : dist x y = dist x.down y.down := rfl
#align ulift.dist_eq ULift.dist_eq

theorem ULift.nndist_eq (x y : ULift β) : nndist x y = nndist x.down y.down := rfl
#align ulift.nndist_eq ULift.nndist_eq

@[simp]
theorem ULift.dist_up_up (x y : β) : dist (ULift.up x) (ULift.up y) = dist x y := rfl
#align ulift.dist_up_up ULift.dist_up_up

@[simp]
theorem ULift.nndist_up_up (x y : β) : nndist (ULift.up x) (ULift.up y) = nndist x y := rfl
#align ulift.nndist_up_up ULift.nndist_up_up

end ULift

section Prod

variable [PseudoMetricSpace β]

-- porting note: added `let`, otherwise `simp` failed
instance Prod.pseudoMetricSpaceMax : PseudoMetricSpace (α × β) :=
  let i := PseudoEMetricSpace.toPseudoMetricSpaceOfDist
    (fun x y : α × β => dist x.1 y.1 ⊔ dist x.2 y.2)
    (fun x y => (max_lt (edist_lt_top _ _) (edist_lt_top _ _)).ne) fun x y => by
      simp only [sup_eq_max, dist_edist, ← ENNReal.toReal_max (edist_ne_top _ _) (edist_ne_top _ _),
        Prod.edist_eq]
  i.replaceBornology fun s => by
    simp only [← isBounded_image_fst_and_snd, isBounded_iff_eventually, ball_image_iff, ←
      eventually_and, ← forall_and, ← max_le_iff]
    rfl
#align prod.pseudo_metric_space_max Prod.pseudoMetricSpaceMax

theorem Prod.dist_eq {x y : α × β} : dist x y = max (dist x.1 y.1) (dist x.2 y.2) := rfl
#align prod.dist_eq Prod.dist_eq

@[simp]
theorem dist_prod_same_left {x : α} {y₁ y₂ : β} : dist (x, y₁) (x, y₂) = dist y₁ y₂ := by
  simp [Prod.dist_eq, dist_nonneg]
#align dist_prod_same_left dist_prod_same_left

@[simp]
theorem dist_prod_same_right {x₁ x₂ : α} {y : β} : dist (x₁, y) (x₂, y) = dist x₁ x₂ := by
  simp [Prod.dist_eq, dist_nonneg]
#align dist_prod_same_right dist_prod_same_right

theorem ball_prod_same (x : α) (y : β) (r : ℝ) : ball x r ×ˢ ball y r = ball (x, y) r :=
  ext fun z => by simp [Prod.dist_eq]
#align ball_prod_same ball_prod_same

theorem closedBall_prod_same (x : α) (y : β) (r : ℝ) :
    closedBall x r ×ˢ closedBall y r = closedBall (x, y) r :=
  ext fun z => by simp [Prod.dist_eq]
#align closed_ball_prod_same closedBall_prod_same

theorem sphere_prod (x : α × β) (r : ℝ) :
    sphere x r = sphere x.1 r ×ˢ closedBall x.2 r ∪ closedBall x.1 r ×ˢ sphere x.2 r := by
  obtain hr | rfl | hr := lt_trichotomy r 0
  · simp [hr]
  · cases x
    simp_rw [← closedBall_eq_sphere_of_nonpos le_rfl, union_self, closedBall_prod_same]
  · ext ⟨x', y'⟩
    simp_rw [Set.mem_union, Set.mem_prod, Metric.mem_closedBall, Metric.mem_sphere, Prod.dist_eq,
      max_eq_iff]
    refine' or_congr (and_congr_right _) (and_comm.trans (and_congr_left _))
    all_goals rintro rfl; rfl
#align sphere_prod sphere_prod

end Prod

-- porting note: 3 new lemmas
theorem dist_dist_dist_le_left (x y z : α) : dist (dist x z) (dist y z) ≤ dist x y :=
  abs_dist_sub_le ..

theorem dist_dist_dist_le_right (x y z : α) : dist (dist x y) (dist x z) ≤ dist y z := by
  simpa only [dist_comm x] using dist_dist_dist_le_left y z x

theorem dist_dist_dist_le (x y x' y' : α) : dist (dist x y) (dist x' y') ≤ dist x x' + dist y y' :=
  (dist_triangle _ _ _).trans <|
    add_le_add (dist_dist_dist_le_left _ _ _) (dist_dist_dist_le_right _ _ _)

theorem uniformContinuous_dist : UniformContinuous fun p : α × α => dist p.1 p.2 :=
  Metric.uniformContinuous_iff.2 fun ε ε0 =>
    ⟨ε / 2, half_pos ε0, fun {a b} h =>
      calc dist (dist a.1 a.2) (dist b.1 b.2) ≤ dist a.1 b.1 + dist a.2 b.2 :=
        dist_dist_dist_le _ _ _ _
      _ ≤ dist a b + dist a b := add_le_add (le_max_left _ _) (le_max_right _ _)
      _ < ε / 2 + ε / 2 := add_lt_add h h
      _ = ε := add_halves ε⟩
#align uniform_continuous_dist uniformContinuous_dist

protected theorem UniformContinuous.dist [UniformSpace β] {f g : β → α} (hf : UniformContinuous f)
    (hg : UniformContinuous g) : UniformContinuous fun b => dist (f b) (g b) :=
  uniformContinuous_dist.comp (hf.prod_mk hg)
#align uniform_continuous.dist UniformContinuous.dist

@[continuity]
theorem continuous_dist : Continuous fun p : α × α => dist p.1 p.2 :=
  uniformContinuous_dist.continuous
#align continuous_dist continuous_dist

@[continuity]
protected theorem Continuous.dist [TopologicalSpace β] {f g : β → α} (hf : Continuous f)
    (hg : Continuous g) : Continuous fun b => dist (f b) (g b) :=
  continuous_dist.comp (hf.prod_mk hg : _)
#align continuous.dist Continuous.dist

protected theorem Filter.Tendsto.dist {f g : β → α} {x : Filter β} {a b : α}
    (hf : Tendsto f x (𝓝 a)) (hg : Tendsto g x (𝓝 b)) :
    Tendsto (fun x => dist (f x) (g x)) x (𝓝 (dist a b)) :=
  (continuous_dist.tendsto (a, b)).comp (hf.prod_mk_nhds hg)
#align filter.tendsto.dist Filter.Tendsto.dist

theorem nhds_comap_dist (a : α) : ((𝓝 (0 : ℝ)).comap (dist · a)) = 𝓝 a := by
  simp only [@nhds_eq_comap_uniformity α, Metric.uniformity_eq_comap_nhds_zero, comap_comap,
    (· ∘ ·), dist_comm]
#align nhds_comap_dist nhds_comap_dist

theorem tendsto_iff_dist_tendsto_zero {f : β → α} {x : Filter β} {a : α} :
    Tendsto f x (𝓝 a) ↔ Tendsto (fun b => dist (f b) a) x (𝓝 0) := by
  rw [← nhds_comap_dist a, tendsto_comap_iff]; rfl
#align tendsto_iff_dist_tendsto_zero tendsto_iff_dist_tendsto_zero

theorem continuous_iff_continuous_dist [TopologicalSpace β] {f : β → α} :
    Continuous f ↔ Continuous fun x : β × β => dist (f x.1) (f x.2) :=
  ⟨fun h => h.fst'.dist h.snd', fun h =>
    continuous_iff_continuousAt.2 fun _ => tendsto_iff_dist_tendsto_zero.2 <|
      (h.comp (continuous_id.prod_mk continuous_const)).tendsto' _ _ <| dist_self _⟩
#align continuous_iff_continuous_dist continuous_iff_continuous_dist

theorem uniformContinuous_nndist : UniformContinuous fun p : α × α => nndist p.1 p.2 :=
  uniformContinuous_dist.subtype_mk _
#align uniform_continuous_nndist uniformContinuous_nndist

protected theorem UniformContinuous.nndist [UniformSpace β] {f g : β → α} (hf : UniformContinuous f)
    (hg : UniformContinuous g) : UniformContinuous fun b => nndist (f b) (g b) :=
  uniformContinuous_nndist.comp (hf.prod_mk hg)
#align uniform_continuous.nndist UniformContinuous.nndist

theorem continuous_nndist : Continuous fun p : α × α => nndist p.1 p.2 :=
  uniformContinuous_nndist.continuous
#align continuous_nndist continuous_nndist

protected theorem Continuous.nndist [TopologicalSpace β] {f g : β → α} (hf : Continuous f)
    (hg : Continuous g) : Continuous fun b => nndist (f b) (g b) :=
  continuous_nndist.comp (hf.prod_mk hg : _)
#align continuous.nndist Continuous.nndist

protected theorem Filter.Tendsto.nndist {f g : β → α} {x : Filter β} {a b : α}
    (hf : Tendsto f x (𝓝 a)) (hg : Tendsto g x (𝓝 b)) :
    Tendsto (fun x => nndist (f x) (g x)) x (𝓝 (nndist a b)) :=
  (continuous_nndist.tendsto (a, b)).comp (hf.prod_mk_nhds hg)
#align filter.tendsto.nndist Filter.Tendsto.nndist

namespace Metric

variable {x y z : α} {ε ε₁ ε₂ : ℝ} {s : Set α}

theorem isClosed_ball : IsClosed (closedBall x ε) :=
  isClosed_le (continuous_id.dist continuous_const) continuous_const
#align metric.is_closed_ball Metric.isClosed_ball

theorem isClosed_sphere : IsClosed (sphere x ε) :=
  isClosed_eq (continuous_id.dist continuous_const) continuous_const
#align metric.is_closed_sphere Metric.isClosed_sphere

@[simp]
theorem closure_closedBall : closure (closedBall x ε) = closedBall x ε :=
  isClosed_ball.closure_eq
#align metric.closure_closed_ball Metric.closure_closedBall

@[simp]
theorem closure_sphere : closure (sphere x ε) = sphere x ε :=
  isClosed_sphere.closure_eq
#align metric.closure_sphere Metric.closure_sphere

theorem closure_ball_subset_closedBall : closure (ball x ε) ⊆ closedBall x ε :=
  closure_minimal ball_subset_closedBall isClosed_ball
#align metric.closure_ball_subset_closed_ball Metric.closure_ball_subset_closedBall

theorem frontier_ball_subset_sphere : frontier (ball x ε) ⊆ sphere x ε :=
  frontier_lt_subset_eq (continuous_id.dist continuous_const) continuous_const
#align metric.frontier_ball_subset_sphere Metric.frontier_ball_subset_sphere

theorem frontier_closedBall_subset_sphere : frontier (closedBall x ε) ⊆ sphere x ε :=
  frontier_le_subset_eq (continuous_id.dist continuous_const) continuous_const
#align metric.frontier_closed_ball_subset_sphere Metric.frontier_closedBall_subset_sphere

theorem ball_subset_interior_closedBall : ball x ε ⊆ interior (closedBall x ε) :=
  interior_maximal ball_subset_closedBall isOpen_ball
#align metric.ball_subset_interior_closed_ball Metric.ball_subset_interior_closedBall

/-- ε-characterization of the closure in pseudometric spaces-/
theorem mem_closure_iff {s : Set α} {a : α} : a ∈ closure s ↔ ∀ ε > 0, ∃ b ∈ s, dist a b < ε :=
  (mem_closure_iff_nhds_basis nhds_basis_ball).trans <| by simp only [mem_ball, dist_comm]
#align metric.mem_closure_iff Metric.mem_closure_iff

theorem mem_closure_range_iff {e : β → α} {a : α} :
    a ∈ closure (range e) ↔ ∀ ε > 0, ∃ k : β, dist a (e k) < ε := by
  simp only [mem_closure_iff, exists_range_iff]
#align metric.mem_closure_range_iff Metric.mem_closure_range_iff

theorem mem_closure_range_iff_nat {e : β → α} {a : α} :
    a ∈ closure (range e) ↔ ∀ n : ℕ, ∃ k : β, dist a (e k) < 1 / ((n : ℝ) + 1) :=
  (mem_closure_iff_nhds_basis nhds_basis_ball_inv_nat_succ).trans <| by
    simp only [mem_ball, dist_comm, exists_range_iff, forall_const]
#align metric.mem_closure_range_iff_nat Metric.mem_closure_range_iff_nat

theorem mem_of_closed' {s : Set α} (hs : IsClosed s) {a : α} :
    a ∈ s ↔ ∀ ε > 0, ∃ b ∈ s, dist a b < ε := by
  simpa only [hs.closure_eq] using @mem_closure_iff _ _ s a
#align metric.mem_of_closed' Metric.mem_of_closed'

theorem closedBall_zero' (x : α) : closedBall x 0 = closure {x} :=
  Subset.antisymm
    (fun _y hy =>
      mem_closure_iff.2 fun _ε ε0 => ⟨x, mem_singleton x, (mem_closedBall.1 hy).trans_lt ε0⟩)
    (closure_minimal (singleton_subset_iff.2 (dist_self x).le) isClosed_ball)
#align metric.closed_ball_zero' Metric.closedBall_zero'

lemma eventually_isCompact_closedBall [LocallyCompactSpace α] (x : α) :
    ∀ᶠ r in 𝓝 (0 : ℝ), IsCompact (closedBall x r) := by
  rcases local_compact_nhds (x := x) (n := univ) univ_mem with ⟨s, hs, -, s_compact⟩
  filter_upwards [eventually_closedBall_subset hs] with r hr
  exact isCompact_of_isClosed_subset s_compact isClosed_ball hr

lemma exists_isCompact_closedBall [LocallyCompactSpace α] (x : α) :
    ∃ r, 0 < r ∧ IsCompact (closedBall x r) := by
  have : ∀ᶠ r in 𝓝[>] 0, IsCompact (closedBall x r) :=
    eventually_nhdsWithin_of_eventually_nhds (eventually_isCompact_closedBall x)
<<<<<<< HEAD
  rcases (this.and self_mem_nhdsWithin).exists with ⟨r, hr, h'r⟩
  exact ⟨r, h'r, hr⟩
=======
  simpa only [and_comm] using (this.and self_mem_nhdsWithin).exists
>>>>>>> 9afc13a6

theorem dense_iff {s : Set α} : Dense s ↔ ∀ x, ∀ r > 0, (ball x r ∩ s).Nonempty :=
  forall_congr' fun x => by
    simp only [mem_closure_iff, Set.Nonempty, exists_prop, mem_inter_iff, mem_ball', and_comm]
#align metric.dense_iff Metric.dense_iff

theorem denseRange_iff {f : β → α} : DenseRange f ↔ ∀ x, ∀ r > 0, ∃ y, dist x (f y) < r :=
  forall_congr' fun x => by simp only [mem_closure_iff, exists_range_iff]
#align metric.dense_range_iff Metric.denseRange_iff

-- porting note: `TopologicalSpace.IsSeparable.separableSpace` moved to `EMetricSpace`

/-- The preimage of a separable set by an inducing map is separable. -/
protected theorem _root_.Inducing.isSeparable_preimage {f : β → α} [TopologicalSpace β]
    (hf : Inducing f) {s : Set α} (hs : IsSeparable s) : IsSeparable (f ⁻¹' s) := by
  have : SeparableSpace s := hs.separableSpace
  have : SecondCountableTopology s := UniformSpace.secondCountable_of_separable _
  have : Inducing ((mapsTo_preimage f s).restrict _ _ _) :=
    (hf.comp inducing_subtype_val).codRestrict _
  have := this.secondCountableTopology
  exact isSeparable_of_separableSpace_subtype _
#align inducing.is_separable_preimage Inducing.isSeparable_preimage

protected theorem _root_.Embedding.isSeparable_preimage {f : β → α} [TopologicalSpace β]
    (hf : Embedding f) {s : Set α} (hs : IsSeparable s) : IsSeparable (f ⁻¹' s) :=
  hf.toInducing.isSeparable_preimage hs
#align embedding.is_separable_preimage Embedding.isSeparable_preimage

/-- If a map is continuous on a separable set `s`, then the image of `s` is also separable. -/
theorem _root_.ContinuousOn.isSeparable_image [TopologicalSpace β] {f : α → β} {s : Set α}
    (hf : ContinuousOn f s) (hs : IsSeparable s) : IsSeparable (f '' s) := by
  rw [image_eq_range, ← image_univ]
  exact (isSeparable_univ_iff.2 hs.separableSpace).image hf.restrict
#align continuous_on.is_separable_image ContinuousOn.isSeparable_image

end Metric

section Pi

open Finset

variable {π : β → Type*} [Fintype β] [∀ b, PseudoMetricSpace (π b)]

/-- A finite product of pseudometric spaces is a pseudometric space, with the sup distance. -/
instance pseudoMetricSpacePi : PseudoMetricSpace (∀ b, π b) := by
  /- we construct the instance from the pseudoemetric space instance to avoid checking again that
    the uniformity is the same as the product uniformity, but we register nevertheless a nice
    formula for the distance -/
  let i := PseudoEMetricSpace.toPseudoMetricSpaceOfDist
    (fun f g : ∀ b, π b => ((sup univ fun b => nndist (f b) (g b) : ℝ≥0) : ℝ))
    (fun f g => ((Finset.sup_lt_iff bot_lt_top).2 fun b _ => edist_lt_top _ _).ne)
    (fun f g => by
      simp only [edist_pi_def, edist_nndist, ← ENNReal.coe_finset_sup, ENNReal.coe_toReal])
  refine i.replaceBornology fun s => ?_
  simp only [← isBounded_def, isBounded_iff_eventually, ← forall_isBounded_image_eval_iff,
    ball_image_iff, ← Filter.eventually_all, Function.eval_apply, @dist_nndist (π _)]
  refine' eventually_congr ((eventually_ge_atTop 0).mono fun C hC => _)
  lift C to ℝ≥0 using hC
  refine' ⟨fun H x hx y hy => NNReal.coe_le_coe.2 <| Finset.sup_le fun b _ => H b x hx y hy,
    fun H b x hx y hy => NNReal.coe_le_coe.2 _⟩
  simpa only using Finset.sup_le_iff.1 (NNReal.coe_le_coe.1 <| H hx hy) b (Finset.mem_univ b)
#align pseudo_metric_space_pi pseudoMetricSpacePi

theorem nndist_pi_def (f g : ∀ b, π b) : nndist f g = sup univ fun b => nndist (f b) (g b) :=
  NNReal.eq rfl
#align nndist_pi_def nndist_pi_def

theorem dist_pi_def (f g : ∀ b, π b) : dist f g = (sup univ fun b => nndist (f b) (g b) : ℝ≥0) :=
  rfl
#align dist_pi_def dist_pi_def

theorem nndist_pi_le_iff {f g : ∀ b, π b} {r : ℝ≥0} :
    nndist f g ≤ r ↔ ∀ b, nndist (f b) (g b) ≤ r := by simp [nndist_pi_def]
#align nndist_pi_le_iff nndist_pi_le_iff

theorem nndist_pi_lt_iff {f g : ∀ b, π b} {r : ℝ≥0} (hr : 0 < r) :
    nndist f g < r ↔ ∀ b, nndist (f b) (g b) < r := by
  simp [nndist_pi_def, Finset.sup_lt_iff (show ⊥ < r from hr)]
#align nndist_pi_lt_iff nndist_pi_lt_iff

theorem nndist_pi_eq_iff {f g : ∀ b, π b} {r : ℝ≥0} (hr : 0 < r) :
    nndist f g = r ↔ (∃ i, nndist (f i) (g i) = r) ∧ ∀ b, nndist (f b) (g b) ≤ r := by
  rw [eq_iff_le_not_lt, nndist_pi_lt_iff hr, nndist_pi_le_iff, not_forall, and_comm]
  simp_rw [not_lt, and_congr_left_iff, le_antisymm_iff]
  intro h
  refine' exists_congr fun b => _
  apply (and_iff_right <| h _).symm
#align nndist_pi_eq_iff nndist_pi_eq_iff

theorem dist_pi_lt_iff {f g : ∀ b, π b} {r : ℝ} (hr : 0 < r) :
    dist f g < r ↔ ∀ b, dist (f b) (g b) < r := by
  lift r to ℝ≥0 using hr.le
  exact nndist_pi_lt_iff hr
#align dist_pi_lt_iff dist_pi_lt_iff

theorem dist_pi_le_iff {f g : ∀ b, π b} {r : ℝ} (hr : 0 ≤ r) :
    dist f g ≤ r ↔ ∀ b, dist (f b) (g b) ≤ r := by
  lift r to ℝ≥0 using hr
  exact nndist_pi_le_iff
#align dist_pi_le_iff dist_pi_le_iff

theorem dist_pi_eq_iff {f g : ∀ b, π b} {r : ℝ} (hr : 0 < r) :
    dist f g = r ↔ (∃ i, dist (f i) (g i) = r) ∧ ∀ b, dist (f b) (g b) ≤ r := by
  lift r to ℝ≥0 using hr.le
  simp_rw [← coe_nndist, NNReal.coe_eq, nndist_pi_eq_iff hr, NNReal.coe_le_coe]
#align dist_pi_eq_iff dist_pi_eq_iff

theorem dist_pi_le_iff' [Nonempty β] {f g : ∀ b, π b} {r : ℝ} :
    dist f g ≤ r ↔ ∀ b, dist (f b) (g b) ≤ r := by
  by_cases hr : 0 ≤ r
  · exact dist_pi_le_iff hr
  · exact iff_of_false (fun h => hr <| dist_nonneg.trans h) fun h =>
      hr <| dist_nonneg.trans <| h <| Classical.arbitrary _
#align dist_pi_le_iff' dist_pi_le_iff'

theorem dist_pi_const_le (a b : α) : (dist (fun _ : β => a) fun _ => b) ≤ dist a b :=
  (dist_pi_le_iff dist_nonneg).2 fun _ => le_rfl
#align dist_pi_const_le dist_pi_const_le

theorem nndist_pi_const_le (a b : α) : (nndist (fun _ : β => a) fun _ => b) ≤ nndist a b :=
  nndist_pi_le_iff.2 fun _ => le_rfl
#align nndist_pi_const_le nndist_pi_const_le

@[simp]
theorem dist_pi_const [Nonempty β] (a b : α) : (dist (fun _ : β => a) fun _ => b) = dist a b := by
  simpa only [dist_edist] using congr_arg ENNReal.toReal (edist_pi_const a b)
#align dist_pi_const dist_pi_const

@[simp]
theorem nndist_pi_const [Nonempty β] (a b : α) :
    (nndist (fun _ : β => a) fun _ => b) = nndist a b :=
  NNReal.eq <| dist_pi_const a b
#align nndist_pi_const nndist_pi_const

theorem nndist_le_pi_nndist (f g : ∀ b, π b) (b : β) : nndist (f b) (g b) ≤ nndist f g := by
  rw [← ENNReal.coe_le_coe, ← edist_nndist, ← edist_nndist]
  exact edist_le_pi_edist f g b
#align nndist_le_pi_nndist nndist_le_pi_nndist

theorem dist_le_pi_dist (f g : ∀ b, π b) (b : β) : dist (f b) (g b) ≤ dist f g := by
  simp only [dist_nndist, NNReal.coe_le_coe, nndist_le_pi_nndist f g b]
#align dist_le_pi_dist dist_le_pi_dist

/-- An open ball in a product space is a product of open balls. See also `ball_pi'`
for a version assuming `Nonempty β` instead of `0 < r`. -/
theorem ball_pi (x : ∀ b, π b) {r : ℝ} (hr : 0 < r) :
    ball x r = Set.pi univ fun b => ball (x b) r := by
  ext p
  simp [dist_pi_lt_iff hr]
#align ball_pi ball_pi

/-- An open ball in a product space is a product of open balls. See also `ball_pi`
for a version assuming `0 < r` instead of `Nonempty β`. -/
theorem ball_pi' [Nonempty β] (x : ∀ b, π b) (r : ℝ) :
    ball x r = Set.pi univ fun b => ball (x b) r :=
  (lt_or_le 0 r).elim (ball_pi x) fun hr => by simp [ball_eq_empty.2 hr]
#align ball_pi' ball_pi'

/-- A closed ball in a product space is a product of closed balls. See also `closedBall_pi'`
for a version assuming `Nonempty β` instead of `0 ≤ r`. -/
theorem closedBall_pi (x : ∀ b, π b) {r : ℝ} (hr : 0 ≤ r) :
    closedBall x r = Set.pi univ fun b => closedBall (x b) r := by
  ext p
  simp [dist_pi_le_iff hr]
#align closed_ball_pi closedBall_pi

/-- A closed ball in a product space is a product of closed balls. See also `closedBall_pi`
for a version assuming `0 ≤ r` instead of `Nonempty β`. -/
theorem closedBall_pi' [Nonempty β] (x : ∀ b, π b) (r : ℝ) :
    closedBall x r = Set.pi univ fun b => closedBall (x b) r :=
  (le_or_lt 0 r).elim (closedBall_pi x) fun hr => by simp [closedBall_eq_empty.2 hr]
#align closed_ball_pi' closedBall_pi'

/-- A sphere in a product space is a union of spheres on each component restricted to the closed
ball. -/
theorem sphere_pi (x : ∀ b, π b) {r : ℝ} (h : 0 < r ∨ Nonempty β) :
    sphere x r = (⋃ i : β, Function.eval i ⁻¹' sphere (x i) r) ∩ closedBall x r := by
  obtain hr | rfl | hr := lt_trichotomy r 0
  · simp [hr]
  · rw [closedBall_eq_sphere_of_nonpos le_rfl, eq_comm, Set.inter_eq_right_iff_subset]
    letI := h.resolve_left (lt_irrefl _)
    inhabit β
    refine' subset_iUnion_of_subset default _
    intro x hx
    replace hx := hx.le
    rw [dist_pi_le_iff le_rfl] at hx
    exact le_antisymm (hx default) dist_nonneg
  · ext
    simp [dist_pi_eq_iff hr, dist_pi_le_iff hr.le]
#align sphere_pi sphere_pi

@[simp]
theorem Fin.nndist_insertNth_insertNth {n : ℕ} {α : Fin (n + 1) → Type*}
    [∀ i, PseudoMetricSpace (α i)] (i : Fin (n + 1)) (x y : α i) (f g : ∀ j, α (i.succAbove j)) :
    nndist (i.insertNth x f) (i.insertNth y g) = max (nndist x y) (nndist f g) :=
  eq_of_forall_ge_iff fun c => by simp [nndist_pi_le_iff, i.forall_iff_succAbove]
#align fin.nndist_insert_nth_insert_nth Fin.nndist_insertNth_insertNth

@[simp]
theorem Fin.dist_insertNth_insertNth {n : ℕ} {α : Fin (n + 1) → Type*}
    [∀ i, PseudoMetricSpace (α i)] (i : Fin (n + 1)) (x y : α i) (f g : ∀ j, α (i.succAbove j)) :
    dist (i.insertNth x f) (i.insertNth y g) = max (dist x y) (dist f g) := by
  simp only [dist_nndist, Fin.nndist_insertNth_insertNth, NNReal.coe_max]
#align fin.dist_insert_nth_insert_nth Fin.dist_insertNth_insertNth

theorem Real.dist_le_of_mem_pi_Icc {x y x' y' : β → ℝ} (hx : x ∈ Icc x' y') (hy : y ∈ Icc x' y') :
    dist x y ≤ dist x' y' := by
  refine' (dist_pi_le_iff dist_nonneg).2 fun b =>
    (Real.dist_le_of_mem_uIcc _ _).trans (dist_le_pi_dist x' y' b) <;> refine' Icc_subset_uIcc _
  exacts [⟨hx.1 _, hx.2 _⟩, ⟨hy.1 _, hy.2 _⟩]
#align real.dist_le_of_mem_pi_Icc Real.dist_le_of_mem_pi_Icc

end Pi

section Compact

/-- Any compact set in a pseudometric space can be covered by finitely many balls of a given
positive radius -/
theorem finite_cover_balls_of_compact {α : Type u} [PseudoMetricSpace α] {s : Set α}
    (hs : IsCompact s) {e : ℝ} (he : 0 < e) :
    ∃ t, t ⊆ s ∧ Set.Finite t ∧ s ⊆ ⋃ x ∈ t, ball x e :=
  let ⟨t, hts, ht⟩ := hs.elim_nhds_subcover _ (fun x _ => ball_mem_nhds x he)
  ⟨t, hts, t.finite_toSet, ht⟩
#align finite_cover_balls_of_compact finite_cover_balls_of_compact

alias IsCompact.finite_cover_balls := finite_cover_balls_of_compact
#align is_compact.finite_cover_balls IsCompact.finite_cover_balls

end Compact

section ProperSpace

open Metric

/-- A pseudometric space is proper if all closed balls are compact. -/
class ProperSpace (α : Type u) [PseudoMetricSpace α] : Prop where
  isCompact_closedBall : ∀ x : α, ∀ r, IsCompact (closedBall x r)
#align proper_space ProperSpace

export ProperSpace (isCompact_closedBall)

/-- In a proper pseudometric space, all spheres are compact. -/
theorem isCompact_sphere {α : Type*} [PseudoMetricSpace α] [ProperSpace α] (x : α) (r : ℝ) :
    IsCompact (sphere x r) :=
  isCompact_of_isClosed_subset (isCompact_closedBall x r) isClosed_sphere sphere_subset_closedBall
#align is_compact_sphere isCompact_sphere

/-- In a proper pseudometric space, any sphere is a `CompactSpace` when considered as a subtype. -/
instance Metric.sphere.compactSpace {α : Type*} [PseudoMetricSpace α] [ProperSpace α]
    (x : α) (r : ℝ) : CompactSpace (sphere x r) :=
  isCompact_iff_compactSpace.mp (isCompact_sphere _ _)

-- see Note [lower instance priority]
/-- A proper pseudo metric space is sigma compact, and therefore second countable. -/
instance (priority := 100) secondCountable_of_proper [ProperSpace α] :
    SecondCountableTopology α := by
  -- We already have `sigmaCompactSpace_of_locallyCompact_secondCountable`, so we don't
  -- add an instance for `SigmaCompactSpace`.
  suffices SigmaCompactSpace α by exact EMetric.secondCountable_of_sigmaCompact α
  rcases em (Nonempty α) with (⟨⟨x⟩⟩ | hn)
  · exact ⟨⟨fun n => closedBall x n, fun n => isCompact_closedBall _ _, iUnion_closedBall_nat _⟩⟩
  · exact ⟨⟨fun _ => ∅, fun _ => isCompact_empty, iUnion_eq_univ_iff.2 fun x => (hn ⟨x⟩).elim⟩⟩
#align second_countable_of_proper secondCountable_of_proper

theorem tendsto_dist_right_cocompact_atTop [ProperSpace α] (x : α) :
    Tendsto (fun y => dist y x) (cocompact α) atTop :=
  (hasBasis_cocompact.tendsto_iff atTop_basis).2 fun r _ =>
    ⟨closedBall x r, isCompact_closedBall x r, fun _y hy => (not_le.1 <| mt mem_closedBall.2 hy).le⟩
#align tendsto_dist_right_cocompact_at_top tendsto_dist_right_cocompact_atTop

theorem tendsto_dist_left_cocompact_atTop [ProperSpace α] (x : α) :
    Tendsto (dist x) (cocompact α) atTop := by
  simpa only [dist_comm] using tendsto_dist_right_cocompact_atTop x
#align tendsto_dist_left_cocompact_at_top tendsto_dist_left_cocompact_atTop

/-- If all closed balls of large enough radius are compact, then the space is proper. Especially
useful when the lower bound for the radius is 0. -/
theorem properSpace_of_compact_closedBall_of_le (R : ℝ)
    (h : ∀ x : α, ∀ r, R ≤ r → IsCompact (closedBall x r)) : ProperSpace α :=
  ⟨fun x r => isCompact_of_isClosed_subset (h x (max r R) (le_max_right _ _)) isClosed_ball
    (closedBall_subset_closedBall <| le_max_left _ _)⟩
#align proper_space_of_compact_closed_ball_of_le properSpace_of_compact_closedBall_of_le

-- A compact pseudometric space is proper
-- see Note [lower instance priority]
instance (priority := 100) proper_of_compact [CompactSpace α] : ProperSpace α :=
  ⟨fun _ _ => isClosed_ball.isCompact⟩
#align proper_of_compact proper_of_compact

-- see Note [lower instance priority]
/-- A proper space is locally compact -/
instance (priority := 100) locally_compact_of_proper [ProperSpace α] : LocallyCompactSpace α :=
  locallyCompactSpace_of_hasBasis (fun _ => nhds_basis_closedBall) fun _ _ _ =>
    isCompact_closedBall _ _
#align locally_compact_of_proper locally_compact_of_proper

-- see Note [lower instance priority]
/-- A proper space is complete -/
instance (priority := 100) complete_of_proper [ProperSpace α] : CompleteSpace α :=
  ⟨fun {f} hf => by
    /- We want to show that the Cauchy filter `f` is converging. It suffices to find a closed
      ball (therefore compact by properness) where it is nontrivial. -/
    obtain ⟨t, t_fset, ht⟩ : ∃ t ∈ f, ∀ x ∈ t, ∀ y ∈ t, dist x y < 1 :=
      (Metric.cauchy_iff.1 hf).2 1 zero_lt_one
    rcases hf.1.nonempty_of_mem t_fset with ⟨x, xt⟩
    have : closedBall x 1 ∈ f := mem_of_superset t_fset fun y yt => (ht y yt x xt).le
    rcases (isCompact_iff_totallyBounded_isComplete.1 (isCompact_closedBall x 1)).2 f hf
        (le_principal_iff.2 this) with
      ⟨y, -, hy⟩
    exact ⟨y, hy⟩⟩
#align complete_of_proper complete_of_proper

/-- A binary product of proper spaces is proper. -/
instance prod_properSpace {α : Type*} {β : Type*} [PseudoMetricSpace α] [PseudoMetricSpace β]
    [ProperSpace α] [ProperSpace β] : ProperSpace (α × β) where
  isCompact_closedBall := by
    rintro ⟨x, y⟩ r
    rw [← closedBall_prod_same x y]
    exact (isCompact_closedBall x r).prod (isCompact_closedBall y r)
#align prod_proper_space prod_properSpace

/-- A finite product of proper spaces is proper. -/
instance pi_properSpace {π : β → Type*} [Fintype β] [∀ b, PseudoMetricSpace (π b)]
    [h : ∀ b, ProperSpace (π b)] : ProperSpace (∀ b, π b) := by
  refine' properSpace_of_compact_closedBall_of_le 0 fun x r hr => _
  rw [closedBall_pi _ hr]
  exact isCompact_univ_pi fun _ => isCompact_closedBall _ _
#align pi_proper_space pi_properSpace

variable [ProperSpace α] {x : α} {r : ℝ} {s : Set α}

/-- If a nonempty ball in a proper space includes a closed set `s`, then there exists a nonempty
ball with the same center and a strictly smaller radius that includes `s`. -/
theorem exists_pos_lt_subset_ball (hr : 0 < r) (hs : IsClosed s) (h : s ⊆ ball x r) :
    ∃ r' ∈ Ioo 0 r, s ⊆ ball x r' := by
  rcases eq_empty_or_nonempty s with (rfl | hne)
  · exact ⟨r / 2, ⟨half_pos hr, half_lt_self hr⟩, empty_subset _⟩
  have : IsCompact s :=
    isCompact_of_isClosed_subset (isCompact_closedBall x r) hs
      (h.trans ball_subset_closedBall)
  obtain ⟨y, hys, hy⟩ : ∃ y ∈ s, s ⊆ closedBall x (dist y x) :=
    this.exists_forall_ge hne (continuous_id.dist continuous_const).continuousOn
  have hyr : dist y x < r := h hys
  rcases exists_between hyr with ⟨r', hyr', hrr'⟩
  exact ⟨r', ⟨dist_nonneg.trans_lt hyr', hrr'⟩, hy.trans <| closedBall_subset_ball hyr'⟩
#align exists_pos_lt_subset_ball exists_pos_lt_subset_ball

/-- If a ball in a proper space includes a closed set `s`, then there exists a ball with the same
center and a strictly smaller radius that includes `s`. -/
theorem exists_lt_subset_ball (hs : IsClosed s) (h : s ⊆ ball x r) : ∃ r' < r, s ⊆ ball x r' := by
  cases' le_or_lt r 0 with hr hr
  · rw [ball_eq_empty.2 hr, subset_empty_iff] at h
    subst s
    exact (exists_lt r).imp fun r' hr' => ⟨hr', empty_subset _⟩
  · exact (exists_pos_lt_subset_ball hr hs h).imp fun r' hr' => ⟨hr'.1.2, hr'.2⟩
#align exists_lt_subset_ball exists_lt_subset_ball

end ProperSpace

theorem IsCompact.isSeparable {s : Set α} (hs : IsCompact s) : IsSeparable s :=
  haveI : CompactSpace s := isCompact_iff_compactSpace.mp hs
  isSeparable_of_separableSpace_subtype s
#align is_compact.is_separable IsCompact.isSeparable

namespace Metric

section SecondCountable

open TopologicalSpace

/-- A pseudometric space is second countable if, for every `ε > 0`, there is a countable set which
is `ε`-dense. -/
theorem secondCountable_of_almost_dense_set
    (H : ∀ ε > (0 : ℝ), ∃ s : Set α, s.Countable ∧ ∀ x, ∃ y ∈ s, dist x y ≤ ε) :
    SecondCountableTopology α := by
  refine' EMetric.secondCountable_of_almost_dense_set fun ε ε0 => _
  rcases ENNReal.lt_iff_exists_nnreal_btwn.1 ε0 with ⟨ε', ε'0, ε'ε⟩
  choose s hsc y hys hyx using H ε' (by exact_mod_cast ε'0)
  refine' ⟨s, hsc, iUnion₂_eq_univ_iff.2 fun x => ⟨y x, hys _, le_trans _ ε'ε.le⟩⟩
  exact_mod_cast hyx x
#align metric.second_countable_of_almost_dense_set Metric.secondCountable_of_almost_dense_set

end SecondCountable

end Metric

theorem lebesgue_number_lemma_of_metric {s : Set α} {ι} {c : ι → Set α} (hs : IsCompact s)
    (hc₁ : ∀ i, IsOpen (c i)) (hc₂ : s ⊆ ⋃ i, c i) : ∃ δ > 0, ∀ x ∈ s, ∃ i, ball x δ ⊆ c i :=
  let ⟨_n, en, hn⟩ := lebesgue_number_lemma hs hc₁ hc₂
  let ⟨δ, δ0, hδ⟩ := mem_uniformity_dist.1 en
  ⟨δ, δ0, fun x hx =>
    let ⟨i, hi⟩ := hn x hx
    ⟨i, fun _y hy => hi (hδ (mem_ball'.mp hy))⟩⟩
#align lebesgue_number_lemma_of_metric lebesgue_number_lemma_of_metric

theorem lebesgue_number_lemma_of_metric_sUnion {s : Set α} {c : Set (Set α)} (hs : IsCompact s)
    (hc₁ : ∀ t ∈ c, IsOpen t) (hc₂ : s ⊆ ⋃₀ c) : ∃ δ > 0, ∀ x ∈ s, ∃ t ∈ c, ball x δ ⊆ t := by
  rw [sUnion_eq_iUnion] at hc₂; simpa using lebesgue_number_lemma_of_metric hs (by simpa) hc₂
#align lebesgue_number_lemma_of_metric_sUnion lebesgue_number_lemma_of_metric_sUnion

namespace Metric

/-- Boundedness of a subset of a pseudometric space. We formulate the definition to work
even in the empty space. -/
def Bounded (s : Set α) : Prop :=
  ∃ C, ∀ (x) (_ : x ∈ s) (y) (_ : y ∈ s), dist x y ≤ C
#align metric.bounded Metric.Bounded

section Bounded

variable {x : α} {s t : Set α} {r : ℝ}

theorem bounded_iff_isBounded (s : Set α) : Bounded s ↔ IsBounded s := by
  change Bounded s ↔ sᶜ ∈ (cobounded α).sets
  simp [PseudoMetricSpace.cobounded_sets, Metric.Bounded]
#align metric.bounded_iff_is_bounded Metric.bounded_iff_isBounded

@[simp] theorem bounded_empty : Bounded (∅ : Set α) := ⟨0, by simp⟩
#align metric.bounded_empty Metric.bounded_empty

theorem bounded_iff_mem_bounded : Bounded s ↔ ∀ x ∈ s, Bounded s :=
  ⟨fun h _ _ => h, fun H =>
    s.eq_empty_or_nonempty.elim (fun hs => hs.symm ▸ bounded_empty) fun ⟨x, hx⟩ => H x hx⟩
#align metric.bounded_iff_mem_bounded Metric.bounded_iff_mem_bounded

/-- Subsets of a bounded set are also bounded -/
theorem Bounded.mono (incl : s ⊆ t) : Bounded t → Bounded s :=
  Exists.imp fun _C hC x hx y hy => hC x (incl hx) y (incl hy)
#align metric.bounded.mono Metric.Bounded.mono

/-- Closed balls are bounded -/
theorem bounded_closedBall : Bounded (closedBall x r) :=
  ⟨r + r, fun y hy z hz =>
    calc dist y z ≤ dist y x + dist z x := dist_triangle_right _ _ _
    _ ≤ r + r := add_le_add hy hz⟩
#align metric.bounded_closed_ball Metric.bounded_closedBall

/-- Open balls are bounded -/
theorem bounded_ball : Bounded (ball x r) :=
  bounded_closedBall.mono ball_subset_closedBall
#align metric.bounded_ball Metric.bounded_ball

/-- Spheres are bounded -/
theorem bounded_sphere : Bounded (sphere x r) :=
  bounded_closedBall.mono sphere_subset_closedBall
#align metric.bounded_sphere Metric.bounded_sphere

/-- Given a point, a bounded subset is included in some ball around this point -/
theorem bounded_iff_subset_ball (c : α) : Bounded s ↔ ∃ r, s ⊆ closedBall c r := by
  constructor <;> rintro ⟨C, hC⟩
  · rcases s.eq_empty_or_nonempty with (rfl | ⟨x, hx⟩)
    · exact ⟨0, by simp⟩
    · exact ⟨C + dist x c, fun y hy =>
        calc dist y c ≤ dist y x + dist x c := dist_triangle _ _ _
        _ ≤ C + dist x c := add_le_add_right (hC y hy x hx) _⟩
  · exact bounded_closedBall.mono hC
#align metric.bounded_iff_subset_ball Metric.bounded_iff_subset_ball

theorem Bounded.subset_ball (h : Bounded s) (c : α) : ∃ r, s ⊆ closedBall c r :=
  (bounded_iff_subset_ball c).1 h
#align metric.bounded.subset_ball Metric.Bounded.subset_ball

theorem Bounded.subset_ball_lt (h : Bounded s) (a : ℝ) (c : α) :
    ∃ r, a < r ∧ s ⊆ closedBall c r := by
  rcases h.subset_ball c with ⟨r, hr⟩
  refine' ⟨max r (a + 1), lt_of_lt_of_le (by linarith) (le_max_right _ _), _⟩
  exact hr.trans (closedBall_subset_closedBall (le_max_left _ _))
#align metric.bounded.subset_ball_lt Metric.Bounded.subset_ball_lt

theorem bounded_closure_of_bounded (h : Bounded s) : Bounded (closure s) :=
  let ⟨C, h⟩ := h
  ⟨C, fun _a ha _b hb => (isClosed_le' C).closure_subset <|
    map_mem_closure₂ continuous_dist ha hb h⟩
#align metric.bounded_closure_of_bounded Metric.bounded_closure_of_bounded

protected theorem Bounded.closure (h : Bounded s) : Bounded (closure s) :=
  bounded_closure_of_bounded h
#align metric.bounded.closure Metric.Bounded.closure

@[simp]
theorem bounded_closure_iff : Bounded (closure s) ↔ Bounded s :=
  ⟨fun h => h.mono subset_closure, fun h => h.closure⟩
#align metric.bounded_closure_iff Metric.bounded_closure_iff

/-- The union of two sets is bounded iff each of the sets is bounded. -/
@[simp] theorem bounded_union : Bounded (s ∪ t) ↔ Bounded s ∧ Bounded t := by
  simp only [bounded_iff_isBounded, isBounded_union]
#align metric.bounded_union Metric.bounded_union

/-- The union of two bounded sets is bounded. -/
theorem Bounded.union (hs : Bounded s) (ht : Bounded t) : Bounded (s ∪ t) :=
  bounded_union.2 ⟨hs, ht⟩
#align metric.bounded.union Metric.Bounded.union

/-- A finite union of bounded sets is bounded -/
theorem bounded_biUnion {I : Set β} {s : β → Set α} (H : I.Finite) :
    Bounded (⋃ i ∈ I, s i) ↔ ∀ i ∈ I, Bounded (s i) := by
  simp only [bounded_iff_isBounded, isBounded_biUnion H]
#align metric.bounded_bUnion Metric.bounded_biUnion

protected theorem Bounded.prod [PseudoMetricSpace β] {s : Set α} {t : Set β} (hs : Bounded s)
    (ht : Bounded t) : Bounded (s ×ˢ t) := by
  rw [bounded_iff_isBounded] at *
  exact hs.prod ht
#align metric.bounded.prod Metric.Bounded.prod

/-- A totally bounded set is bounded -/
theorem _root_.TotallyBounded.bounded {s : Set α} (h : TotallyBounded s) : Bounded s :=
  -- We cover the totally bounded set by finitely many balls of radius 1,
  -- and then argue that a finite union of bounded sets is bounded
  let ⟨_t, fint, subs⟩ := (totallyBounded_iff.mp h) 1 zero_lt_one
  Bounded.mono subs <| (bounded_biUnion fint).2 fun _ _ => bounded_ball
#align totally_bounded.bounded TotallyBounded.bounded

/-- A compact set is bounded -/
theorem _root_.IsCompact.bounded {s : Set α} (h : IsCompact s) : Bounded s :=
  -- A compact set is totally bounded, thus bounded
  h.totallyBounded.bounded
#align is_compact.bounded IsCompact.bounded

/-- A finite set is bounded -/
theorem bounded_of_finite {s : Set α} (h : s.Finite) : Bounded s :=
  h.isCompact.bounded
#align metric.bounded_of_finite Metric.bounded_of_finite

alias _root_.Set.Finite.bounded := bounded_of_finite
#align set.finite.bounded Set.Finite.bounded

/-- A singleton is bounded -/
theorem bounded_singleton {x : α} : Bounded ({x} : Set α) := (finite_singleton _).bounded
#align metric.bounded_singleton Metric.bounded_singleton

/-- Characterization of the boundedness of the range of a function -/
theorem bounded_range_iff {f : β → α} : Bounded (range f) ↔ ∃ C, ∀ x y, dist (f x) (f y) ≤ C :=
  exists_congr fun _ => forall_range_iff.trans <| forall_congr' fun _ => forall_range_iff
#align metric.bounded_range_iff Metric.bounded_range_iff

theorem bounded_range_of_tendsto_cofinite_uniformity {f : β → α}
    (hf : Tendsto (Prod.map f f) (.cofinite ×ˢ .cofinite) (𝓤 α)) : Bounded (range f) := by
  rcases (hasBasis_cofinite.prod_self.tendsto_iff uniformity_basis_dist).1 hf 1 zero_lt_one with
    ⟨s, hsf, hs1⟩
  rw [← image_univ, ← union_compl_self s, image_union, bounded_union]
  use (hsf.image f).bounded, 1
  rintro _ ⟨x, hx, rfl⟩ _ ⟨y, hy, rfl⟩
  exact le_of_lt (hs1 (x, y) ⟨hx, hy⟩)
#align metric.bounded_range_of_tendsto_cofinite_uniformity Metric.bounded_range_of_tendsto_cofinite_uniformity

theorem bounded_range_of_cauchy_map_cofinite {f : β → α} (hf : Cauchy (map f cofinite)) :
    Bounded (range f) :=
  bounded_range_of_tendsto_cofinite_uniformity <| (cauchy_map_iff.1 hf).2
#align metric.bounded_range_of_cauchy_map_cofinite Metric.bounded_range_of_cauchy_map_cofinite

theorem _root_.CauchySeq.bounded_range {f : ℕ → α} (hf : CauchySeq f) : Bounded (range f) :=
  bounded_range_of_cauchy_map_cofinite <| by rwa [Nat.cofinite_eq_atTop]
#align cauchy_seq.bounded_range CauchySeq.bounded_range

theorem bounded_range_of_tendsto_cofinite {f : β → α} {a : α} (hf : Tendsto f cofinite (𝓝 a)) :
    Bounded (range f) :=
  bounded_range_of_tendsto_cofinite_uniformity <|
    (hf.prod_map hf).mono_right <| nhds_prod_eq.symm.trans_le (nhds_le_uniformity a)
#align metric.bounded_range_of_tendsto_cofinite Metric.bounded_range_of_tendsto_cofinite

/-- In a compact space, all sets are bounded -/
theorem bounded_of_compactSpace [CompactSpace α] : Bounded s :=
  isCompact_univ.bounded.mono (subset_univ _)
#align metric.bounded_of_compact_space Metric.bounded_of_compactSpace

theorem bounded_range_of_tendsto (u : ℕ → α) {x : α} (hu : Tendsto u atTop (𝓝 x)) :
    Bounded (range u) :=
  hu.cauchySeq.bounded_range
#align metric.bounded_range_of_tendsto Metric.bounded_range_of_tendsto

/-- If a function is continuous within a set `s` at every point of a compact set `k`, then it is
bounded on some open neighborhood of `k` in `s`. -/
theorem exists_isOpen_bounded_image_inter_of_isCompact_of_forall_continuousWithinAt
    [TopologicalSpace β] {k s : Set β} {f : β → α} (hk : IsCompact k)
    (hf : ∀ x ∈ k, ContinuousWithinAt f s x) : ∃ t, k ⊆ t ∧ IsOpen t ∧ Bounded (f '' (t ∩ s)) := by
  refine hk.induction_on ?_ ?_ ?_ ?_
  · exact ⟨∅, Subset.rfl, isOpen_empty, by simp only [image_empty, bounded_empty, empty_inter]⟩
  · rintro s s' hss' ⟨t, s't, t_open, t_bounded⟩
    exact ⟨t, hss'.trans s't, t_open, t_bounded⟩
  · rintro s s' ⟨t, st, t_open, t_bounded⟩ ⟨t', s't', t'_open, t'_bounded⟩
    refine' ⟨t ∪ t', union_subset_union st s't', t_open.union t'_open, _⟩
    rw [union_inter_distrib_right, image_union]
    exact t_bounded.union t'_bounded
  · intro x hx
    have A : ball (f x) 1 ∈ 𝓝 (f x) := ball_mem_nhds _ zero_lt_one
    have B : f ⁻¹' ball (f x) 1 ∈ 𝓝[s] x := hf x hx A
    obtain ⟨u, u_open, xu, uf⟩ : ∃ u : Set β, IsOpen u ∧ x ∈ u ∧ u ∩ s ⊆ f ⁻¹' ball (f x) 1
    exact _root_.mem_nhdsWithin.1 B
    refine' ⟨u, _, u, Subset.rfl, u_open, _⟩
    · apply nhdsWithin_le_nhds
      exact u_open.mem_nhds xu
    · apply Bounded.mono (image_subset _ uf)
      exact bounded_ball.mono (image_preimage_subset _ _)
#align metric.exists_is_open_bounded_image_inter_of_is_compact_of_forall_continuous_within_at Metric.exists_isOpen_bounded_image_inter_of_isCompact_of_forall_continuousWithinAt

/-- If a function is continuous at every point of a compact set `k`, then it is bounded on
some open neighborhood of `k`. -/
theorem exists_isOpen_bounded_image_of_isCompact_of_forall_continuousAt [TopologicalSpace β]
    {k : Set β} {f : β → α} (hk : IsCompact k) (hf : ∀ x ∈ k, ContinuousAt f x) :
    ∃ t, k ⊆ t ∧ IsOpen t ∧ Bounded (f '' t) := by
  simp_rw [← continuousWithinAt_univ] at hf
  simpa only [inter_univ] using
    exists_isOpen_bounded_image_inter_of_isCompact_of_forall_continuousWithinAt hk hf
#align metric.exists_is_open_bounded_image_of_is_compact_of_forall_continuous_at Metric.exists_isOpen_bounded_image_of_isCompact_of_forall_continuousAt

/-- If a function is continuous on a set `s` containing a compact set `k`, then it is bounded on
some open neighborhood of `k` in `s`. -/
theorem exists_isOpen_bounded_image_inter_of_isCompact_of_continuousOn [TopologicalSpace β]
    {k s : Set β} {f : β → α} (hk : IsCompact k) (hks : k ⊆ s) (hf : ContinuousOn f s) :
    ∃ t, k ⊆ t ∧ IsOpen t ∧ Bounded (f '' (t ∩ s)) :=
  exists_isOpen_bounded_image_inter_of_isCompact_of_forall_continuousWithinAt hk fun x hx =>
    hf x (hks hx)
#align metric.exists_is_open_bounded_image_inter_of_is_compact_of_continuous_on Metric.exists_isOpen_bounded_image_inter_of_isCompact_of_continuousOn

/-- If a function is continuous on a neighborhood of a compact set `k`, then it is bounded on
some open neighborhood of `k`. -/
theorem exists_isOpen_bounded_image_of_isCompact_of_continuousOn [TopologicalSpace β] {k s : Set β}
    {f : β → α} (hk : IsCompact k) (hs : IsOpen s) (hks : k ⊆ s) (hf : ContinuousOn f s) :
    ∃ t, k ⊆ t ∧ IsOpen t ∧ Bounded (f '' t) :=
  exists_isOpen_bounded_image_of_isCompact_of_forall_continuousAt hk fun _x hx =>
    hf.continuousAt (hs.mem_nhds (hks hx))
#align metric.exists_is_open_bounded_image_of_is_compact_of_continuous_on Metric.exists_isOpen_bounded_image_of_isCompact_of_continuousOn

/-- The **Heine–Borel theorem**: In a proper space, a closed bounded set is compact. -/
theorem isCompact_of_isClosed_bounded [ProperSpace α] (hc : IsClosed s) (hb : Bounded s) :
    IsCompact s := by
  rcases eq_empty_or_nonempty s with (rfl | ⟨x, -⟩)
  · exact isCompact_empty
  · rcases hb.subset_ball x with ⟨r, hr⟩
    exact isCompact_of_isClosed_subset (isCompact_closedBall x r) hc hr
#align metric.is_compact_of_is_closed_bounded Metric.isCompact_of_isClosed_bounded

/-- The **Heine–Borel theorem**: In a proper space, the closure of a bounded set is compact. -/
theorem Bounded.isCompact_closure [ProperSpace α] (h : Bounded s) : IsCompact (closure s) :=
  isCompact_of_isClosed_bounded isClosed_closure h.closure
#align metric.bounded.is_compact_closure Metric.Bounded.isCompact_closure

-- porting note: todo: assume `[MetricSpace α]` instead of `[PseudoMetricSpace α] [T2Space α]`
/-- The **Heine–Borel theorem**:
In a proper Hausdorff space, a set is compact if and only if it is closed and bounded. -/
theorem isCompact_iff_isClosed_bounded [T2Space α] [ProperSpace α] :
    IsCompact s ↔ IsClosed s ∧ Bounded s :=
  ⟨fun h => ⟨h.isClosed, h.bounded⟩, fun h => isCompact_of_isClosed_bounded h.1 h.2⟩
#align metric.is_compact_iff_is_closed_bounded Metric.isCompact_iff_isClosed_bounded

theorem compactSpace_iff_bounded_univ [ProperSpace α] : CompactSpace α ↔ Bounded (univ : Set α) :=
  ⟨@bounded_of_compactSpace α _ _, fun hb => ⟨isCompact_of_isClosed_bounded isClosed_univ hb⟩⟩
#align metric.compact_space_iff_bounded_univ Metric.compactSpace_iff_bounded_univ

section ConditionallyCompleteLinearOrder

variable [Preorder α] [CompactIccSpace α]

theorem bounded_Icc (a b : α) : Bounded (Icc a b) :=
  (totallyBounded_Icc a b).bounded
#align metric.bounded_Icc Metric.bounded_Icc

theorem bounded_Ico (a b : α) : Bounded (Ico a b) :=
  (totallyBounded_Ico a b).bounded
#align metric.bounded_Ico Metric.bounded_Ico

theorem bounded_Ioc (a b : α) : Bounded (Ioc a b) :=
  (totallyBounded_Ioc a b).bounded
#align metric.bounded_Ioc Metric.bounded_Ioc

theorem bounded_Ioo (a b : α) : Bounded (Ioo a b) :=
  (totallyBounded_Ioo a b).bounded
#align metric.bounded_Ioo Metric.bounded_Ioo

/-- In a pseudo metric space with a conditionally complete linear order such that the order and the
    metric structure give the same topology, any order-bounded set is metric-bounded. -/
theorem bounded_of_bddAbove_of_bddBelow {s : Set α} (h₁ : BddAbove s) (h₂ : BddBelow s) :
    Bounded s :=
  let ⟨u, hu⟩ := h₁
  let ⟨l, hl⟩ := h₂
  Bounded.mono (fun _x hx => mem_Icc.mpr ⟨hl hx, hu hx⟩) (bounded_Icc l u)
#align metric.bounded_of_bdd_above_of_bdd_below Metric.bounded_of_bddAbove_of_bddBelow

end ConditionallyCompleteLinearOrder

end Bounded

section Diam

variable {s : Set α} {x y z : α}

/-- The diameter of a set in a metric space. To get controllable behavior even when the diameter
should be infinite, we express it in terms of the emetric.diameter -/
noncomputable def diam (s : Set α) : ℝ :=
  ENNReal.toReal (EMetric.diam s)
#align metric.diam Metric.diam

/-- The diameter of a set is always nonnegative -/
theorem diam_nonneg : 0 ≤ diam s :=
  ENNReal.toReal_nonneg
#align metric.diam_nonneg Metric.diam_nonneg

theorem diam_subsingleton (hs : s.Subsingleton) : diam s = 0 := by
  simp only [diam, EMetric.diam_subsingleton hs, ENNReal.zero_toReal]
#align metric.diam_subsingleton Metric.diam_subsingleton

/-- The empty set has zero diameter -/
@[simp]
theorem diam_empty : diam (∅ : Set α) = 0 :=
  diam_subsingleton subsingleton_empty
#align metric.diam_empty Metric.diam_empty

/-- A singleton has zero diameter -/
@[simp]
theorem diam_singleton : diam ({x} : Set α) = 0 :=
  diam_subsingleton subsingleton_singleton
#align metric.diam_singleton Metric.diam_singleton

-- Does not work as a simp-lemma, since {x, y} reduces to (insert y {x})
theorem diam_pair : diam ({x, y} : Set α) = dist x y := by
  simp only [diam, EMetric.diam_pair, dist_edist]
#align metric.diam_pair Metric.diam_pair

-- Does not work as a simp-lemma, since {x, y, z} reduces to (insert z (insert y {x}))
theorem diam_triple :
    Metric.diam ({x, y, z} : Set α) = max (max (dist x y) (dist x z)) (dist y z) := by
  simp only [Metric.diam, EMetric.diam_triple, dist_edist]
  rw [ENNReal.toReal_max, ENNReal.toReal_max] <;> apply_rules [ne_of_lt, edist_lt_top, max_lt]
#align metric.diam_triple Metric.diam_triple

/-- If the distance between any two points in a set is bounded by some constant `C`,
then `ENNReal.ofReal C` bounds the emetric diameter of this set. -/
theorem ediam_le_of_forall_dist_le {C : ℝ} (h : ∀ x ∈ s, ∀ y ∈ s, dist x y ≤ C) :
    EMetric.diam s ≤ ENNReal.ofReal C :=
  EMetric.diam_le fun x hx y hy => (edist_dist x y).symm ▸ ENNReal.ofReal_le_ofReal (h x hx y hy)
#align metric.ediam_le_of_forall_dist_le Metric.ediam_le_of_forall_dist_le

/-- If the distance between any two points in a set is bounded by some non-negative constant,
this constant bounds the diameter. -/
theorem diam_le_of_forall_dist_le {C : ℝ} (h₀ : 0 ≤ C) (h : ∀ x ∈ s, ∀ y ∈ s, dist x y ≤ C) :
    diam s ≤ C :=
  ENNReal.toReal_le_of_le_ofReal h₀ (ediam_le_of_forall_dist_le h)
#align metric.diam_le_of_forall_dist_le Metric.diam_le_of_forall_dist_le

/-- If the distance between any two points in a nonempty set is bounded by some constant,
this constant bounds the diameter. -/
theorem diam_le_of_forall_dist_le_of_nonempty (hs : s.Nonempty) {C : ℝ}
    (h : ∀ x ∈ s, ∀ y ∈ s, dist x y ≤ C) : diam s ≤ C :=
  have h₀ : 0 ≤ C :=
    let ⟨x, hx⟩ := hs
    le_trans dist_nonneg (h x hx x hx)
  diam_le_of_forall_dist_le h₀ h
#align metric.diam_le_of_forall_dist_le_of_nonempty Metric.diam_le_of_forall_dist_le_of_nonempty

/-- The distance between two points in a set is controlled by the diameter of the set. -/
theorem dist_le_diam_of_mem' (h : EMetric.diam s ≠ ⊤) (hx : x ∈ s) (hy : y ∈ s) :
    dist x y ≤ diam s := by
  rw [diam, dist_edist]
  rw [ENNReal.toReal_le_toReal (edist_ne_top _ _) h]
  exact EMetric.edist_le_diam_of_mem hx hy
#align metric.dist_le_diam_of_mem' Metric.dist_le_diam_of_mem'

/-- Characterize the boundedness of a set in terms of the finiteness of its emetric.diameter. -/
theorem bounded_iff_ediam_ne_top : Bounded s ↔ EMetric.diam s ≠ ⊤ :=
  Iff.intro
    (fun ⟨_C, hC⟩ => ne_top_of_le_ne_top ENNReal.ofReal_ne_top <| ediam_le_of_forall_dist_le hC)
    fun h => ⟨diam s, fun _x hx _y hy => dist_le_diam_of_mem' h hx hy⟩
#align metric.bounded_iff_ediam_ne_top Metric.bounded_iff_ediam_ne_top

theorem Bounded.ediam_ne_top (h : Bounded s) : EMetric.diam s ≠ ⊤ :=
  bounded_iff_ediam_ne_top.1 h
#align metric.bounded.ediam_ne_top Metric.Bounded.ediam_ne_top

theorem ediam_eq_top_iff_unbounded : EMetric.diam s = ⊤ ↔ ¬Bounded s :=
  bounded_iff_ediam_ne_top.not_left.symm

theorem ediam_univ_eq_top_iff_noncompact [ProperSpace α] :
    EMetric.diam (univ : Set α) = ∞ ↔ NoncompactSpace α := by
  rw [← not_compactSpace_iff, compactSpace_iff_bounded_univ, bounded_iff_ediam_ne_top,
    Classical.not_not]
#align metric.ediam_univ_eq_top_iff_noncompact Metric.ediam_univ_eq_top_iff_noncompact

@[simp]
theorem ediam_univ_of_noncompact [ProperSpace α] [NoncompactSpace α] :
    EMetric.diam (univ : Set α) = ∞ :=
  ediam_univ_eq_top_iff_noncompact.mpr ‹_›
#align metric.ediam_univ_of_noncompact Metric.ediam_univ_of_noncompact

@[simp]
theorem diam_univ_of_noncompact [ProperSpace α] [NoncompactSpace α] : diam (univ : Set α) = 0 := by
  simp [diam]
#align metric.diam_univ_of_noncompact Metric.diam_univ_of_noncompact

/-- The distance between two points in a set is controlled by the diameter of the set. -/
theorem dist_le_diam_of_mem (h : Bounded s) (hx : x ∈ s) (hy : y ∈ s) : dist x y ≤ diam s :=
  dist_le_diam_of_mem' h.ediam_ne_top hx hy
#align metric.dist_le_diam_of_mem Metric.dist_le_diam_of_mem

theorem ediam_of_unbounded (h : ¬Bounded s) : EMetric.diam s = ∞ := ediam_eq_top_iff_unbounded.2 h
#align metric.ediam_of_unbounded Metric.ediam_of_unbounded

/-- An unbounded set has zero diameter. If you would prefer to get the value ∞, use `EMetric.diam`.
This lemma makes it possible to avoid side conditions in some situations -/
theorem diam_eq_zero_of_unbounded (h : ¬Bounded s) : diam s = 0 := by
  rw [diam, ediam_of_unbounded h, ENNReal.top_toReal]
#align metric.diam_eq_zero_of_unbounded Metric.diam_eq_zero_of_unbounded

/-- If `s ⊆ t`, then the diameter of `s` is bounded by that of `t`, provided `t` is bounded. -/
theorem diam_mono {s t : Set α} (h : s ⊆ t) (ht : Bounded t) : diam s ≤ diam t :=
  ENNReal.toReal_mono ht.ediam_ne_top <| EMetric.diam_mono h
#align metric.diam_mono Metric.diam_mono

/-- The diameter of a union is controlled by the sum of the diameters, and the distance between
any two points in each of the sets. This lemma is true without any side condition, since it is
obviously true if `s ∪ t` is unbounded. -/
theorem diam_union {t : Set α} (xs : x ∈ s) (yt : y ∈ t) :
    diam (s ∪ t) ≤ diam s + dist x y + diam t := by
  simp only [diam, dist_edist]
  refine (ENNReal.toReal_le_add' (EMetric.diam_union xs yt) ?_ ?_).trans
    (add_le_add_right ENNReal.toReal_add_le _)
  · simp only [ENNReal.add_eq_top, edist_ne_top, or_false]
    exact fun h ↦ top_unique <| h ▸ EMetric.diam_mono (subset_union_left _ _)
  · exact fun h ↦ top_unique <| h ▸ EMetric.diam_mono (subset_union_right _ _)
#align metric.diam_union Metric.diam_union

/-- If two sets intersect, the diameter of the union is bounded by the sum of the diameters. -/
theorem diam_union' {t : Set α} (h : (s ∩ t).Nonempty) : diam (s ∪ t) ≤ diam s + diam t := by
  rcases h with ⟨x, ⟨xs, xt⟩⟩
  simpa using diam_union xs xt
#align metric.diam_union' Metric.diam_union'

theorem diam_le_of_subset_closedBall {r : ℝ} (hr : 0 ≤ r) (h : s ⊆ closedBall x r) :
    diam s ≤ 2 * r :=
  diam_le_of_forall_dist_le (mul_nonneg zero_le_two hr) fun a ha b hb =>
    calc
      dist a b ≤ dist a x + dist b x := dist_triangle_right _ _ _
      _ ≤ r + r := (add_le_add (h ha) (h hb))
      _ = 2 * r := by simp [mul_two, mul_comm]
#align metric.diam_le_of_subset_closed_ball Metric.diam_le_of_subset_closedBall

/-- The diameter of a closed ball of radius `r` is at most `2 r`. -/
theorem diam_closedBall {r : ℝ} (h : 0 ≤ r) : diam (closedBall x r) ≤ 2 * r :=
  diam_le_of_subset_closedBall h Subset.rfl
#align metric.diam_closed_ball Metric.diam_closedBall

/-- The diameter of a ball of radius `r` is at most `2 r`. -/
theorem diam_ball {r : ℝ} (h : 0 ≤ r) : diam (ball x r) ≤ 2 * r :=
  diam_le_of_subset_closedBall h ball_subset_closedBall
#align metric.diam_ball Metric.diam_ball

/-- If a family of complete sets with diameter tending to `0` is such that each finite intersection
is nonempty, then the total intersection is also nonempty. -/
theorem _root_.IsComplete.nonempty_iInter_of_nonempty_biInter {s : ℕ → Set α}
    (h0 : IsComplete (s 0)) (hs : ∀ n, IsClosed (s n)) (h's : ∀ n, Bounded (s n))
    (h : ∀ N, (⋂ n ≤ N, s n).Nonempty) (h' : Tendsto (fun n => diam (s n)) atTop (𝓝 0)) :
    (⋂ n, s n).Nonempty := by
  let u N := (h N).some
  have I : ∀ n N, n ≤ N → u N ∈ s n := by
    intro n N hn
    apply mem_of_subset_of_mem _ (h N).choose_spec
    intro x hx
    simp only [mem_iInter] at hx
    exact hx n hn
  have : CauchySeq u := by
    apply cauchySeq_of_le_tendsto_0 _ _ h'
    intro m n N hm hn
    exact dist_le_diam_of_mem (h's N) (I _ _ hm) (I _ _ hn)
  obtain ⟨x, -, xlim⟩ : ∃ x ∈ s 0, Tendsto (fun n : ℕ => u n) atTop (𝓝 x) :=
    cauchySeq_tendsto_of_isComplete h0 (fun n => I 0 n (zero_le _)) this
  refine' ⟨x, mem_iInter.2 fun n => _⟩
  apply (hs n).mem_of_tendsto xlim
  filter_upwards [Ici_mem_atTop n]with p hp
  exact I n p hp
#align is_complete.nonempty_Inter_of_nonempty_bInter IsComplete.nonempty_iInter_of_nonempty_biInter

/-- In a complete space, if a family of closed sets with diameter tending to `0` is such that each
finite intersection is nonempty, then the total intersection is also nonempty. -/
theorem nonempty_iInter_of_nonempty_biInter [CompleteSpace α] {s : ℕ → Set α}
    (hs : ∀ n, IsClosed (s n)) (h's : ∀ n, Bounded (s n)) (h : ∀ N, (⋂ n ≤ N, s n).Nonempty)
    (h' : Tendsto (fun n => diam (s n)) atTop (𝓝 0)) : (⋂ n, s n).Nonempty :=
  (hs 0).isComplete.nonempty_iInter_of_nonempty_biInter hs h's h h'
#align metric.nonempty_Inter_of_nonempty_bInter Metric.nonempty_iInter_of_nonempty_biInter

end Diam

theorem exists_isLocalMin_mem_ball [ProperSpace α] [TopologicalSpace β]
    [ConditionallyCompleteLinearOrder β] [OrderTopology β] {f : α → β} {a z : α} {r : ℝ}
    (hf : ContinuousOn f (closedBall a r)) (hz : z ∈ closedBall a r)
    (hf1 : ∀ z' ∈ sphere a r, f z < f z') : ∃ z ∈ ball a r, IsLocalMin f z := by
  simp_rw [← closedBall_diff_ball] at hf1
  exact (isCompact_closedBall a r).exists_isLocalMin_mem_open ball_subset_closedBall hf hz hf1
    isOpen_ball
#align metric.exists_local_min_mem_ball Metric.exists_isLocalMin_mem_ball

end Metric

namespace Mathlib.Meta.Positivity

open Lean Meta Qq Function

/-- Extension for the `positivity` tactic: the diameter of a set is always nonnegative. -/
@[positivity Metric.diam _]
def evalDiam : PositivityExt where eval {_ _} _zα _pα e := do
  let .app _ s ← whnfR e | throwError "not Metric.diam"
  let p ← mkAppOptM ``Metric.diam_nonneg #[none, none, s]
  pure (.nonnegative p)

end Mathlib.Meta.Positivity

theorem comap_dist_right_atTop_le_cocompact (x : α) :
    comap (fun y => dist y x) atTop ≤ cocompact α := by
  refine' Filter.hasBasis_cocompact.ge_iff.2 fun s hs => mem_comap.2 _
  rcases hs.bounded.subset_ball x with ⟨r, hr⟩
  exact ⟨Ioi r, Ioi_mem_atTop r, fun y hy hys => (mem_closedBall.1 <| hr hys).not_lt hy⟩
#align comap_dist_right_at_top_le_cocompact comap_dist_right_atTop_le_cocompact

theorem comap_dist_left_atTop_le_cocompact (x : α) : comap (dist x) atTop ≤ cocompact α := by
  simpa only [dist_comm _ x] using comap_dist_right_atTop_le_cocompact x
#align comap_dist_left_at_top_le_cocompact comap_dist_left_atTop_le_cocompact

theorem comap_dist_right_atTop_eq_cocompact [ProperSpace α] (x : α) :
    comap (fun y => dist y x) atTop = cocompact α :=
  (comap_dist_right_atTop_le_cocompact x).antisymm <|
    (tendsto_dist_right_cocompact_atTop x).le_comap
#align comap_dist_right_at_top_eq_cocompact comap_dist_right_atTop_eq_cocompact

theorem comap_dist_left_atTop_eq_cocompact [ProperSpace α] (x : α) :
    comap (dist x) atTop = cocompact α :=
  (comap_dist_left_atTop_le_cocompact x).antisymm <| (tendsto_dist_left_cocompact_atTop x).le_comap
#align comap_dist_left_at_top_eq_cocompact comap_dist_left_atTop_eq_cocompact

theorem tendsto_cocompact_of_tendsto_dist_comp_atTop {f : β → α} {l : Filter β} (x : α)
    (h : Tendsto (fun y => dist (f y) x) l atTop) : Tendsto f l (cocompact α) := by
  refine' Tendsto.mono_right _ (comap_dist_right_atTop_le_cocompact x)
  rwa [tendsto_comap_iff]
#align tendsto_cocompact_of_tendsto_dist_comp_at_top tendsto_cocompact_of_tendsto_dist_comp_atTop

/-- We now define `MetricSpace`, extending `PseudoMetricSpace`. -/
class MetricSpace (α : Type u) extends PseudoMetricSpace α : Type u where
  eq_of_dist_eq_zero : ∀ {x y : α}, dist x y = 0 → x = y
#align metric_space MetricSpace

/-- Two metric space structures with the same distance coincide. -/
@[ext]
theorem MetricSpace.ext {α : Type*} {m m' : MetricSpace α} (h : m.toDist = m'.toDist) :
    m = m' := by
  cases m; cases m'; congr; ext1; assumption
#align metric_space.ext MetricSpace.ext

/-- Construct a metric space structure whose underlying topological space structure
(definitionally) agrees which a pre-existing topology which is compatible with a given distance
function. -/
def MetricSpace.ofDistTopology {α : Type u} [TopologicalSpace α] (dist : α → α → ℝ)
    (dist_self : ∀ x : α, dist x x = 0) (dist_comm : ∀ x y : α, dist x y = dist y x)
    (dist_triangle : ∀ x y z : α, dist x z ≤ dist x y + dist y z)
    (H : ∀ s : Set α, IsOpen s ↔ ∀ x ∈ s, ∃ ε > 0, ∀ y, dist x y < ε → y ∈ s)
    (eq_of_dist_eq_zero : ∀ x y : α, dist x y = 0 → x = y) : MetricSpace α :=
  { PseudoMetricSpace.ofDistTopology dist dist_self dist_comm dist_triangle H with
    eq_of_dist_eq_zero := eq_of_dist_eq_zero _ _ }
#align metric_space.of_dist_topology MetricSpace.ofDistTopology

variable {γ : Type w} [MetricSpace γ]

theorem eq_of_dist_eq_zero {x y : γ} : dist x y = 0 → x = y :=
  MetricSpace.eq_of_dist_eq_zero
#align eq_of_dist_eq_zero eq_of_dist_eq_zero

@[simp]
theorem dist_eq_zero {x y : γ} : dist x y = 0 ↔ x = y :=
  Iff.intro eq_of_dist_eq_zero fun this => this ▸ dist_self _
#align dist_eq_zero dist_eq_zero

@[simp]
theorem zero_eq_dist {x y : γ} : 0 = dist x y ↔ x = y := by rw [eq_comm, dist_eq_zero]
#align zero_eq_dist zero_eq_dist

theorem dist_ne_zero {x y : γ} : dist x y ≠ 0 ↔ x ≠ y := by
  simpa only [not_iff_not] using dist_eq_zero
#align dist_ne_zero dist_ne_zero

@[simp]
theorem dist_le_zero {x y : γ} : dist x y ≤ 0 ↔ x = y := by
  simpa [le_antisymm_iff, dist_nonneg] using @dist_eq_zero _ _ x y
#align dist_le_zero dist_le_zero

@[simp]
theorem dist_pos {x y : γ} : 0 < dist x y ↔ x ≠ y := by
  simpa only [not_le] using not_congr dist_le_zero
#align dist_pos dist_pos

theorem eq_of_forall_dist_le {x y : γ} (h : ∀ ε > 0, dist x y ≤ ε) : x = y :=
  eq_of_dist_eq_zero (eq_of_le_of_forall_le_of_dense dist_nonneg h)
#align eq_of_forall_dist_le eq_of_forall_dist_le

/-- Deduce the equality of points with the vanishing of the nonnegative distance-/
theorem eq_of_nndist_eq_zero {x y : γ} : nndist x y = 0 → x = y := by
  simp only [← NNReal.eq_iff, ← dist_nndist, imp_self, NNReal.coe_zero, dist_eq_zero]
#align eq_of_nndist_eq_zero eq_of_nndist_eq_zero

/-- Characterize the equality of points with the vanishing of the nonnegative distance-/
@[simp]
theorem nndist_eq_zero {x y : γ} : nndist x y = 0 ↔ x = y := by
  simp only [← NNReal.eq_iff, ← dist_nndist, imp_self, NNReal.coe_zero, dist_eq_zero]
#align nndist_eq_zero nndist_eq_zero

@[simp]
theorem zero_eq_nndist {x y : γ} : 0 = nndist x y ↔ x = y := by
  simp only [← NNReal.eq_iff, ← dist_nndist, imp_self, NNReal.coe_zero, zero_eq_dist]
#align zero_eq_nndist zero_eq_nndist

namespace Metric

variable {x : γ} {s : Set γ}

@[simp] theorem closedBall_zero : closedBall x 0 = {x} := Set.ext fun _ => dist_le_zero
#align metric.closed_ball_zero Metric.closedBall_zero

@[simp] theorem sphere_zero : sphere x 0 = {x} := Set.ext fun _ => dist_eq_zero
#align metric.sphere_zero Metric.sphere_zero

theorem subsingleton_closedBall (x : γ) {r : ℝ} (hr : r ≤ 0) : (closedBall x r).Subsingleton := by
  rcases hr.lt_or_eq with (hr | rfl)
  · rw [closedBall_eq_empty.2 hr]
    exact subsingleton_empty
  · rw [closedBall_zero]
    exact subsingleton_singleton
#align metric.subsingleton_closed_ball Metric.subsingleton_closedBall

theorem subsingleton_sphere (x : γ) {r : ℝ} (hr : r ≤ 0) : (sphere x r).Subsingleton :=
  (subsingleton_closedBall x hr).anti sphere_subset_closedBall
#align metric.subsingleton_sphere Metric.subsingleton_sphere

-- see Note [lower instance priority]
instance (priority := 100) _root_.MetricSpace.to_separated : SeparatedSpace γ :=
  separated_def.2 fun _ _ h =>
    eq_of_forall_dist_le fun _ ε0 => le_of_lt (h _ (dist_mem_uniformity ε0))
#align metric_space.to_separated MetricSpace.to_separated

/-- A map between metric spaces is a uniform embedding if and only if the distance between `f x`
and `f y` is controlled in terms of the distance between `x` and `y` and conversely. -/
theorem uniformEmbedding_iff' [MetricSpace β] {f : γ → β} :
    UniformEmbedding f ↔
      (∀ ε > 0, ∃ δ > 0, ∀ {a b : γ}, dist a b < δ → dist (f a) (f b) < ε) ∧
        ∀ δ > 0, ∃ ε > 0, ∀ {a b : γ}, dist (f a) (f b) < ε → dist a b < δ := by
  rw [uniformEmbedding_iff_uniformInducing, uniformInducing_iff, uniformContinuous_iff]
#align metric.uniform_embedding_iff' Metric.uniformEmbedding_iff'

/-- If a `PseudoMetricSpace` is a T₀ space, then it is a `MetricSpace`. -/
@[reducible]
def _root_.MetricSpace.ofT0PseudoMetricSpace (α : Type*) [PseudoMetricSpace α] [T0Space α] :
    MetricSpace α where
  toPseudoMetricSpace := ‹_›
  eq_of_dist_eq_zero hdist := (Metric.inseparable_iff.2 hdist).eq
#align metric_space.of_t0_pseudo_metric_space MetricSpace.ofT0PseudoMetricSpace

-- see Note [lower instance priority]
/-- A metric space induces an emetric space -/
instance (priority := 100) _root_.MetricSpace.toEMetricSpace : EMetricSpace γ :=
  .ofT0PseudoEMetricSpace γ
#align metric_space.to_emetric_space MetricSpace.toEMetricSpace

theorem isClosed_of_pairwise_le_dist {s : Set γ} {ε : ℝ} (hε : 0 < ε)
    (hs : s.Pairwise fun x y => ε ≤ dist x y) : IsClosed s :=
  isClosed_of_spaced_out (dist_mem_uniformity hε) <| by simpa using hs
#align metric.is_closed_of_pairwise_le_dist Metric.isClosed_of_pairwise_le_dist

theorem closedEmbedding_of_pairwise_le_dist {α : Type*} [TopologicalSpace α] [DiscreteTopology α]
    {ε : ℝ} (hε : 0 < ε) {f : α → γ} (hf : Pairwise fun x y => ε ≤ dist (f x) (f y)) :
    ClosedEmbedding f :=
  closedEmbedding_of_spaced_out (dist_mem_uniformity hε) <| by simpa using hf
#align metric.closed_embedding_of_pairwise_le_dist Metric.closedEmbedding_of_pairwise_le_dist

/-- If `f : β → α` sends any two distinct points to points at distance at least `ε > 0`, then
`f` is a uniform embedding with respect to the discrete uniformity on `β`. -/
theorem uniformEmbedding_bot_of_pairwise_le_dist {β : Type*} {ε : ℝ} (hε : 0 < ε) {f : β → α}
    (hf : Pairwise fun x y => ε ≤ dist (f x) (f y)) :
    @UniformEmbedding _ _ ⊥ (by infer_instance) f :=
  uniformEmbedding_of_spaced_out (dist_mem_uniformity hε) <| by simpa using hf
#align metric.uniform_embedding_bot_of_pairwise_le_dist Metric.uniformEmbedding_bot_of_pairwise_le_dist

theorem Finite_bounded_inter_isClosed [ProperSpace α] {K s : Set α} [DiscreteTopology s]
    (hK : Metric.Bounded K) (hs : IsClosed s) : Set.Finite (K ∩ s) := by
  refine Set.Finite.subset (IsCompact.finite ?_ ?_) (Set.inter_subset_inter_left s subset_closure)
  · exact IsCompact.inter_right (Metric.Bounded.isCompact_closure hK) hs
  · exact DiscreteTopology.of_subset inferInstance (Set.inter_subset_right _ s)

end Metric

/-- Build a new metric space from an old one where the bundled uniform structure is provably
(but typically non-definitionaly) equal to some given uniform structure.
See Note [forgetful inheritance].
-/
def MetricSpace.replaceUniformity {γ} [U : UniformSpace γ] (m : MetricSpace γ)
    (H : 𝓤[U] = 𝓤[PseudoEMetricSpace.toUniformSpace]) : MetricSpace γ where
  toPseudoMetricSpace := PseudoMetricSpace.replaceUniformity m.toPseudoMetricSpace H
  eq_of_dist_eq_zero := @eq_of_dist_eq_zero _ _
#align metric_space.replace_uniformity MetricSpace.replaceUniformity

theorem MetricSpace.replaceUniformity_eq {γ} [U : UniformSpace γ] (m : MetricSpace γ)
    (H : 𝓤[U] = 𝓤[PseudoEMetricSpace.toUniformSpace]) : m.replaceUniformity H = m := by
  ext; rfl
#align metric_space.replace_uniformity_eq MetricSpace.replaceUniformity_eq

/-- Build a new metric space from an old one where the bundled topological structure is provably
(but typically non-definitionaly) equal to some given topological structure.
See Note [forgetful inheritance].
-/
@[reducible]
def MetricSpace.replaceTopology {γ} [U : TopologicalSpace γ] (m : MetricSpace γ)
    (H : U = m.toPseudoMetricSpace.toUniformSpace.toTopologicalSpace) : MetricSpace γ :=
  @MetricSpace.replaceUniformity γ (m.toUniformSpace.replaceTopology H) m rfl
#align metric_space.replace_topology MetricSpace.replaceTopology

theorem MetricSpace.replaceTopology_eq {γ} [U : TopologicalSpace γ] (m : MetricSpace γ)
    (H : U = m.toPseudoMetricSpace.toUniformSpace.toTopologicalSpace) :
    m.replaceTopology H = m := by
  ext; rfl
#align metric_space.replace_topology_eq MetricSpace.replaceTopology_eq

/-- One gets a metric space from an emetric space if the edistance
is everywhere finite, by pushing the edistance to reals. We set it up so that the edist and the
uniformity are defeq in the metric space and the emetric space. In this definition, the distance
is given separately, to be able to prescribe some expression which is not defeq to the push-forward
of the edistance to reals. -/
@[reducible]
def EMetricSpace.toMetricSpaceOfDist {α : Type u} [EMetricSpace α] (dist : α → α → ℝ)
    (edist_ne_top : ∀ x y : α, edist x y ≠ ⊤) (h : ∀ x y, dist x y = ENNReal.toReal (edist x y)) :
    MetricSpace α :=
  @MetricSpace.ofT0PseudoMetricSpace _
    (PseudoEMetricSpace.toPseudoMetricSpaceOfDist dist edist_ne_top h) _
#align emetric_space.to_metric_space_of_dist EMetricSpace.toMetricSpaceOfDist

/-- One gets a metric space from an emetric space if the edistance
is everywhere finite, by pushing the edistance to reals. We set it up so that the edist and the
uniformity are defeq in the metric space and the emetric space. -/
def EMetricSpace.toMetricSpace {α : Type u} [EMetricSpace α] (h : ∀ x y : α, edist x y ≠ ⊤) :
    MetricSpace α :=
  EMetricSpace.toMetricSpaceOfDist (fun x y => ENNReal.toReal (edist x y)) h fun _ _ => rfl
#align emetric_space.to_metric_space EMetricSpace.toMetricSpace

/-- Build a new metric space from an old one where the bundled bornology structure is provably
(but typically non-definitionaly) equal to some given bornology structure.
See Note [forgetful inheritance].
-/
def MetricSpace.replaceBornology {α} [B : Bornology α] (m : MetricSpace α)
    (H : ∀ s, @IsBounded _ B s ↔ @IsBounded _ PseudoMetricSpace.toBornology s) : MetricSpace α :=
  { PseudoMetricSpace.replaceBornology _ H, m with toBornology := B }
#align metric_space.replace_bornology MetricSpace.replaceBornology

theorem MetricSpace.replaceBornology_eq {α} [m : MetricSpace α] [B : Bornology α]
    (H : ∀ s, @IsBounded _ B s ↔ @IsBounded _ PseudoMetricSpace.toBornology s) :
    MetricSpace.replaceBornology _ H = m := by
  ext
  rfl
#align metric_space.replace_bornology_eq MetricSpace.replaceBornology_eq

/-- Metric space structure pulled back by an injective function. Injectivity is necessary to
ensure that `dist x y = 0` only if `x = y`. -/
@[reducible]
def MetricSpace.induced {γ β} (f : γ → β) (hf : Function.Injective f) (m : MetricSpace β) :
    MetricSpace γ :=
  { PseudoMetricSpace.induced f m.toPseudoMetricSpace with
    eq_of_dist_eq_zero := fun h => hf (dist_eq_zero.1 h) }
#align metric_space.induced MetricSpace.induced

/-- Pull back a metric space structure by a uniform embedding. This is a version of
`MetricSpace.induced` useful in case if the domain already has a `UniformSpace` structure. -/
@[reducible]
def UniformEmbedding.comapMetricSpace {α β} [UniformSpace α] [m : MetricSpace β] (f : α → β)
    (h : UniformEmbedding f) : MetricSpace α :=
  .replaceUniformity (.induced f h.inj m) h.comap_uniformity.symm
#align uniform_embedding.comap_metric_space UniformEmbedding.comapMetricSpace

/-- Pull back a metric space structure by an embedding. This is a version of
`MetricSpace.induced` useful in case if the domain already has a `TopologicalSpace` structure. -/
@[reducible]
def Embedding.comapMetricSpace {α β} [TopologicalSpace α] [m : MetricSpace β] (f : α → β)
    (h : Embedding f) : MetricSpace α :=
  .replaceTopology (.induced f h.inj m) h.induced
#align embedding.comap_metric_space Embedding.comapMetricSpace

instance Subtype.metricSpace {α : Type*} {p : α → Prop} [MetricSpace α] :
    MetricSpace (Subtype p) :=
  .induced Subtype.val Subtype.coe_injective ‹_›
#align subtype.metric_space Subtype.metricSpace

@[to_additive]
instance {α : Type*} [MetricSpace α] : MetricSpace αᵐᵒᵖ :=
  MetricSpace.induced MulOpposite.unop MulOpposite.unop_injective ‹_›

instance : MetricSpace Empty where
  dist _ _ := 0
  dist_self _ := rfl
  dist_comm _ _ := rfl
  edist _ _ := 0
  edist_dist _ _ := ENNReal.ofReal_zero.symm -- porting note: should not be needed
  eq_of_dist_eq_zero _ := Subsingleton.elim _ _
  dist_triangle _ _ _ := show (0 : ℝ) ≤ 0 + 0 by rw [add_zero]
  toUniformSpace := inferInstance
  uniformity_dist := Subsingleton.elim _ _

instance : MetricSpace PUnit.{u + 1} where
  dist _ _ := 0
  dist_self _ := rfl
  dist_comm _ _ := rfl
  edist _ _ := 0
  edist_dist _ _ := ENNReal.ofReal_zero.symm -- porting note: should not be needed
  eq_of_dist_eq_zero _ := Subsingleton.elim _ _
  dist_triangle _ _ _ := show (0 : ℝ) ≤ 0 + 0 by rw [add_zero]
  toUniformSpace := inferInstance
  uniformity_dist := by
    simp (config := { contextual := true }) [principal_univ, eq_top_of_neBot (𝓤 PUnit)]

section Real

/-- Instantiate the reals as a metric space. -/
instance Real.metricSpace : MetricSpace ℝ := .ofT0PseudoMetricSpace ℝ
#align real.metric_space Real.metricSpace

end Real

section NNReal

instance : MetricSpace ℝ≥0 :=
  Subtype.metricSpace

end NNReal

instance [MetricSpace β] : MetricSpace (ULift β) :=
  MetricSpace.induced ULift.down ULift.down_injective ‹_›

section Prod

instance Prod.metricSpaceMax [MetricSpace β] : MetricSpace (γ × β) := .ofT0PseudoMetricSpace _
#align prod.metric_space_max Prod.metricSpaceMax

end Prod

section Pi

open Finset

variable {π : β → Type*} [Fintype β] [∀ b, MetricSpace (π b)]

/-- A finite product of metric spaces is a metric space, with the sup distance. -/
instance metricSpacePi : MetricSpace (∀ b, π b) := .ofT0PseudoMetricSpace _
#align metric_space_pi metricSpacePi

end Pi

namespace Metric

section SecondCountable

open TopologicalSpace

-- porting note: todo: use `Countable` instead of `Encodable`
/-- A metric space is second countable if one can reconstruct up to any `ε>0` any element of the
space from countably many data. -/
theorem secondCountable_of_countable_discretization {α : Type u} [MetricSpace α]
    (H : ∀ ε > (0 : ℝ), ∃ (β : Type*) (_ : Encodable β) (F : α → β),
      ∀ x y, F x = F y → dist x y ≤ ε) :
    SecondCountableTopology α := by
  refine secondCountable_of_almost_dense_set fun ε ε0 => ?_
  rcases H ε ε0 with ⟨β, fβ, F, hF⟩
  let Finv := rangeSplitting F
  refine ⟨range Finv, ⟨countable_range _, fun x => ?_⟩⟩
  let x' := Finv ⟨F x, mem_range_self _⟩
  have : F x' = F x := apply_rangeSplitting F _
  exact ⟨x', mem_range_self _, hF _ _ this.symm⟩
#align metric.second_countable_of_countable_discretization Metric.secondCountable_of_countable_discretization

end SecondCountable

end Metric

section EqRel

instance {α : Type u} [PseudoMetricSpace α] : Dist (UniformSpace.SeparationQuotient α) where
  dist p q := Quotient.liftOn₂' p q dist <| fun x y x' y' hx hy => by
    rw [dist_edist, dist_edist, ← UniformSpace.SeparationQuotient.edist_mk x,
      ← UniformSpace.SeparationQuotient.edist_mk x', Quot.sound hx, Quot.sound hy]

theorem UniformSpace.SeparationQuotient.dist_mk {α : Type u} [PseudoMetricSpace α] (p q : α) :
    @dist (UniformSpace.SeparationQuotient α) _ (Quot.mk _ p) (Quot.mk _ q) = dist p q :=
  rfl
#align uniform_space.separation_quotient.dist_mk UniformSpace.SeparationQuotient.dist_mk

instance {α : Type u} [PseudoMetricSpace α] : MetricSpace (UniformSpace.SeparationQuotient α) :=
  EMetricSpace.toMetricSpaceOfDist dist (fun x y => Quotient.inductionOn₂' x y edist_ne_top)
    fun x y => Quotient.inductionOn₂' x y dist_edist

end EqRel

/-!
### `Additive`, `Multiplicative`

The distance on those type synonyms is inherited without change.
-/


open Additive Multiplicative

section

variable [Dist X]

instance : Dist (Additive X) := ‹Dist X›
instance : Dist (Multiplicative X) := ‹Dist X›

@[simp] theorem dist_ofMul (a b : X) : dist (ofMul a) (ofMul b) = dist a b := rfl
#align dist_of_mul dist_ofMul

@[simp] theorem dist_ofAdd (a b : X) : dist (ofAdd a) (ofAdd b) = dist a b := rfl
#align dist_of_add dist_ofAdd

@[simp] theorem dist_toMul (a b : Additive X) : dist (toMul a) (toMul b) = dist a b := rfl
#align dist_to_mul dist_toMul

@[simp] theorem dist_toAdd (a b : Multiplicative X) : dist (toAdd a) (toAdd b) = dist a b := rfl
#align dist_to_add dist_toAdd

end

section

variable [PseudoMetricSpace X]

instance : PseudoMetricSpace (Additive X) := ‹PseudoMetricSpace X›
instance : PseudoMetricSpace (Multiplicative X) := ‹PseudoMetricSpace X›

@[simp] theorem nndist_ofMul (a b : X) : nndist (ofMul a) (ofMul b) = nndist a b := rfl
#align nndist_of_mul nndist_ofMul

@[simp] theorem nndist_ofAdd (a b : X) : nndist (ofAdd a) (ofAdd b) = nndist a b := rfl
#align nndist_of_add nndist_ofAdd

@[simp] theorem nndist_toMul (a b : Additive X) : nndist (toMul a) (toMul b) = nndist a b := rfl
#align nndist_to_mul nndist_toMul

@[simp]
theorem nndist_toAdd (a b : Multiplicative X) : nndist (toAdd a) (toAdd b) = nndist a b := rfl
#align nndist_to_add nndist_toAdd

end

instance [MetricSpace X] : MetricSpace (Additive X) := ‹MetricSpace X›
instance [MetricSpace X] : MetricSpace (Multiplicative X) := ‹MetricSpace X›

instance [PseudoMetricSpace X] [ProperSpace X] : ProperSpace (Additive X) := ‹ProperSpace X›
instance [PseudoMetricSpace X] [ProperSpace X] : ProperSpace (Multiplicative X) := ‹ProperSpace X›

/-!
### Order dual

The distance on this type synonym is inherited without change.
-/

open OrderDual

section

variable [Dist X]

instance : Dist Xᵒᵈ := ‹Dist X›

@[simp] theorem dist_toDual (a b : X) : dist (toDual a) (toDual b) = dist a b := rfl
#align dist_to_dual dist_toDual

@[simp] theorem dist_ofDual (a b : Xᵒᵈ) : dist (ofDual a) (ofDual b) = dist a b := rfl
#align dist_of_dual dist_ofDual

end

section

variable [PseudoMetricSpace X]

instance : PseudoMetricSpace Xᵒᵈ := ‹PseudoMetricSpace X›

@[simp] theorem nndist_toDual (a b : X) : nndist (toDual a) (toDual b) = nndist a b := rfl
#align nndist_to_dual nndist_toDual

@[simp] theorem nndist_ofDual (a b : Xᵒᵈ) : nndist (ofDual a) (ofDual b) = nndist a b := rfl
#align nndist_of_dual nndist_ofDual

end

instance [MetricSpace X] : MetricSpace Xᵒᵈ := ‹MetricSpace X›

instance [PseudoMetricSpace X] [ProperSpace X] : ProperSpace Xᵒᵈ := ‹ProperSpace X›<|MERGE_RESOLUTION|>--- conflicted
+++ resolved
@@ -1961,12 +1961,7 @@
     ∃ r, 0 < r ∧ IsCompact (closedBall x r) := by
   have : ∀ᶠ r in 𝓝[>] 0, IsCompact (closedBall x r) :=
     eventually_nhdsWithin_of_eventually_nhds (eventually_isCompact_closedBall x)
-<<<<<<< HEAD
-  rcases (this.and self_mem_nhdsWithin).exists with ⟨r, hr, h'r⟩
-  exact ⟨r, h'r, hr⟩
-=======
   simpa only [and_comm] using (this.and self_mem_nhdsWithin).exists
->>>>>>> 9afc13a6
 
 theorem dense_iff {s : Set α} : Dense s ↔ ∀ x, ∀ r > 0, (ball x r ∩ s).Nonempty :=
   forall_congr' fun x => by
