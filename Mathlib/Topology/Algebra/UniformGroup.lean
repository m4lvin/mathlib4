/-
Copyright (c) 2018 Patrick Massot. All rights reserved.
Released under Apache 2.0 license as described in the file LICENSE.
Authors: Patrick Massot, Johannes Hölzl
-/
import Mathlib.Topology.UniformSpace.UniformConvergence
import Mathlib.Topology.UniformSpace.UniformEmbedding
import Mathlib.Topology.UniformSpace.CompleteSeparated
import Mathlib.Topology.UniformSpace.Compact
import Mathlib.Topology.Algebra.Group.Basic
import Mathlib.Topology.DiscreteSubset
import Mathlib.Tactic.Abel

#align_import topology.algebra.uniform_group from "leanprover-community/mathlib"@"bcfa726826abd57587355b4b5b7e78ad6527b7e4"

/-!
# Uniform structure on topological groups

This file defines uniform groups and its additive counterpart. These typeclasses should be
preferred over using `[TopologicalSpace α] [TopologicalGroup α]` since every topological
group naturally induces a uniform structure.

## Main declarations
* `UniformGroup` and `UniformAddGroup`: Multiplicative and additive uniform groups, that
  i.e., groups with uniformly continuous `(*)` and `(⁻¹)` / `(+)` and `(-)`.

## Main results

* `TopologicalAddGroup.to_uniformSpace` and `comm_topologicalAddGroup_is_uniform` can be used
  to construct a canonical uniformity for a topological add group.

* extension of ℤ-bilinear maps to complete groups (useful for ring completions)

* `QuotientGroup.completeSpace` and `QuotientAddGroup.completeSpace` guarantee that quotients
  of first countable topological groups by normal subgroups are themselves complete. In particular,
  the quotient of a Banach space by a subspace is complete.
-/


noncomputable section

open Classical Uniformity Topology Filter Pointwise

section UniformGroup

open Filter Set

variable {α : Type*} {β : Type*}

/-- A uniform group is a group in which multiplication and inversion are uniformly continuous. -/
class UniformGroup (α : Type*) [UniformSpace α] [Group α] : Prop where
  uniformContinuous_div : UniformContinuous fun p : α × α => p.1 / p.2
#align uniform_group UniformGroup

/-- A uniform additive group is an additive group in which addition
  and negation are uniformly continuous.-/
class UniformAddGroup (α : Type*) [UniformSpace α] [AddGroup α] : Prop where
  uniformContinuous_sub : UniformContinuous fun p : α × α => p.1 - p.2
#align uniform_add_group UniformAddGroup

attribute [to_additive] UniformGroup

@[to_additive]
theorem UniformGroup.mk' {α} [UniformSpace α] [Group α]
    (h₁ : UniformContinuous fun p : α × α => p.1 * p.2) (h₂ : UniformContinuous fun p : α => p⁻¹) :
    UniformGroup α :=
  ⟨by simpa only [div_eq_mul_inv] using
    h₁.comp (uniformContinuous_fst.prod_mk (h₂.comp uniformContinuous_snd))⟩
#align uniform_group.mk' UniformGroup.mk'
#align uniform_add_group.mk' UniformAddGroup.mk'

variable [UniformSpace α] [Group α] [UniformGroup α]

@[to_additive]
theorem uniformContinuous_div : UniformContinuous fun p : α × α => p.1 / p.2 :=
  UniformGroup.uniformContinuous_div
#align uniform_continuous_div uniformContinuous_div
#align uniform_continuous_sub uniformContinuous_sub

@[to_additive]
theorem UniformContinuous.div [UniformSpace β] {f : β → α} {g : β → α} (hf : UniformContinuous f)
    (hg : UniformContinuous g) : UniformContinuous fun x => f x / g x :=
  uniformContinuous_div.comp (hf.prod_mk hg)
#align uniform_continuous.div UniformContinuous.div
#align uniform_continuous.sub UniformContinuous.sub

@[to_additive]
theorem UniformContinuous.inv [UniformSpace β] {f : β → α} (hf : UniformContinuous f) :
    UniformContinuous fun x => (f x)⁻¹ := by
  have : UniformContinuous fun x => 1 / f x := uniformContinuous_const.div hf
  simp_all
#align uniform_continuous.inv UniformContinuous.inv
#align uniform_continuous.neg UniformContinuous.neg

@[to_additive]
theorem uniformContinuous_inv : UniformContinuous fun x : α => x⁻¹ :=
  uniformContinuous_id.inv
#align uniform_continuous_inv uniformContinuous_inv
#align uniform_continuous_neg uniformContinuous_neg

@[to_additive]
theorem UniformContinuous.mul [UniformSpace β] {f : β → α} {g : β → α} (hf : UniformContinuous f)
    (hg : UniformContinuous g) : UniformContinuous fun x => f x * g x := by
  have : UniformContinuous fun x => f x / (g x)⁻¹ := hf.div hg.inv
  simp_all
#align uniform_continuous.mul UniformContinuous.mul
#align uniform_continuous.add UniformContinuous.add

@[to_additive]
theorem uniformContinuous_mul : UniformContinuous fun p : α × α => p.1 * p.2 :=
  uniformContinuous_fst.mul uniformContinuous_snd
#align uniform_continuous_mul uniformContinuous_mul
#align uniform_continuous_add uniformContinuous_add

@[to_additive UniformContinuous.const_nsmul]
theorem UniformContinuous.pow_const [UniformSpace β] {f : β → α} (hf : UniformContinuous f) :
    ∀ n : ℕ, UniformContinuous fun x => f x ^ n
  | 0 => by
    simp_rw [pow_zero]
    exact uniformContinuous_const
  | n + 1 => by
    simp_rw [pow_succ]
    exact hf.mul (hf.pow_const n)
#align uniform_continuous.pow_const UniformContinuous.pow_const
#align uniform_continuous.const_nsmul UniformContinuous.const_nsmul

@[to_additive uniformContinuous_const_nsmul]
theorem uniformContinuous_pow_const (n : ℕ) : UniformContinuous fun x : α => x ^ n :=
  uniformContinuous_id.pow_const n
#align uniform_continuous_pow_const uniformContinuous_pow_const
#align uniform_continuous_const_nsmul uniformContinuous_const_nsmul

@[to_additive UniformContinuous.const_zsmul]
theorem UniformContinuous.zpow_const [UniformSpace β] {f : β → α} (hf : UniformContinuous f) :
    ∀ n : ℤ, UniformContinuous fun x => f x ^ n
  | (n : ℕ) => by
    simp_rw [zpow_ofNat]
    exact hf.pow_const _
  | Int.negSucc n => by
    simp_rw [zpow_negSucc]
    exact (hf.pow_const _).inv
#align uniform_continuous.zpow_const UniformContinuous.zpow_const
#align uniform_continuous.const_zsmul UniformContinuous.const_zsmul

@[to_additive uniformContinuous_const_zsmul]
theorem uniformContinuous_zpow_const (n : ℤ) : UniformContinuous fun x : α => x ^ n :=
  uniformContinuous_id.zpow_const n
#align uniform_continuous_zpow_const uniformContinuous_zpow_const
#align uniform_continuous_const_zsmul uniformContinuous_const_zsmul

@[to_additive]
instance (priority := 10) UniformGroup.to_topologicalGroup : TopologicalGroup α
    where
  continuous_mul := uniformContinuous_mul.continuous
  continuous_inv := uniformContinuous_inv.continuous
#align uniform_group.to_topological_group UniformGroup.to_topologicalGroup
#align uniform_add_group.to_topological_add_group UniformAddGroup.to_topologicalAddGroup

@[to_additive]
instance [UniformSpace β] [Group β] [UniformGroup β] : UniformGroup (α × β) :=
  ⟨((uniformContinuous_fst.comp uniformContinuous_fst).div
          (uniformContinuous_fst.comp uniformContinuous_snd)).prod_mk
      ((uniformContinuous_snd.comp uniformContinuous_fst).div
        (uniformContinuous_snd.comp uniformContinuous_snd))⟩

@[to_additive]
theorem uniformity_translate_mul (a : α) : ((𝓤 α).map fun x : α × α => (x.1 * a, x.2 * a)) = 𝓤 α :=
  le_antisymm (uniformContinuous_id.mul uniformContinuous_const)
    (calc
      𝓤 α =
          ((𝓤 α).map fun x : α × α => (x.1 * a⁻¹, x.2 * a⁻¹)).map fun x : α × α =>
            (x.1 * a, x.2 * a) :=
        by simp [Filter.map_map, (· ∘ ·)]
      _ ≤ (𝓤 α).map fun x : α × α => (x.1 * a, x.2 * a) :=
        Filter.map_mono (uniformContinuous_id.mul uniformContinuous_const)
      )
#align uniformity_translate_mul uniformity_translate_mul
#align uniformity_translate_add uniformity_translate_add

@[to_additive]
theorem uniformEmbedding_translate_mul (a : α) : UniformEmbedding fun x : α => x * a :=
  { comap_uniformity := by
      nth_rewrite 1 [← uniformity_translate_mul a, comap_map]
      rfl
      rintro ⟨p₁, p₂⟩ ⟨q₁, q₂⟩
      simp only [Prod.mk.injEq, mul_left_inj, imp_self]
    inj := mul_left_injective a }
#align uniform_embedding_translate_mul uniformEmbedding_translate_mul
#align uniform_embedding_translate_add uniformEmbedding_translate_add

namespace MulOpposite

@[to_additive]
instance : UniformGroup αᵐᵒᵖ :=
  ⟨uniformContinuous_op.comp
      ((uniformContinuous_unop.comp uniformContinuous_snd).inv.mul <|
        uniformContinuous_unop.comp uniformContinuous_fst)⟩

end MulOpposite

namespace Subgroup

@[to_additive]
instance uniformGroup (S : Subgroup α) : UniformGroup S :=
  ⟨uniformContinuous_comap'
      (uniformContinuous_div.comp <|
        uniformContinuous_subtype_val.prod_map uniformContinuous_subtype_val)⟩
#align subgroup.uniform_group Subgroup.uniformGroup
#align add_subgroup.uniform_add_group AddSubgroup.uniformAddGroup

end Subgroup

section LatticeOps

variable [Group β]

@[to_additive]
theorem uniformGroup_sInf {us : Set (UniformSpace β)} (h : ∀ u ∈ us, @UniformGroup β u _) :
    @UniformGroup β (sInf us) _ :=
  -- Porting note: {_} does not find `sInf us` instance, see `continuousSMul_sInf`
  @UniformGroup.mk β (_) _ <|
    uniformContinuous_sInf_rng fun u hu =>
      uniformContinuous_sInf_dom₂ hu hu (@UniformGroup.uniformContinuous_div β u _ (h u hu))
#align uniform_group_Inf uniformGroup_sInf
#align uniform_add_group_Inf uniformAddGroup_sInf

@[to_additive]
theorem uniformGroup_iInf {ι : Sort*} {us' : ι → UniformSpace β}
    (h' : ∀ i, @UniformGroup β (us' i) _) : @UniformGroup β (⨅ i, us' i) _ := by
  rw [← sInf_range]
  exact uniformGroup_sInf (Set.forall_range_iff.mpr h')
#align uniform_group_infi uniformGroup_iInf
#align uniform_add_group_infi uniformAddGroup_iInf

@[to_additive]
theorem uniformGroup_inf {u₁ u₂ : UniformSpace β} (h₁ : @UniformGroup β u₁ _)
    (h₂ : @UniformGroup β u₂ _) : @UniformGroup β (u₁ ⊓ u₂) _ := by
  rw [inf_eq_iInf]
  refine' uniformGroup_iInf fun b => _
  cases b <;> assumption
#align uniform_group_inf uniformGroup_inf
#align uniform_add_group_inf uniformAddGroup_inf

@[to_additive]
theorem uniformGroup_comap {γ : Type*} [Group γ] {u : UniformSpace γ} [UniformGroup γ] {F : Type*}
    [MonoidHomClass F β γ] (f : F) : @UniformGroup β (u.comap f) _ :=
  -- Porting note: {_} does not find `u.comap f` instance, see `continuousSMul_sInf`
  @UniformGroup.mk β (_) _ <| by
    letI : UniformSpace β := u.comap f
    refine' uniformContinuous_comap' _
    simp_rw [Function.comp, map_div]
    change UniformContinuous ((fun p : γ × γ => p.1 / p.2) ∘ Prod.map f f)
    exact uniformContinuous_div.comp (uniformContinuous_comap.prod_map uniformContinuous_comap)
#align uniform_group_comap uniformGroup_comap
#align uniform_add_group_comap uniformAddGroup_comap

end LatticeOps

section

variable (α)

@[to_additive]
theorem uniformity_eq_comap_nhds_one : 𝓤 α = comap (fun x : α × α => x.2 / x.1) (𝓝 (1 : α)) := by
  rw [nhds_eq_comap_uniformity, Filter.comap_comap]
  refine' le_antisymm (Filter.map_le_iff_le_comap.1 _) _
  · intro s hs
    rcases mem_uniformity_of_uniformContinuous_invariant uniformContinuous_div hs with ⟨t, ht, hts⟩
    refine' mem_map.2 (mem_of_superset ht _)
    rintro ⟨a, b⟩
    simpa [subset_def] using hts a b a
  · intro s hs
    rcases mem_uniformity_of_uniformContinuous_invariant uniformContinuous_mul hs with ⟨t, ht, hts⟩
    refine' ⟨_, ht, _⟩
    rintro ⟨a, b⟩
    simpa [subset_def] using hts 1 (b / a) a
#align uniformity_eq_comap_nhds_one uniformity_eq_comap_nhds_one
#align uniformity_eq_comap_nhds_zero uniformity_eq_comap_nhds_zero

@[to_additive]
theorem uniformity_eq_comap_nhds_one_swapped :
    𝓤 α = comap (fun x : α × α => x.1 / x.2) (𝓝 (1 : α)) := by
  rw [← comap_swap_uniformity, uniformity_eq_comap_nhds_one, comap_comap]
  rfl
#align uniformity_eq_comap_nhds_one_swapped uniformity_eq_comap_nhds_one_swapped
#align uniformity_eq_comap_nhds_zero_swapped uniformity_eq_comap_nhds_zero_swapped

@[to_additive]
theorem UniformGroup.ext {G : Type*} [Group G] {u v : UniformSpace G} (hu : @UniformGroup G u _)
    (hv : @UniformGroup G v _)
    (h : @nhds _ u.toTopologicalSpace 1 = @nhds _ v.toTopologicalSpace 1) : u = v :=
  uniformSpace_eq <| by
    rw [@uniformity_eq_comap_nhds_one _ u _ hu, @uniformity_eq_comap_nhds_one _ v _ hv, h]
#align uniform_group.ext UniformGroup.ext
#align uniform_add_group.ext UniformAddGroup.ext

@[to_additive]
theorem UniformGroup.ext_iff {G : Type*} [Group G] {u v : UniformSpace G}
    (hu : @UniformGroup G u _) (hv : @UniformGroup G v _) :
    u = v ↔ @nhds _ u.toTopologicalSpace 1 = @nhds _ v.toTopologicalSpace 1 :=
  ⟨fun h => h ▸ rfl, hu.ext hv⟩
#align uniform_group.ext_iff UniformGroup.ext_iff
#align uniform_add_group.ext_iff UniformAddGroup.ext_iff

variable {α}

@[to_additive]
theorem UniformGroup.uniformity_countably_generated [(𝓝 (1 : α)).IsCountablyGenerated] :
    (𝓤 α).IsCountablyGenerated := by
  rw [uniformity_eq_comap_nhds_one]
  exact Filter.comap.isCountablyGenerated _ _
#align uniform_group.uniformity_countably_generated UniformGroup.uniformity_countably_generated
#align uniform_add_group.uniformity_countably_generated UniformAddGroup.uniformity_countably_generated

open MulOpposite

@[to_additive]
theorem uniformity_eq_comap_inv_mul_nhds_one :
    𝓤 α = comap (fun x : α × α => x.1⁻¹ * x.2) (𝓝 (1 : α)) := by
  rw [← comap_uniformity_mulOpposite, uniformity_eq_comap_nhds_one, ← op_one, ← comap_unop_nhds,
    comap_comap, comap_comap]
  simp [(· ∘ ·)]
#align uniformity_eq_comap_inv_mul_nhds_one uniformity_eq_comap_inv_mul_nhds_one
#align uniformity_eq_comap_neg_add_nhds_zero uniformity_eq_comap_neg_add_nhds_zero

@[to_additive]
theorem uniformity_eq_comap_inv_mul_nhds_one_swapped :
    𝓤 α = comap (fun x : α × α => x.2⁻¹ * x.1) (𝓝 (1 : α)) := by
  rw [← comap_swap_uniformity, uniformity_eq_comap_inv_mul_nhds_one, comap_comap]
  rfl
#align uniformity_eq_comap_inv_mul_nhds_one_swapped uniformity_eq_comap_inv_mul_nhds_one_swapped
#align uniformity_eq_comap_neg_add_nhds_zero_swapped uniformity_eq_comap_neg_add_nhds_zero_swapped

end

@[to_additive]
theorem Filter.HasBasis.uniformity_of_nhds_one {ι} {p : ι → Prop} {U : ι → Set α}
    (h : (𝓝 (1 : α)).HasBasis p U) :
    (𝓤 α).HasBasis p fun i => { x : α × α | x.2 / x.1 ∈ U i } := by
  rw [uniformity_eq_comap_nhds_one]
  exact h.comap _
#align filter.has_basis.uniformity_of_nhds_one Filter.HasBasis.uniformity_of_nhds_one
#align filter.has_basis.uniformity_of_nhds_zero Filter.HasBasis.uniformity_of_nhds_zero

@[to_additive]
theorem Filter.HasBasis.uniformity_of_nhds_one_inv_mul {ι} {p : ι → Prop} {U : ι → Set α}
    (h : (𝓝 (1 : α)).HasBasis p U) :
    (𝓤 α).HasBasis p fun i => { x : α × α | x.1⁻¹ * x.2 ∈ U i } := by
  rw [uniformity_eq_comap_inv_mul_nhds_one]
  exact h.comap _
#align filter.has_basis.uniformity_of_nhds_one_inv_mul Filter.HasBasis.uniformity_of_nhds_one_inv_mul
#align filter.has_basis.uniformity_of_nhds_zero_neg_add Filter.HasBasis.uniformity_of_nhds_zero_neg_add

@[to_additive]
theorem Filter.HasBasis.uniformity_of_nhds_one_swapped {ι} {p : ι → Prop} {U : ι → Set α}
    (h : (𝓝 (1 : α)).HasBasis p U) :
    (𝓤 α).HasBasis p fun i => { x : α × α | x.1 / x.2 ∈ U i } := by
  rw [uniformity_eq_comap_nhds_one_swapped]
  exact h.comap _
#align filter.has_basis.uniformity_of_nhds_one_swapped Filter.HasBasis.uniformity_of_nhds_one_swapped
#align filter.has_basis.uniformity_of_nhds_zero_swapped Filter.HasBasis.uniformity_of_nhds_zero_swapped

@[to_additive]
theorem Filter.HasBasis.uniformity_of_nhds_one_inv_mul_swapped {ι} {p : ι → Prop} {U : ι → Set α}
    (h : (𝓝 (1 : α)).HasBasis p U) :
    (𝓤 α).HasBasis p fun i => { x : α × α | x.2⁻¹ * x.1 ∈ U i } := by
  rw [uniformity_eq_comap_inv_mul_nhds_one_swapped]
  exact h.comap _
#align filter.has_basis.uniformity_of_nhds_one_inv_mul_swapped Filter.HasBasis.uniformity_of_nhds_one_inv_mul_swapped
#align filter.has_basis.uniformity_of_nhds_zero_neg_add_swapped Filter.HasBasis.uniformity_of_nhds_zero_neg_add_swapped

@[to_additive]
theorem group_separationRel (x y : α) : (x, y) ∈ separationRel α ↔ x / y ∈ closure ({1} : Set α) :=
  have : Embedding fun a => a * (y / x) := (uniformEmbedding_translate_mul (y / x)).embedding
  show (x, y) ∈ ⋂₀ (𝓤 α).sets ↔ x / y ∈ closure ({1} : Set α) by
    rw [this.closure_eq_preimage_closure_image, uniformity_eq_comap_nhds_one α, sInter_comap_sets]
    simp [mem_closure_iff_nhds, inter_singleton_nonempty, sub_eq_add_neg, add_assoc]
#align group_separation_rel group_separationRel
#align add_group_separation_rel addGroup_separationRel

@[to_additive]
theorem uniformContinuous_of_tendsto_one {hom : Type*} [UniformSpace β] [Group β] [UniformGroup β]
    [MonoidHomClass hom α β] {f : hom} (h : Tendsto f (𝓝 1) (𝓝 1)) : UniformContinuous f := by
  have :
    ((fun x : β × β => x.2 / x.1) ∘ fun x : α × α => (f x.1, f x.2)) = fun x : α × α =>
      f (x.2 / x.1) := by ext; simp only [Function.comp_apply, map_div]
  rw [UniformContinuous, uniformity_eq_comap_nhds_one α, uniformity_eq_comap_nhds_one β,
    tendsto_comap_iff, this]
  exact Tendsto.comp h tendsto_comap
#align uniform_continuous_of_tendsto_one uniformContinuous_of_tendsto_one
#align uniform_continuous_of_tendsto_zero uniformContinuous_of_tendsto_zero

/-- A group homomorphism (a bundled morphism of a type that implements `MonoidHomClass`) between
two uniform groups is uniformly continuous provided that it is continuous at one. See also
`continuous_of_continuousAt_one`. -/
@[to_additive "An additive group homomorphism (a bundled morphism of a type that implements
`AddMonoidHomClass`) between two uniform additive groups is uniformly continuous provided that it
is continuous at zero. See also `continuous_of_continuousAt_zero`."]
theorem uniformContinuous_of_continuousAt_one {hom : Type*} [UniformSpace β] [Group β]
    [UniformGroup β] [MonoidHomClass hom α β] (f : hom) (hf : ContinuousAt f 1) :
    UniformContinuous f :=
  uniformContinuous_of_tendsto_one (by simpa using hf.tendsto)
#align uniform_continuous_of_continuous_at_one uniformContinuous_of_continuousAt_one
#align uniform_continuous_of_continuous_at_zero uniformContinuous_of_continuousAt_zero

@[to_additive]
theorem MonoidHom.uniformContinuous_of_continuousAt_one [UniformSpace β] [Group β] [UniformGroup β]
    (f : α →* β) (hf : ContinuousAt f 1) : UniformContinuous f :=
  _root_.uniformContinuous_of_continuousAt_one f hf
#align monoid_hom.uniform_continuous_of_continuous_at_one MonoidHom.uniformContinuous_of_continuousAt_one
#align add_monoid_hom.uniform_continuous_of_continuous_at_zero AddMonoidHom.uniformContinuous_of_continuousAt_zero

/-- A homomorphism from a uniform group to a discrete uniform group is continuous if and only if
its kernel is open. -/
@[to_additive "A homomorphism from a uniform additive group to a discrete uniform additive group is
continuous if and only if its kernel is open."]
theorem UniformGroup.uniformContinuous_iff_open_ker {hom : Type*} [UniformSpace β]
    [DiscreteTopology β] [Group β] [UniformGroup β] [MonoidHomClass hom α β] {f : hom} :
    UniformContinuous f ↔ IsOpen ((f : α →* β).ker : Set α) := by
  refine' ⟨fun hf => _, fun hf => _⟩
  · apply (isOpen_discrete ({1} : Set β)).preimage hf.continuous
  · apply uniformContinuous_of_continuousAt_one
    rw [ContinuousAt, nhds_discrete β, map_one, tendsto_pure]
    exact hf.mem_nhds (map_one f)
#align uniform_group.uniform_continuous_iff_open_ker UniformGroup.uniformContinuous_iff_open_ker
#align uniform_add_group.uniform_continuous_iff_open_ker UniformAddGroup.uniformContinuous_iff_open_ker

@[to_additive]
theorem uniformContinuous_monoidHom_of_continuous {hom : Type*} [UniformSpace β] [Group β]
    [UniformGroup β] [MonoidHomClass hom α β] {f : hom} (h : Continuous f) : UniformContinuous f :=
  uniformContinuous_of_tendsto_one <|
    suffices Tendsto f (𝓝 1) (𝓝 (f 1)) by rwa [map_one] at this
    h.tendsto 1
#align uniform_continuous_monoid_hom_of_continuous uniformContinuous_monoidHom_of_continuous
#align uniform_continuous_add_monoid_hom_of_continuous uniformContinuous_addMonoidHom_of_continuous

@[to_additive]
theorem CauchySeq.mul {ι : Type*} [SemilatticeSup ι] {u v : ι → α} (hu : CauchySeq u)
    (hv : CauchySeq v) : CauchySeq (u * v) :=
  uniformContinuous_mul.comp_cauchySeq (hu.prod hv)
#align cauchy_seq.mul CauchySeq.mul
#align cauchy_seq.add CauchySeq.add

@[to_additive]
theorem CauchySeq.mul_const {ι : Type*} [SemilatticeSup ι] {u : ι → α} {x : α} (hu : CauchySeq u) :
    CauchySeq fun n => u n * x :=
  (uniformContinuous_id.mul uniformContinuous_const).comp_cauchySeq hu
#align cauchy_seq.mul_const CauchySeq.mul_const
#align cauchy_seq.add_const CauchySeq.add_const

@[to_additive]
theorem CauchySeq.const_mul {ι : Type*} [SemilatticeSup ι] {u : ι → α} {x : α} (hu : CauchySeq u) :
    CauchySeq fun n => x * u n :=
  (uniformContinuous_const.mul uniformContinuous_id).comp_cauchySeq hu
#align cauchy_seq.const_mul CauchySeq.const_mul
#align cauchy_seq.const_add CauchySeq.const_add

@[to_additive]
theorem CauchySeq.inv {ι : Type*} [SemilatticeSup ι] {u : ι → α} (h : CauchySeq u) :
    CauchySeq u⁻¹ :=
  uniformContinuous_inv.comp_cauchySeq h
#align cauchy_seq.inv CauchySeq.inv
#align cauchy_seq.neg CauchySeq.neg

@[to_additive]
theorem totallyBounded_iff_subset_finite_iUnion_nhds_one {s : Set α} :
    TotallyBounded s ↔ ∀ U ∈ 𝓝 (1 : α), ∃ t : Set α, t.Finite ∧ s ⊆ ⋃ y ∈ t, y • U :=
  (𝓝 (1 : α)).basis_sets.uniformity_of_nhds_one_inv_mul_swapped.totallyBounded_iff.trans <| by
    simp [← preimage_smul_inv, preimage]
#align totally_bounded_iff_subset_finite_Union_nhds_one totallyBounded_iff_subset_finite_iUnion_nhds_one
#align totally_bounded_iff_subset_finite_Union_nhds_zero totallyBounded_iff_subset_finite_iUnion_nhds_zero

section UniformConvergence

variable {ι : Type*} {l : Filter ι} {l' : Filter β} {f f' : ι → β → α} {g g' : β → α} {s : Set β}

@[to_additive]
theorem TendstoUniformlyOnFilter.mul (hf : TendstoUniformlyOnFilter f g l l')
    (hf' : TendstoUniformlyOnFilter f' g' l l') : TendstoUniformlyOnFilter (f * f') (g * g') l l' :=
  fun u hu =>
  ((uniformContinuous_mul.comp_tendstoUniformlyOnFilter (hf.prod hf')) u hu).diag_of_prod_left
#align tendsto_uniformly_on_filter.mul TendstoUniformlyOnFilter.mul
#align tendsto_uniformly_on_filter.add TendstoUniformlyOnFilter.add

@[to_additive]
theorem TendstoUniformlyOnFilter.div (hf : TendstoUniformlyOnFilter f g l l')
    (hf' : TendstoUniformlyOnFilter f' g' l l') : TendstoUniformlyOnFilter (f / f') (g / g') l l' :=
  fun u hu =>
  ((uniformContinuous_div.comp_tendstoUniformlyOnFilter (hf.prod hf')) u hu).diag_of_prod_left
#align tendsto_uniformly_on_filter.div TendstoUniformlyOnFilter.div
#align tendsto_uniformly_on_filter.sub TendstoUniformlyOnFilter.sub

@[to_additive]
theorem TendstoUniformlyOn.mul (hf : TendstoUniformlyOn f g l s)
    (hf' : TendstoUniformlyOn f' g' l s) : TendstoUniformlyOn (f * f') (g * g') l s := fun u hu =>
  ((uniformContinuous_mul.comp_tendstoUniformlyOn (hf.prod hf')) u hu).diag_of_prod
#align tendsto_uniformly_on.mul TendstoUniformlyOn.mul
#align tendsto_uniformly_on.add TendstoUniformlyOn.add

@[to_additive]
theorem TendstoUniformlyOn.div (hf : TendstoUniformlyOn f g l s)
    (hf' : TendstoUniformlyOn f' g' l s) : TendstoUniformlyOn (f / f') (g / g') l s := fun u hu =>
  ((uniformContinuous_div.comp_tendstoUniformlyOn (hf.prod hf')) u hu).diag_of_prod
#align tendsto_uniformly_on.div TendstoUniformlyOn.div
#align tendsto_uniformly_on.sub TendstoUniformlyOn.sub

@[to_additive]
theorem TendstoUniformly.mul (hf : TendstoUniformly f g l) (hf' : TendstoUniformly f' g' l) :
    TendstoUniformly (f * f') (g * g') l := fun u hu =>
  ((uniformContinuous_mul.comp_tendstoUniformly (hf.prod hf')) u hu).diag_of_prod
#align tendsto_uniformly.mul TendstoUniformly.mul
#align tendsto_uniformly.add TendstoUniformly.add

@[to_additive]
theorem TendstoUniformly.div (hf : TendstoUniformly f g l) (hf' : TendstoUniformly f' g' l) :
    TendstoUniformly (f / f') (g / g') l := fun u hu =>
  ((uniformContinuous_div.comp_tendstoUniformly (hf.prod hf')) u hu).diag_of_prod
#align tendsto_uniformly.div TendstoUniformly.div
#align tendsto_uniformly.sub TendstoUniformly.sub

@[to_additive]
theorem UniformCauchySeqOn.mul (hf : UniformCauchySeqOn f l s) (hf' : UniformCauchySeqOn f' l s) :
    UniformCauchySeqOn (f * f') l s := fun u hu => by
  simpa using (uniformContinuous_mul.comp_uniformCauchySeqOn (hf.prod' hf')) u hu
#align uniform_cauchy_seq_on.mul UniformCauchySeqOn.mul
#align uniform_cauchy_seq_on.add UniformCauchySeqOn.add

@[to_additive]
theorem UniformCauchySeqOn.div (hf : UniformCauchySeqOn f l s) (hf' : UniformCauchySeqOn f' l s) :
    UniformCauchySeqOn (f / f') l s := fun u hu => by
  simpa using (uniformContinuous_div.comp_uniformCauchySeqOn (hf.prod' hf')) u hu
#align uniform_cauchy_seq_on.div UniformCauchySeqOn.div
#align uniform_cauchy_seq_on.sub UniformCauchySeqOn.sub

end UniformConvergence

end UniformGroup

section TopologicalGroup

open Filter

variable (G : Type*) [Group G] [TopologicalSpace G] [TopologicalGroup G]

/-- The right uniformity on a topological group (as opposed to the left uniformity).

Warning: in general the right and left uniformities do not coincide and so one does not obtain a
`UniformGroup` structure. Two important special cases where they _do_ coincide are for
commutative groups (see `comm_topologicalGroup_is_uniform`) and for compact groups (see
`topologicalGroup_is_uniform_of_compactSpace`). -/
@[to_additive "The right uniformity on a topological additive group (as opposed to the left
uniformity).

Warning: in general the right and left uniformities do not coincide and so one does not obtain a
`UniformAddGroup` structure. Two important special cases where they _do_ coincide are for
commutative additive groups (see `comm_topologicalAddGroup_is_uniform`) and for compact
additive groups (see `topologicalAddGroup_is_uniform_of_compactSpace`)."]
def TopologicalGroup.toUniformSpace : UniformSpace G where
  uniformity := comap (fun p : G × G => p.2 / p.1) (𝓝 1)
  refl := (Tendsto.mono_right (by simp) (pure_le_nhds _)).le_comap
  symm :=
    have : Tendsto (fun p : G × G ↦ (p.2 / p.1)⁻¹) (comap (fun p : G × G ↦ p.2 / p.1) (𝓝 1))
      (𝓝 1⁻¹) := tendsto_id.inv.comp tendsto_comap
    by simpa [tendsto_comap_iff]
  comp := Tendsto.le_comap <| fun U H ↦ by
    rcases exists_nhds_one_split H with ⟨V, V_nhds, V_mul⟩
    refine mem_map.2 (mem_of_superset (mem_lift' <| preimage_mem_comap V_nhds) ?_)
    rintro ⟨x, y⟩ ⟨z, hz₁, hz₂⟩
    simpa using V_mul _ hz₂ _ hz₁
  isOpen_uniformity S := by
    simp only [isOpen_iff_mem_nhds, ← mem_comap_prod_mk, comap_comap, (· ∘ ·), nhds_translation_div]
#align topological_group.to_uniform_space TopologicalGroup.toUniformSpace
#align topological_add_group.to_uniform_space TopologicalAddGroup.toUniformSpace

attribute [local instance] TopologicalGroup.toUniformSpace

@[to_additive]
theorem uniformity_eq_comap_nhds_one' : 𝓤 G = comap (fun p : G × G => p.2 / p.1) (𝓝 (1 : G)) :=
  rfl
#align uniformity_eq_comap_nhds_one' uniformity_eq_comap_nhds_one'
#align uniformity_eq_comap_nhds_zero' uniformity_eq_comap_nhds_zero'

@[to_additive]
theorem topologicalGroup_is_uniform_of_compactSpace [CompactSpace G] : UniformGroup G :=
  ⟨by
    apply CompactSpace.uniformContinuous_of_continuous
    exact continuous_div'⟩
#align topological_group_is_uniform_of_compact_space topologicalGroup_is_uniform_of_compactSpace
#align topological_add_group_is_uniform_of_compact_space topologicalAddGroup_is_uniform_of_compactSpace

variable {G}

@[to_additive]
instance Subgroup.isClosed_of_discrete [T2Space G] {H : Subgroup G} [DiscreteTopology H] :
    IsClosed (H : Set G) := by
  obtain ⟨V, V_in, VH⟩ : ∃ (V : Set G), V ∈ 𝓝 (1 : G) ∧ V ∩ (H : Set G) = {1}
  exact nhds_inter_eq_singleton_of_mem_discrete H.one_mem
  haveI : SeparatedSpace G := separated_iff_t2.mpr ‹_›
  have : (fun p : G × G => p.2 / p.1) ⁻¹' V ∈ 𝓤 G := preimage_mem_comap V_in
  apply isClosed_of_spaced_out this
  intro h h_in h' h'_in
  contrapose!
  simp only [Set.mem_preimage, not_not]
  rintro (hyp : h' / h ∈ V)
  have : h' / h ∈ ({1} : Set G) := VH ▸ Set.mem_inter hyp (H.div_mem h'_in h_in)
  exact (eq_of_div_eq_one this).symm
#align subgroup.is_closed_of_discrete Subgroup.isClosed_of_discrete
#align add_subgroup.is_closed_of_discrete AddSubgroup.isClosed_of_discrete

@[to_additive]
<<<<<<< HEAD
theorem TopologicalGroup.tendstoUniformly_iff {ι α : Type*} (F : ι → α → G) (f : α → G)
=======
lemma Subgroup.tendsto_coe_cofinite_of_discrete [T2Space G] (H : Subgroup G) [DiscreteTopology H] :
    Tendsto ((↑) : H → G) cofinite (cocompact _) :=
  IsClosed.tendsto_coe_cofinite_of_discreteTopology inferInstance inferInstance

@[to_additive]
lemma MonoidHom.tendsto_coe_cofinite_of_discrete [T2Space G] {H : Type _} [Group H] {f : H →* G}
    (hf : Function.Injective f) (hf' : DiscreteTopology f.range) :
    Tendsto f cofinite (cocompact _) := by
  replace hf : Function.Injective f.rangeRestrict := by simpa
  exact f.range.tendsto_coe_cofinite_of_discrete.comp hf.tendsto_cofinite

@[to_additive]
theorem TopologicalGroup.tendstoUniformly_iff {ι α : Type _} (F : ι → α → G) (f : α → G)
>>>>>>> ffeae88c
    (p : Filter ι) :
    @TendstoUniformly α G ι (TopologicalGroup.toUniformSpace G) F f p ↔
      ∀ u ∈ 𝓝 (1 : G), ∀ᶠ i in p, ∀ a, F i a / f a ∈ u :=
  ⟨fun h u hu => h _ ⟨u, hu, fun _ => id⟩, fun h _ ⟨u, hu, hv⟩ =>
    mem_of_superset (h u hu) fun _ hi a => hv (hi a)⟩
#align topological_group.tendsto_uniformly_iff TopologicalGroup.tendstoUniformly_iff
#align topological_add_group.tendsto_uniformly_iff TopologicalAddGroup.tendstoUniformly_iff

@[to_additive]
theorem TopologicalGroup.tendstoUniformlyOn_iff {ι α : Type*} (F : ι → α → G) (f : α → G)
    (p : Filter ι) (s : Set α) :
    @TendstoUniformlyOn α G ι (TopologicalGroup.toUniformSpace G) F f p s ↔
      ∀ u ∈ 𝓝 (1 : G), ∀ᶠ i in p, ∀ a ∈ s, F i a / f a ∈ u :=
  ⟨fun h u hu => h _ ⟨u, hu, fun _ => id⟩, fun h _ ⟨u, hu, hv⟩ =>
    mem_of_superset (h u hu) fun _ hi a ha => hv (hi a ha)⟩
#align topological_group.tendsto_uniformly_on_iff TopologicalGroup.tendstoUniformlyOn_iff
#align topological_add_group.tendsto_uniformly_on_iff TopologicalAddGroup.tendstoUniformlyOn_iff

@[to_additive]
theorem TopologicalGroup.tendstoLocallyUniformly_iff {ι α : Type*} [TopologicalSpace α]
    (F : ι → α → G) (f : α → G) (p : Filter ι) :
    @TendstoLocallyUniformly α G ι (TopologicalGroup.toUniformSpace G) _ F f p ↔
      ∀ u ∈ 𝓝 (1 : G), ∀ (x : α), ∃ t ∈ 𝓝 x, ∀ᶠ i in p, ∀ a ∈ t, F i a / f a ∈ u :=
    ⟨fun h u hu => h _ ⟨u, hu, fun _ => id⟩, fun h _ ⟨u, hu, hv⟩ x =>
      Exists.imp (fun _ ⟨h, hp⟩ => ⟨h, mem_of_superset hp fun _ hi a ha => hv (hi a ha)⟩)
        (h u hu x)⟩
#align topological_group.tendsto_locally_uniformly_iff TopologicalGroup.tendstoLocallyUniformly_iff
#align topological_add_group.tendsto_locally_uniformly_iff TopologicalAddGroup.tendstoLocallyUniformly_iff

@[to_additive]
theorem TopologicalGroup.tendstoLocallyUniformlyOn_iff {ι α : Type*} [TopologicalSpace α]
    (F : ι → α → G) (f : α → G) (p : Filter ι) (s : Set α) :
    @TendstoLocallyUniformlyOn α G ι (TopologicalGroup.toUniformSpace G) _ F f p s ↔
      ∀ u ∈ 𝓝 (1 : G), ∀ x ∈ s, ∃ t ∈ 𝓝[s] x, ∀ᶠ i in p, ∀ a ∈ t, F i a / f a ∈ u :=
  ⟨fun h u hu => h _ ⟨u, hu, fun _ => id⟩, fun h _ ⟨u, hu, hv⟩ x =>
    (Exists.imp fun _ ⟨h, hp⟩ => ⟨h, mem_of_superset hp fun _ hi a ha => hv (hi a ha)⟩) ∘
      h u hu x⟩
#align topological_group.tendsto_locally_uniformly_on_iff TopologicalGroup.tendstoLocallyUniformlyOn_iff
#align topological_add_group.tendsto_locally_uniformly_on_iff TopologicalAddGroup.tendstoLocallyUniformlyOn_iff

end TopologicalGroup

section TopologicalCommGroup

universe u v w x

open Filter

variable (G : Type*) [CommGroup G] [TopologicalSpace G] [TopologicalGroup G]

section

attribute [local instance] TopologicalGroup.toUniformSpace

variable {G}

@[to_additive]
-- Porting note: renamed theorem to conform to naming convention
theorem comm_topologicalGroup_is_uniform : UniformGroup G := by
  have :
    Tendsto
      ((fun p : G × G => p.1 / p.2) ∘ fun p : (G × G) × G × G => (p.1.2 / p.1.1, p.2.2 / p.2.1))
      (comap (fun p : (G × G) × G × G => (p.1.2 / p.1.1, p.2.2 / p.2.1)) ((𝓝 1).prod (𝓝 1)))
      (𝓝 (1 / 1)) :=
    (tendsto_fst.div' tendsto_snd).comp tendsto_comap
  constructor
  rw [UniformContinuous, uniformity_prod_eq_prod, tendsto_map'_iff, uniformity_eq_comap_nhds_one' G,
    tendsto_comap_iff, prod_comap_comap_eq]
  simp only [Function.comp, div_eq_mul_inv, mul_inv_rev, inv_inv, mul_comm, mul_left_comm] at *
  simp only [inv_one, mul_one, ← mul_assoc] at this
  simp_rw [←mul_assoc, mul_comm]
  assumption
#align topological_comm_group_is_uniform comm_topologicalGroup_is_uniform
#align topological_add_comm_group_is_uniform comm_topologicalAddGroup_is_uniform

open Set

@[to_additive]
theorem TopologicalGroup.t2Space_iff_one_closed : T2Space G ↔ IsClosed ({1} : Set G) := by
  haveI : UniformGroup G := comm_topologicalGroup_is_uniform
  rw [← separated_iff_t2, separatedSpace_iff, ← closure_eq_iff_isClosed]
  constructor <;> intro h
  · apply Subset.antisymm
    · intro x x_in
      have := group_separationRel x 1
      rw [div_one] at this
      rw [← this, h] at x_in
      -- Porting note: was
      --change x = 1 at x_in
      --simp [x_in]
      rwa [mem_singleton_iff]
    · exact subset_closure
  · ext p
    cases' p with x y
    rw [group_separationRel x, h, mem_singleton_iff, div_eq_one]
    rfl
#align topological_group.t2_space_iff_one_closed TopologicalGroup.t2Space_iff_one_closed
#align topological_add_group.t2_space_iff_zero_closed TopologicalAddGroup.t2Space_iff_zero_closed

@[to_additive]
theorem TopologicalGroup.t2Space_of_one_sep (H : ∀ x : G, x ≠ 1 → ∃ U ∈ nhds (1 : G), x ∉ U) :
    T2Space G := by
  rw [TopologicalGroup.t2Space_iff_one_closed, ← isOpen_compl_iff, isOpen_iff_mem_nhds]
  intro x x_not
  have : x ≠ 1 := mem_compl_singleton_iff.mp x_not
  rcases H x this with ⟨U, U_in, xU⟩
  rw [← nhds_one_symm G] at U_in
  rcases U_in with ⟨W, W_in, UW⟩
  rw [← nhds_translation_mul_inv]
  use W, W_in
  rw [subset_compl_comm]
  suffices x⁻¹ ∉ W by simpa
  exact fun h => xU (UW h)
#align topological_group.t2_space_of_one_sep TopologicalGroup.t2Space_of_one_sep
#align topological_add_group.t2_space_of_zero_sep TopologicalAddGroup.t2Space_of_zero_sep

end

@[to_additive]
theorem UniformGroup.toUniformSpace_eq {G : Type*} [u : UniformSpace G] [Group G]
    [UniformGroup G] : TopologicalGroup.toUniformSpace G = u := by
  ext : 1
  rw [uniformity_eq_comap_nhds_one' G, uniformity_eq_comap_nhds_one G]
#align uniform_group.to_uniform_space_eq UniformGroup.toUniformSpace_eq
#align uniform_add_group.to_uniform_space_eq UniformAddGroup.toUniformSpace_eq

end TopologicalCommGroup

open Filter Set Function

section

variable {α : Type*} {β : Type*} {hom : Type*}

variable [TopologicalSpace α] [Group α] [TopologicalGroup α]

-- β is a dense subgroup of α, inclusion is denoted by e
variable [TopologicalSpace β] [Group β]

variable [MonoidHomClass hom β α] {e : hom} (de : DenseInducing e)

@[to_additive]
theorem tendsto_div_comap_self (x₀ : α) :
    Tendsto (fun t : β × β => t.2 / t.1) ((comap fun p : β × β => (e p.1, e p.2)) <| 𝓝 (x₀, x₀))
      (𝓝 1) := by
  have comm : ((fun x : α × α => x.2 / x.1) ∘ fun t : β × β => (e t.1, e t.2)) =
      e ∘ fun t : β × β => t.2 / t.1 := by
    ext t
    change e t.2 / e t.1 = e (t.2 / t.1)
    rw [← map_div e t.2 t.1]
  have lim : Tendsto (fun x : α × α => x.2 / x.1) (𝓝 (x₀, x₀)) (𝓝 (e 1)) := by
    simpa using (continuous_div'.comp (@continuous_swap α α _ _)).tendsto (x₀, x₀)
  simpa using de.tendsto_comap_nhds_nhds lim comm
#align tendsto_div_comap_self tendsto_div_comap_self
#align tendsto_sub_comap_self tendsto_sub_comap_self

end

namespace DenseInducing

variable {α : Type*} {β : Type*} {γ : Type*} {δ : Type*}

variable {G : Type*}

-- β is a dense subgroup of α, inclusion is denoted by e
-- δ is a dense subgroup of γ, inclusion is denoted by f
variable [TopologicalSpace α] [AddCommGroup α] [TopologicalAddGroup α]

variable [TopologicalSpace β] [AddCommGroup β] [TopologicalAddGroup β]

variable [TopologicalSpace γ] [AddCommGroup γ] [TopologicalAddGroup γ]

variable [TopologicalSpace δ] [AddCommGroup δ] [TopologicalAddGroup δ]

variable [UniformSpace G] [AddCommGroup G] [UniformAddGroup G] [SeparatedSpace G] [CompleteSpace G]

variable {e : β →+ α} (de : DenseInducing e)

variable {f : δ →+ γ} (df : DenseInducing f)

variable {φ : β →+ δ →+ G}

variable (hφ : Continuous (fun p : β × δ => φ p.1 p.2))

variable {W' : Set G} (W'_nhd : W' ∈ 𝓝 (0 : G))

private theorem extend_Z_bilin_aux (x₀ : α) (y₁ : δ) : ∃ U₂ ∈ comap e (𝓝 x₀), ∀ (x) (_ : x ∈ U₂)
    (x') (_ : x' ∈ U₂), (fun p : β × δ => φ p.1 p.2) (x' - x, y₁) ∈ W' := by
  let Nx := 𝓝 x₀
  let ee := fun u : β × β => (e u.1, e u.2)
  have lim1 : Tendsto (fun a : β × β => (a.2 - a.1, y₁))
      (comap e Nx ×ˢ comap e Nx) (𝓝 (0, y₁)) := by
    have := Tendsto.prod_mk (tendsto_sub_comap_self de x₀)
      (tendsto_const_nhds : Tendsto (fun _ : β × β => y₁) (comap ee <| 𝓝 (x₀, x₀)) (𝓝 y₁))
    rw [nhds_prod_eq, prod_comap_comap_eq, ← nhds_prod_eq]
    exact (this : _)
  have lim2 : Tendsto (fun p : β × δ => φ p.1 p.2) (𝓝 (0, y₁)) (𝓝 0) := by
    simpa using hφ.tendsto (0, y₁)
  have lim := lim2.comp lim1
  rw [tendsto_prod_self_iff] at lim
  simp_rw [ball_mem_comm]
  exact lim W' W'_nhd
#noalign dense_inducing.extend_Z_bilin_aux

private theorem extend_Z_bilin_key (x₀ : α) (y₀ : γ) : ∃ U ∈ comap e (𝓝 x₀), ∃ V ∈ comap f (𝓝 y₀),
    ∀ (x) (_ : x ∈ U) (x') (_ : x' ∈ U), ∀ (y) (_ : y ∈ V) (y') (_ : y' ∈ V),
    (fun p : β × δ => φ p.1 p.2) (x', y') - (fun p : β × δ => φ p.1 p.2) (x, y) ∈ W' := by
  let ee := fun u : β × β => (e u.1, e u.2)
  let ff := fun u : δ × δ => (f u.1, f u.2)
  have lim_φ : Filter.Tendsto (fun p : β × δ => φ p.1 p.2) (𝓝 (0, 0)) (𝓝 0) := by
    simpa using hφ.tendsto (0, 0)
  have lim_φ_sub_sub :
    Tendsto (fun p : (β × β) × δ × δ => (fun p : β × δ => φ p.1 p.2) (p.1.2 - p.1.1, p.2.2 - p.2.1))
      ((comap ee <| 𝓝 (x₀, x₀)) ×ˢ (comap ff <| 𝓝 (y₀, y₀))) (𝓝 0) := by
    have lim_sub_sub :
      Tendsto (fun p : (β × β) × δ × δ => (p.1.2 - p.1.1, p.2.2 - p.2.1))
        (comap ee (𝓝 (x₀, x₀)) ×ˢ comap ff (𝓝 (y₀, y₀))) (𝓝 0 ×ˢ 𝓝 0) := by
      have := Filter.prod_mono (tendsto_sub_comap_self de x₀) (tendsto_sub_comap_self df y₀)
      rwa [prod_map_map_eq] at this
    rw [← nhds_prod_eq] at lim_sub_sub
    exact Tendsto.comp lim_φ lim_sub_sub
  rcases exists_nhds_zero_quarter W'_nhd with ⟨W, W_nhd, W4⟩
  have :
    ∃ U₁ ∈ comap e (𝓝 x₀), ∃ V₁ ∈ comap f (𝓝 y₀), ∀ (x) (_ : x ∈ U₁) (x') (_ : x' ∈ U₁),
      ∀ (y) (_ : y ∈ V₁) (y') (_ : y' ∈ V₁), (fun p : β × δ => φ p.1 p.2) (x' - x, y' - y) ∈ W := by
    rcases tendsto_prod_iff.1 lim_φ_sub_sub W W_nhd with ⟨U, U_in, V, V_in, H⟩
    rw [nhds_prod_eq, ← prod_comap_comap_eq, mem_prod_same_iff] at U_in V_in
    rcases U_in with ⟨U₁, U₁_in, HU₁⟩
    rcases V_in with ⟨V₁, V₁_in, HV₁⟩
    exists U₁, U₁_in, V₁, V₁_in
    intro x x_in x' x'_in y y_in y' y'_in
    exact H _ _ (HU₁ (mk_mem_prod x_in x'_in)) (HV₁ (mk_mem_prod y_in y'_in))
  rcases this with ⟨U₁, U₁_nhd, V₁, V₁_nhd, H⟩
  obtain ⟨x₁, x₁_in⟩ : U₁.Nonempty := (de.comap_nhds_neBot _).nonempty_of_mem U₁_nhd
  obtain ⟨y₁, y₁_in⟩ : V₁.Nonempty := (df.comap_nhds_neBot _).nonempty_of_mem V₁_nhd
  have cont_flip : Continuous fun p : δ × β => φ.flip p.1 p.2 := by
    show Continuous ((fun p : β × δ => φ p.1 p.2) ∘ Prod.swap)
    exact hφ.comp continuous_swap
  rcases extend_Z_bilin_aux de hφ W_nhd x₀ y₁ with ⟨U₂, U₂_nhd, HU⟩
  rcases extend_Z_bilin_aux df cont_flip W_nhd y₀ x₁ with ⟨V₂, V₂_nhd, HV⟩
  exists U₁ ∩ U₂, inter_mem U₁_nhd U₂_nhd, V₁ ∩ V₂, inter_mem V₁_nhd V₂_nhd
  rintro x ⟨xU₁, xU₂⟩ x' ⟨x'U₁, x'U₂⟩ y ⟨yV₁, yV₂⟩ y' ⟨y'V₁, y'V₂⟩
  have key_formula :
    φ x' y' - φ x y = φ (x' - x) y₁ + φ (x' - x) (y' - y₁) + φ x₁ (y' - y) + φ (x - x₁) (y' - y) :=
    by simp; abel
  rw [key_formula]
  have h₁ := HU x xU₂ x' x'U₂
  have h₂ := H x xU₁ x' x'U₁ y₁ y₁_in y' y'V₁
  have h₃ := HV y yV₂ y' y'V₂
  have h₄ := H x₁ x₁_in x xU₁ y yV₁ y' y'V₁
  exact W4 h₁ h₂ h₃ h₄
#noalign dense_inducing.extend_Z_bilin_key

open DenseInducing

/-- Bourbaki GT III.6.5 Theorem I:
ℤ-bilinear continuous maps from dense images into a complete Hausdorff group extend by continuity.
Note: Bourbaki assumes that α and β are also complete Hausdorff, but this is not necessary. -/
theorem extend_Z_bilin : Continuous (extend (de.prod df) (fun p : β × δ => φ p.1 p.2)) := by
  refine' continuous_extend_of_cauchy _ _
  rintro ⟨x₀, y₀⟩
  constructor
  · apply NeBot.map
    apply comap_neBot
    intro U h
    rcases mem_closure_iff_nhds.1 ((de.prod df).dense (x₀, y₀)) U h with ⟨x, x_in, ⟨z, z_x⟩⟩
    exists z
    aesop
  · suffices map (fun p : (β × δ) × β × δ => (fun p : β × δ => φ p.1 p.2) p.2 -
      (fun p : β × δ => φ p.1 p.2) p.1)
        (comap (fun p : (β × δ) × β × δ => ((e p.1.1, f p.1.2), (e p.2.1, f p.2.2)))
        (𝓝 (x₀, y₀) ×ˢ 𝓝 (x₀, y₀))) ≤ 𝓝 0 by
      rwa [uniformity_eq_comap_nhds_zero G, prod_map_map_eq, ← map_le_iff_le_comap, Filter.map_map,
        prod_comap_comap_eq]
    intro W' W'_nhd
    have key := extend_Z_bilin_key de df hφ W'_nhd x₀ y₀
    rcases key with ⟨U, U_nhd, V, V_nhd, h⟩
    rw [mem_comap] at U_nhd
    rcases U_nhd with ⟨U', U'_nhd, U'_sub⟩
    rw [mem_comap] at V_nhd
    rcases V_nhd with ⟨V', V'_nhd, V'_sub⟩
    rw [mem_map, mem_comap, nhds_prod_eq]
    exists (U' ×ˢ V') ×ˢ U' ×ˢ V'
    rw [mem_prod_same_iff]
    simp only [exists_prop]
    constructor
    · have := prod_mem_prod U'_nhd V'_nhd
      tauto
    · intro p h'
      simp only [Set.mem_preimage, Set.prod_mk_mem_set_prod_eq] at h'
      rcases p with ⟨⟨x, y⟩, ⟨x', y'⟩⟩
      apply h <;> tauto
set_option linter.uppercaseLean3 false in
#align dense_inducing.extend_Z_bilin DenseInducing.extend_Z_bilin

end DenseInducing

section CompleteQuotient

universe u

open TopologicalSpace Classical

/-- The quotient `G ⧸ N` of a complete first countable topological group `G` by a normal subgroup
is itself complete. [N. Bourbaki, *General Topology*, IX.3.1 Proposition 4][bourbaki1966b]

Because a topological group is not equipped with a `UniformSpace` instance by default, we must
explicitly provide it in order to consider completeness. See `QuotientGroup.completeSpace` for a
version in which `G` is already equipped with a uniform structure. -/
@[to_additive "The quotient `G ⧸ N` of a complete first countable topological additive group
`G` by a normal additive subgroup is itself complete. Consequently, quotients of Banach spaces by
subspaces are complete. [N. Bourbaki, *General Topology*, IX.3.1 Proposition 4][bourbaki1966b]

Because an additive topological group is not equipped with a `UniformSpace` instance by default,
we must explicitly provide it in order to consider completeness. See
`QuotientAddGroup.completeSpace` for a version in which `G` is already equipped with a uniform
structure."]
instance QuotientGroup.completeSpace' (G : Type u) [Group G] [TopologicalSpace G]
    [TopologicalGroup G] [FirstCountableTopology G] (N : Subgroup G) [N.Normal]
    [@CompleteSpace G (TopologicalGroup.toUniformSpace G)] :
    @CompleteSpace (G ⧸ N) (TopologicalGroup.toUniformSpace (G ⧸ N)) := by
  /- Since `G ⧸ N` is a topological group it is a uniform space, and since `G` is first countable
    the uniformities of both `G` and `G ⧸ N` are countably generated. Moreover, we may choose a
    sequential antitone neighborhood basis `u` for `𝓝 (1 : G)` so that `(u (n + 1)) ^ 2 ⊆ u n`, and
    this descends to an antitone neighborhood basis `v` for `𝓝 (1 : G ⧸ N)`. Since `𝓤 (G ⧸ N)` is
    countably generated, it suffices to show any Cauchy sequence `x` converges. -/
  letI : UniformSpace (G ⧸ N) := TopologicalGroup.toUniformSpace (G ⧸ N)
  letI : UniformSpace G := TopologicalGroup.toUniformSpace G
  haveI : (𝓤 (G ⧸ N)).IsCountablyGenerated := comap.isCountablyGenerated _ _
  obtain ⟨u, hu, u_mul⟩ := TopologicalGroup.exists_antitone_basis_nhds_one G
  obtain ⟨hv, v_anti⟩ := @HasAntitoneBasis.map _ _ _ _ _ _ ((↑) : G → G ⧸ N) hu
  rw [← QuotientGroup.nhds_eq N 1, QuotientGroup.mk_one] at hv
  refine' UniformSpace.complete_of_cauchySeq_tendsto fun x hx => _
  /- Given `n : ℕ`, for sufficiently large `a b : ℕ`, given any lift of `x b`, we can find a lift
    of `x a` such that the quotient of the lifts lies in `u n`. -/
  have key₀ : ∀ i j : ℕ, ∃ M : ℕ, j < M ∧ ∀ a b : ℕ, M ≤ a → M ≤ b →
      ∀ g : G, x b = g → ∃ g' : G, g / g' ∈ u i ∧ x a = g' := by
    have h𝓤GN : (𝓤 (G ⧸ N)).HasBasis (fun _ => True) fun i => { x | x.snd / x.fst ∈ (↑) '' u i } :=
      by simpa [uniformity_eq_comap_nhds_one'] using hv.comap _
    rw [h𝓤GN.cauchySeq_iff] at hx
    simp only [ge_iff_le, mem_setOf_eq, forall_true_left, mem_image] at hx
    intro i j
    rcases hx i with ⟨M, hM⟩
    refine' ⟨max j M + 1, (le_max_left _ _).trans_lt (lt_add_one _), fun a b ha hb g hg => _⟩
    obtain ⟨y, y_mem, hy⟩ :=
      hM a (((le_max_right j _).trans (lt_add_one _).le).trans ha) b
        (((le_max_right j _).trans (lt_add_one _).le).trans hb)
    refine'
      ⟨y⁻¹ * g, by
        simpa only [div_eq_mul_inv, mul_inv_rev, inv_inv, mul_inv_cancel_left] using y_mem, _⟩
    rw [QuotientGroup.mk_mul, QuotientGroup.mk_inv, hy, hg, inv_div, div_mul_cancel']
  /- Inductively construct a subsequence `φ : ℕ → ℕ` using `key₀` so that if `a b : ℕ` exceed
    `φ (n + 1)`, then we may find lifts whose quotients lie within `u n`. -/
  set φ : ℕ → ℕ := fun n => Nat.recOn n (choose <| key₀ 0 0) fun k yk => choose <| key₀ (k + 1) yk
  have hφ :
    ∀ n : ℕ,
      φ n < φ (n + 1) ∧
        ∀ a b : ℕ,
          φ (n + 1) ≤ a →
            φ (n + 1) ≤ b → ∀ g : G, x b = g → ∃ g' : G, g / g' ∈ u (n + 1) ∧ x a = g' :=
    fun n => choose_spec (key₀ (n + 1) (φ n))
  /- Inductively construct a sequence `x' n : G` of lifts of `x (φ (n + 1))` such that quotients of
    successive terms lie in `x' n / x' (n + 1) ∈ u (n + 1)`. We actually need the proofs that each
    term is a lift to construct the next term, so we use a Σ-type. -/
  set x' : ∀ n, PSigma fun g : G => x (φ (n + 1)) = g := fun n =>
    Nat.recOn n
      ⟨choose (QuotientGroup.mk_surjective (x (φ 1))),
        (choose_spec (QuotientGroup.mk_surjective (x (φ 1)))).symm⟩
      fun k hk =>
      ⟨choose <| (hφ k).2 _ _ (hφ (k + 1)).1.le le_rfl hk.fst hk.snd,
        (choose_spec <| (hφ k).2 _ _ (hφ (k + 1)).1.le le_rfl hk.fst hk.snd).2⟩
  have hx' : ∀ n : ℕ, (x' n).fst / (x' (n + 1)).fst ∈ u (n + 1) := fun n =>
    (choose_spec <| (hφ n).2 _ _ (hφ (n + 1)).1.le le_rfl (x' n).fst (x' n).snd).1
  /- The sequence `x'` is Cauchy. This is where we exploit the condition on `u`. The key idea
    is to show by decreasing induction that `x' m / x' n ∈ u m` if `m ≤ n`. -/
  have x'_cauchy : CauchySeq fun n => (x' n).fst := by
    have h𝓤G : (𝓤 G).HasBasis (fun _ => True) fun i => { x | x.snd / x.fst ∈ u i } := by
      simpa [uniformity_eq_comap_nhds_one'] using hu.toHasBasis.comap _
    rw [h𝓤G.cauchySeq_iff']
    simp only [ge_iff_le, mem_setOf_eq, forall_true_left]
    exact fun m =>
      ⟨m, fun n hmn =>
        Nat.decreasingInduction'
          (fun k _ _ hk => u_mul k ⟨_, _, hx' k, hk, div_mul_div_cancel' _ _ _⟩) hmn
          (by simpa only [div_self'] using mem_of_mem_nhds (hu.mem _))⟩
  /- Since `G` is complete, `x'` converges to some `x₀`, and so the image of this sequence under
    the quotient map converges to `↑x₀`. The image of `x'` is a convergent subsequence of `x`, and
    since `x` is Cauchy, this implies it converges. -/
  rcases cauchySeq_tendsto_of_complete x'_cauchy with ⟨x₀, hx₀⟩
  refine'
    ⟨↑x₀,
      tendsto_nhds_of_cauchySeq_of_subseq hx
        (strictMono_nat_of_lt_succ fun n => (hφ (n + 1)).1).tendsto_atTop _⟩
  convert ((continuous_coinduced_rng : Continuous ((↑) : G → G ⧸ N)).tendsto x₀).comp hx₀
  exact funext fun n => (x' n).snd
#align quotient_group.complete_space' QuotientGroup.completeSpace'
#align quotient_add_group.complete_space' QuotientAddGroup.completeSpace'

/-- The quotient `G ⧸ N` of a complete first countable uniform group `G` by a normal subgroup
is itself complete. In contrast to `QuotientGroup.completeSpace'`, in this version `G` is
already equipped with a uniform structure.
[N. Bourbaki, *General Topology*, IX.3.1 Proposition 4][bourbaki1966b]

Even though `G` is equipped with a uniform structure, the quotient `G ⧸ N` does not inherit a
uniform structure, so it is still provided manually via `TopologicalGroup.to_uniformSpace`.
In the most common use cases, this coincides (definitionally) with the uniform structure on the
quotient obtained via other means.  -/
@[to_additive "The quotient `G ⧸ N` of a complete first countable uniform additive group
`G` by a normal additive subgroup is itself complete. Consequently, quotients of Banach spaces by
subspaces are complete. In contrast to `QuotientAddGroup.completeSpace'`, in this version
`G` is already equipped with a uniform structure.
[N. Bourbaki, *General Topology*, IX.3.1 Proposition 4][bourbaki1966b]

Even though `G` is equipped with a uniform structure, the quotient `G ⧸ N` does not inherit a
uniform structure, so it is still provided manually via `TopologicalAddGroup.to_uniformSpace`.
In the most common use case ─ quotients of normed additive commutative groups by subgroups ─
significant care was taken so that the uniform structure inherent in that setting coincides
(definitionally) with the uniform structure provided here."]
instance QuotientGroup.completeSpace (G : Type u) [Group G] [us : UniformSpace G] [UniformGroup G]
    [FirstCountableTopology G] (N : Subgroup G) [N.Normal] [hG : CompleteSpace G] :
    @CompleteSpace (G ⧸ N) (TopologicalGroup.toUniformSpace (G ⧸ N)) := by
  rw [← @UniformGroup.toUniformSpace_eq _ us _ _] at hG
  infer_instance
#align quotient_group.complete_space QuotientGroup.completeSpace
#align quotient_add_group.complete_space QuotientAddGroup.completeSpace

end CompleteQuotient<|MERGE_RESOLUTION|>--- conflicted
+++ resolved
@@ -608,23 +608,19 @@
 #align add_subgroup.is_closed_of_discrete AddSubgroup.isClosed_of_discrete
 
 @[to_additive]
-<<<<<<< HEAD
-theorem TopologicalGroup.tendstoUniformly_iff {ι α : Type*} (F : ι → α → G) (f : α → G)
-=======
 lemma Subgroup.tendsto_coe_cofinite_of_discrete [T2Space G] (H : Subgroup G) [DiscreteTopology H] :
     Tendsto ((↑) : H → G) cofinite (cocompact _) :=
   IsClosed.tendsto_coe_cofinite_of_discreteTopology inferInstance inferInstance
 
 @[to_additive]
-lemma MonoidHom.tendsto_coe_cofinite_of_discrete [T2Space G] {H : Type _} [Group H] {f : H →* G}
+lemma MonoidHom.tendsto_coe_cofinite_of_discrete [T2Space G] {H : Type*} [Group H] {f : H →* G}
     (hf : Function.Injective f) (hf' : DiscreteTopology f.range) :
     Tendsto f cofinite (cocompact _) := by
   replace hf : Function.Injective f.rangeRestrict := by simpa
   exact f.range.tendsto_coe_cofinite_of_discrete.comp hf.tendsto_cofinite
 
 @[to_additive]
-theorem TopologicalGroup.tendstoUniformly_iff {ι α : Type _} (F : ι → α → G) (f : α → G)
->>>>>>> ffeae88c
+theorem TopologicalGroup.tendstoUniformly_iff {ι α : Type*} (F : ι → α → G) (f : α → G)
     (p : Filter ι) :
     @TendstoUniformly α G ι (TopologicalGroup.toUniformSpace G) F f p ↔
       ∀ u ∈ 𝓝 (1 : G), ∀ᶠ i in p, ∀ a, F i a / f a ∈ u :=
