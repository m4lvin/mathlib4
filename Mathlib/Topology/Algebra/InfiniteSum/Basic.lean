--- conflicted
+++ resolved
@@ -770,11 +770,7 @@
 variable [ContinuousAdd α]
 
 theorem tsum_add_tsum_compl {s : Set β} (hs : Summable (f ∘ (↑) : s → α))
-<<<<<<< HEAD
-    (hsc : Summable (f ∘ (↑) : ↑sᶜ → α)) : ((∑' x : s, f x) + ∑' x : ↑sᶜ, f x) = ∑' x, f x :=
-=======
     (hsc : Summable (f ∘ (↑) : ↑sᶜ → α)) : ∑' x : s, f x + ∑' x : ↑sᶜ, f x = ∑' x, f x :=
->>>>>>> 4a5e4d1f
   (hs.hasSum.add_compl hsc.hasSum).tsum_eq.symm
 #align tsum_add_tsum_compl tsum_add_tsum_compl
 
@@ -1234,11 +1230,7 @@
 end LocInstances
 
 theorem tsum_subtype_add_tsum_subtype_compl [T2Space α] {f : β → α} (hf : Summable f) (s : Set β) :
-<<<<<<< HEAD
-    ((∑' x : s, f x) + ∑' x : ↑sᶜ, f x) = ∑' x, f x :=
-=======
     ∑' x : s, f x + ∑' x : ↑sᶜ, f x = ∑' x, f x :=
->>>>>>> 4a5e4d1f
   ((hf.subtype s).hasSum.add_compl (hf.subtype { x | x ∉ s }).hasSum).unique hf.hasSum
 #align tsum_subtype_add_tsum_subtype_compl tsum_subtype_add_tsum_subtype_compl
 
