--- conflicted
+++ resolved
@@ -436,29 +436,6 @@
 
 instance : AddCommMonoid (A ⊗[R] B) := by infer_instance
 
-<<<<<<< HEAD
-instance instMul : Mul (A ⊗[R] B) := ⟨fun a b ↦ mul a b⟩
-
-instance : NonUnitalNonAssocSemiring (A ⊗[R] B) := {
-  -- porting note : `left_distrib` and `right_distrib` are proved by `simp` in mathlib3
-  -- See https://github.com/leanprover-community/mathlib4/issues/5026
-  -- Probably because `mul` is defined to be bi-R-linear and then coerced to function?
-  left_distrib := fun a b c => show mul a (b + c) = mul a b + mul a c by simp
-  right_distrib := fun a b c => show mul (a + b) c = mul a c + mul b c by simp
-  zero_mul := fun a => show mul 0 a = 0 by simp
-  mul_zero := fun a => show mul a 0 = 0 by simp
-}
-
-instance instNonUnitalSemiring : NonUnitalSemiring (A ⊗[R] B) := {
-  mul_assoc := mul_assoc
-}
-
-instance instSemiring : Semiring (A ⊗[R] B) :=
-  { one_mul := one_mul
-    mul_one := mul_one
-    natCast_succ := AddMonoidWithOne.natCast_succ
-  }
-=======
 -- providing this instance separately makes some downstream code substantially faster
 instance instMul : Mul (A ⊗[R] B) where
   mul a b := mul a b
@@ -473,7 +450,6 @@
   mul_assoc := mul_assoc
   one_mul := one_mul
   mul_one := mul_one
->>>>>>> 36dc67fa
 
 theorem one_def : (1 : A ⊗[R] B) = (1 : A) ⊗ₜ (1 : B) :=
   rfl
@@ -749,11 +725,7 @@
   · intros a b ab₁ ab₂ h₁ h₂
     rw [h₁, h₂]
   · intros ab₁ ab₂ _ _ x y hx hy
-<<<<<<< HEAD
-    rw [add_add_add_comm, hx, hy]; ac_rfl)--, map_add, map_add, mul_add, mul_add, add_mul, mul_add])
-=======
     rw [add_add_add_comm, hx, hy, add_add_add_comm])
->>>>>>> 36dc67fa
   w₂
 #align algebra.tensor_product.alg_equiv_of_linear_equiv_triple_tensor_product Algebra.TensorProduct.algEquivOfLinearEquivTripleTensorProduct
 
