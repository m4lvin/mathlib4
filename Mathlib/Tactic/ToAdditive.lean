/-
Copyright (c) 2017 Mario Carneiro. All rights reserved.
Released under Apache 2.0 license as described in the file LICENSE.
Authors: Mario Carneiro, Yury Kudryashov, Floris van Doorn
Ported by: E.W.Ayers
-/
import Mathlib.Data.String.Defs
import Mathlib.Lean.Expr.Basic
import Mathlib.Lean.Expr.ReplaceRec
import Mathlib.Lean.Expr
import Lean
import Lean.Data
import Lean.Elab.Term
import Std.Lean.NameMapAttribute

/-!
# The `@[to_additive]` attribute.

The attribute `to_additive` can be used to automatically transport theorems
and definitions (but not inductive types and structures) from a multiplicative
theory to an additive theory.
-/

open Lean
open Lean.Meta
open Lean.Elab
open Lean.Elab.Command
open Std

syntax (name := to_additive_ignore_args) "to_additive_ignore_args" num* : attr
syntax (name := to_additive_relevant_arg) "to_additive_relevant_arg" num : attr
syntax (name := to_additive_reorder) "to_additive_reorder" num* : attr
syntax (name := to_additive) "to_additive" "!"? "?"? (ppSpace ident)? (ppSpace str)? : attr

namespace ToAdditive

initialize registerTraceClass `to_additive
initialize registerTraceClass `to_additive_detail

initialize ignoreArgsAttr : NameMapExtension (List Nat) ←
  registerNameMapAttribute {
    name  := `to_additive_ignore_args
    descr :=
      "Auxiliary attribute for `to_additive` stating that certain arguments are not additivized."
    add   := fun _ stx => do
        let ids ← match stx with
          | `(attr|to_additive_ignore_args $[$ids:num]*) => pure <| ids.map (·.1.isNatLit?.get!)
          | _ => throwError "unexpected to_additive_ignore_args syntax {stx}"
        return ids.toList
  }

/-- Gets the set of arguments that should be ignored for the given name
(according to `@[to_additive_ignore_args ...]`).
This value is used in `additiveTestAux`. -/
def ignore [Functor M] [MonadEnv M]: Name → M (Option (List Nat))
  | n => (ignoreArgsAttr.find? · n) <$> getEnv

initialize reorderAttr : NameMapExtension (List Nat) ←
  registerNameMapAttribute {
    name := `to_additive_reorder
    descr :=
      "Auxiliary attribute for `to_additive` that stores arguments that need to be reordered."
    add := fun
    | _, `(attr|to_additive_reorder $[$ids:num]*) =>
      pure <| Array.toList <| ids.map (·.1.isNatLit?.get!)
    | _, stx => throwError "unexpected to_additive_reorder syntax {stx}"
  }

/-- Get the reorder list (defined using `@[to_additive_reorder ...]`) for the given declaration. -/
def getReorder [Functor M] [MonadEnv M]: Name →  M (List Nat)
  | n => (reorderAttr.find? · n |>.getD []) <$> getEnv

/-- Given a declaration name and an argument index, determines whether this index
should be swapped with the next one. -/
def shouldReorder [Functor M] [MonadEnv M]: Name → Nat → M Bool
  | n, i => (i ∈ ·) <$> (getReorder n)

initialize relevantArgAttr : NameMapExtension Nat ←
  registerNameMapAttribute {
    name := `to_additive_relevant_arg
    descr := "Auxiliary attribute for `to_additive` stating" ++
      " which arguments are the types with a multiplicative structure."
    add := fun
    | _, `(attr|to_additive_relevant_arg $id) => pure <| id.1.isNatLit?.get!
    | _, stx => throwError "unexpected to_additive_relevant_arg syntax {stx}"
  }

/-- Given a declaration name and an argument index, determines whether it
is relevant. This is used in `applyReplacementFun` where more detail on what it
does can be found. -/
def isRelevant [Monad M] [MonadEnv M] (n : Name) (i : Nat) : M Bool := do
  match relevantArgAttr.find? (← getEnv) n with
  | some j => return i == j
  | none => return i == 0

/- Maps multiplicative names to their additive counterparts. -/
initialize translations : NameMapExtension Name ←
  registerNameMapExtension Name `translations

/-- Get the multiplicative → additive translation for the given name. -/
def findTranslation? (env : Environment) : Name → Option Name :=
  (ToAdditive.translations.getState env).find?

/-- Add a (multiplicative → additive) name translation to the translations map. -/
def insertTranslation (src tgt : Name) : CoreM Unit := do
  if let some tgt' := findTranslation? (←getEnv) src then
    throwError "Already exists translation {src} ↦ {tgt'}"
  modifyEnv (ToAdditive.translations.addEntry · (src, tgt))
  trace[to_additive] "Added translation {src} ↦ {tgt}."

/-- Get whether or not the replace-all flag is set. If this is true, then the
additiveTest heuristic is not used and all instances of multiplication are replaced.
You can enable this with `@[to_additive!]`-/
def replaceAll [Functor M] [MonadOptions M] : M Bool :=
  (·.getBool `to_additive.replaceAll) <$> getOptions

variable [Monad M] [MonadOptions M] [MonadEnv M]

/-- Auxilliary function for `additiveTest`. The bool argument *only* matters when applied
to exactly a constant. -/
private def additiveTestAux : Bool → Expr → M Bool
  | b, .const n _ => return b || (findTranslation? (← getEnv) n).isSome
  | _, .app e a => do
      if ← additiveTestAux true e then
        return true
      if let some n := e.getAppFn.constName? then
        if let some l ← ignore n then
          if e.getAppNumArgs + 1 ∈ l then
            return true
      additiveTestAux false a
  | _, .lam _ _ t _ => additiveTestAux false t
  | _, .forallE _ _ t _ => additiveTestAux false t
  | _, .letE _ _ e body _ =>
    additiveTestAux false e <&&> additiveTestAux false body
  | _, _                => return true

/--
`additiveTest e` tests whether the expression `e` contains no constant
`nm` that is not applied to any arguments, and such that `translations.find?[nm] = none`.
This is used in `@[to_additive]` for deciding which subexpressions to transform: we only transform
constants if `additiveTest` applied to their first argument returns `true`.
This means we will replace expression applied to e.g. `α` or `α × β`, but not when applied to
e.g. `Nat` or `ℝ × α`.
We ignore all arguments specified by the `ignore` `NameMap`.
If `replaceAll` is `true` the test always returns `true`.
-/
def additiveTest (e : Expr) : M Bool := do
  if (←replaceAll) then
    return true
  else
    additiveTestAux false e

/--
`e.applyReplacementFun f test` applies `f` to each identifier
(inductive type, defined function etc) in an expression, unless
* The identifier occurs in an application with first argument `arg`; and
* `test arg` is false.
However, if `f` is in the dictionary `relevant`, then the argument `relevant.find f`
is tested, instead of the first argument.

Reorder contains the information about what arguments to reorder:
e.g. `g x₁ x₂ x₃ ... xₙ` becomes `g x₂ x₁ x₃ ... xₙ` if `reorder.find g = some [1]`.
We assume that all functions where we want to reorder arguments are fully applied.
This can be done by applying `etaExpand` first.
-/
def applyReplacementFun : Expr → MetaM Expr :=
  Lean.Expr.replaceRecMeta fun r e => do
    trace[to_additive_detail] "applyReplacementFun: replace at {e}"
    match e with
    | .lit (.natVal 1) => pure <| mkRawNatLit 0
    | .const n₀ ls => do
      let n₁ := Name.mapPrefix (findTranslation? <|← getEnv) n₀
      trace[to_additive_detail] "applyReplacementFun: {n₀} → {n₁}"
      let ls : List Level ← (do -- [todo] just get Lean to figure out the levels?
        if ← shouldReorder n₀ 1 then
            return ls.get! 1::ls.head!::ls.drop 2
        return ls)
      return some $ Lean.mkConst n₁ ls
    | .app g x => do
      let gf := g.getAppFn
      if let some nm := gf.constName? then
        let gArgs := g.getAppArgs
        -- e = `(nm y₁ .. yₙ x)
        trace[to_additive_detail] "applyReplacementFun: app {nm} {gArgs} {x}"
        if h : gArgs.size > 0 then
          let c1 ← shouldReorder nm gArgs.size
          let c2 ← additiveTest gArgs[0]
          if c1 && c2 then
            -- interchange `x` and the last argument of `g`
            let x ← r x
            let gf ← r g.appFn!
            let ga ← r g.appArg!
            let e₂ :=  mkApp2 gf x ga
            trace[to_additive_detail]
              "applyReplacementFun: reordering {nm}: {x} ↔ {ga}\nBefore: {e}\nAfter:  {e₂}"
            return some e₂
        let c1 ← isRelevant nm gArgs.size
        let c2 := gf.isConst
        let c3 ← additiveTest x
        if c1 && c2 && not c3 then
          -- the test failed, so don't update the function body.
          trace[to_additive_detail]
            "applyReplacementFun: isRelevant and test failed: {nm} {gArgs} {x}"
          let x ← r x
          let args ← gArgs.mapM r
          return some $ mkApp (mkAppN gf args) x
      return e.updateApp! (← r g) (← r x)
    | _ => return none

/-- Eta expands `e` at most `n` times.-/
def etaExpandN (n : Nat) (e : Expr): MetaM Expr := do
  forallBoundedTelescope (← inferType e) (some n) fun xs _ => mkLambdaFVars xs (mkAppN e xs)

/-- `e.expand` eta-expands all expressions that have as head a constant `n` in
`reorder`. They are expanded until they are applied to one more argument than the maximum in
`reorder.find n`. -/
def expand (e : Expr) : MetaM Expr := do
  let e₂ ←e.replaceRecMeta $ fun r e => do
    let e0 := e.getAppFn
    let es := e.getAppArgs
    let some e0n := e0.constName? | return none
    let reorder ← getReorder e0n
    if reorder.isEmpty then
      -- no need to expand if nothing needs reordering
      return none
    let e' := mkAppN e0 $ ← es.mapM r
    let needed_n := reorder.foldr Nat.max 0 + 1
    if needed_n ≤ es.size then
      return some e'
    else
      -- in this case, we need to reorder arguments that are not yet
      -- applied, so first η-expand the function.
      let e' ← etaExpandN (needed_n - es.size) e'
      return some $ e'
  trace[to_additive_detail] "expand:\nBefore: {e}\nAfter:  {e₂}"
  return e₂

/-- Run applyReplacementFun on the given `srcDecl` to make a new declaration with name `tgt` -/
def updateDecl
  (tgt : Name) (srcDecl : ConstantInfo)
  : MetaM ConstantInfo := do
  let mut decl := srcDecl.updateName tgt
  decl := decl.updateType $ (← applyReplacementFun (← expand decl.type))
  if let some v := decl.value? then
    decl := decl.updateValue (← applyReplacementFun (← expand v))
  return decl

/-- Lean 4 makes declarations which are not internal
(that is, head string starts with `_`) but which should be transformed.
eg `proof_1` in `Lean.Meta.mkAuxDefinitionFor` this might be better fixed in core.
This method is polyfill for that. -/
def isInternal' : Name → Bool
  | n@(.str _ s) => s.startsWith "proof_" || n.isInternal
  | n => Name.isInternal n

/-- transform the declaration `src` and all declarations `pre._proof_i` occurring in `src`
using the transforms dictionary.
`replace_all`, `trace`, `ignore` and `reorder` are configuration options.
`pre` is the declaration that got the `@[to_additive]` attribute and `tgt_pre` is the target of this
declaration. -/
partial def transformDeclAux
  (ref : Option Syntax) (pre tgt_pre : Name) : Name → CoreM Unit := fun src => do
  -- if this declaration is not `pre` or an internal declaration, we do nothing.
  if not (src == pre || isInternal' src) then
    if (findTranslation? (← getEnv) src).isSome then
<<<<<<< HEAD
      return
    throwError "The declaration {pre} depends on the declaration {src} which is in the namespace {
      pre}, but does not have the `@[to_additive]` attribute. This is not supported.\n{""
      }Workaround: move {src} to a different namespace."
=======
      return ()
    else throwError
       ("The declaration {pre} depends on the declaration {src} which is in the namespace {pre}," ++
        " but does not have the `@[to_additive]` attribute. This is not supported. " ++
        "Workaround: move {src} to a different namespace.")
>>>>>>> 9dd1a748
  let env ← getEnv
  -- we find the additive name of `src`
  let tgt := src.mapPrefix (fun n => if n == pre then some tgt_pre else none)
  -- we skip if we already transformed this declaration before
  if env.contains tgt then
    return
  let srcDecl ← getConstInfo src
  -- we first transform all the declarations of the form `pre._proof_i`
  for n in srcDecl.type.listNamesWithPrefix pre do
    transformDeclAux none pre tgt_pre n
  if let some value := srcDecl.value? then
    for n in value.listNamesWithPrefix pre do
      transformDeclAux none pre tgt_pre n
  -- now transform the source declaration
  let trgDecl : ConstantInfo ← MetaM.run' $ updateDecl tgt srcDecl
  if ¬ trgDecl.hasValue then
    throwError "Expected {trgDecl.name} to have a value."
  trace[to_additive] "generating\n{trgDecl.name} :=\n  {trgDecl.value!}"
  try
    -- make sure that the type is correct,
    -- and emit a more helpful error message if it fails
    discard <| MetaM.run' <| inferType trgDecl.value!
  catch
    | Exception.error _ msg => throwError "@[to_additive] failed.
      Type mismatch in additive declaration. For help, see the docstring
      of `to_additive.attr`, section `Troubleshooting`.
      Failed to add declaration\n{trgDecl.name}:\n{msg}"
    | _ => panic! "unreachable"
  addAndCompile trgDecl.toDeclaration!
  -- now add declaration ranges so jump-to-definition works
  addDeclarationRanges tgt {
    range := ← getDeclarationRange (← getRef)
    selectionRange := ← getDeclarationRange (ref.getD (← getRef))
  }
  if let some ref := ref then
    -- TODO: make a function for this
    pushInfoLeaf <| .ofTermInfo {
      elaborator := .anonymous, lctx := {}, expectedType? := none
      stx := ref, isBinder := true
      expr := ← mkConstWithLevelParams trgDecl.name
    }
  if isProtected (← getEnv) src then
    setEnv $ addProtected (← getEnv) tgt

/-- This should copy all of the attributes on src to tgt.
At the moment it only copies `simp` attributes because attributes
are not stored by the environment.

[todo] add more attributes. A change is coming to core that should
allow us to iterate the attributes applied to a given decalaration.
-/
def copyAttributes (src tgt : Name) : CoreM Unit := do
  -- [todo] other simp theorems
  let some ext ← getSimpExtension? `simp | return
  let thms ← ext.getTheorems
  if (¬ thms.isLemma (.decl src)) || thms.isLemma (.decl tgt) then
    return
  -- [todo] how to get prio data from SimpTheorems?
  Lean.Meta.addSimpTheorem ext tgt
    (post := true)
    (inv := false)
    (attrKind := AttributeKind.global)
    (prio := 1000) |>.run'

/--
Make a new copy of a declaration, replacing fragments of the names of identifiers in the type and
the body using the `translations` dictionary.
This is used to implement `@[to_additive]`.
-/
def transformDecl (ref : Option Syntax) (src tgt : Name) : CoreM Unit := do
  transformDeclAux ref src tgt src
  let eqns? ← MetaM.run' (getEqnsFor? src true)
  -- now transform all of the equational lemmas
  if let some eqns := eqns? then
    for src_eqn in eqns do
      transformDeclAux none src tgt src_eqn
      -- [todo] copy attributes for equations
      -- [todo] add equation lemmas to tgt_eqn
  copyAttributes src tgt

/--
Find the first argument of `nm` that has a multiplicative type-class on it.
Returns 1 if there are no types with a multiplicative class as arguments.
E.g. `prod.group` returns 1, and `pi.has_one` returns 2.
-/
def firstMultiplicativeArg (nm : Name) : MetaM (Option Nat) := do
  forallTelescopeReducing (← getConstInfo nm).type fun xs _ => do
    -- xs are the arguments to the constant
    let xs := xs.toList
    let l ← xs.mapM fun x => do
      -- x is an argument and i is the index
      -- write `x : (y₀ : α₀) → ... → (yₙ : αₙ) → tgt_fn tgt_args₀ ... tgt_argsₘ`
      forallTelescopeReducing (← inferType x) fun _ys tgt => do
        let (_tgt_fn, tgt_args) := tgt.getAppFnArgs
        if let some c := tgt.getAppFn.constName? then
          if findTranslation? (← getEnv) c |>.isNone then
            return []
        return tgt_args.toList.filterMap fun tgt_arg =>
          xs.findIdx? fun x => Expr.containsFVar tgt_arg x.fvarId!
    trace[to_additive_detail] "firstMultiplicativeArg: {l}"
    match l.join with
    | [] => return none
    | (head :: tail) => return some <| tail.foldr Nat.min head

/-- `ValueType` is the type of the arguments that can be provided to `to_additive`. -/
structure ValueType : Type where
  /-- Replace all multiplicative declarations, do not use the heuristic. -/
  replaceAll : Bool := false
  /-- View the trace of the to_additive procedure.
  Equivalent to `set_option trace.to_additive true`. -/
  trace : Bool := false
  /-- The name of the target (the additive declaration).-/
  tgt : Name := Name.anonymous
  /-- An optional doc string.-/
  doc : Option String := none
  /-- If `allow_auto_name` is `false` (default) then
  `@[to_additive]` will check whether the given name can be auto-generated. -/
  allowAutoName : Bool := false
  /-- The `Syntax` element corresponding to the original multiplicative declaration
  (or the `to_additive` attribute if it is added later),
  which we need for adding definition ranges. -/
  ref : Syntax
  deriving Repr

/-- `add_comm_prefix x s` returns `"comm_" ++ s` if `x = tt` and `s` otherwise. -/
def addCommPrefix : Bool → String → String
| true, s => "comm" ++ s.capitalize
| false, s => s

/-- Dictionary used by `to_additive.guess_name` to autogenerate names.
[todo] update to Lean 4 naming -/
private def guessNameDict (is_comm : Bool) : List String → List String
| "one" :: "le" :: s        => addCommPrefix is_comm "nonneg"    :: guessNameDict false s
| "one" :: "lt" :: s        => addCommPrefix is_comm "pos"       :: guessNameDict false s
| "le" :: "one" :: s        => addCommPrefix is_comm "nonpos"    :: guessNameDict false s
| "lt" :: "one" :: s        => addCommPrefix is_comm "neg"       :: guessNameDict false s
| "mul" :: "single" :: s    => addCommPrefix is_comm "single"    :: guessNameDict false s
| "mul" :: "support" :: s   => addCommPrefix is_comm "support"   :: guessNameDict false s
| "mul" :: "tsupport" :: s  => addCommPrefix is_comm "tsupport"  :: guessNameDict false s
| "mul" :: "indicator" :: s => addCommPrefix is_comm "indicator" :: guessNameDict false s
| "mul" :: s                => addCommPrefix is_comm "add"       :: guessNameDict false s
| "smul" :: s               => addCommPrefix is_comm "vadd"      :: guessNameDict false s
| "inv" :: s                => addCommPrefix is_comm "neg"       :: guessNameDict false s
| "div" :: s                => addCommPrefix is_comm "sub"       :: guessNameDict false s
| "one" :: s                => addCommPrefix is_comm "zero"      :: guessNameDict false s
| "prod" :: s               => addCommPrefix is_comm "sum"       :: guessNameDict false s
| "finprod" :: s            => addCommPrefix is_comm "finsum"    :: guessNameDict false s
| "pow" :: s                => addCommPrefix is_comm "nsmul"     :: guessNameDict false s
| "npow" :: s               => addCommPrefix is_comm "nsmul"     :: guessNameDict false s
| "zpow" :: s               => addCommPrefix is_comm "zsmul"     :: guessNameDict false s
| "monoid" :: s      => ("add_" ++ addCommPrefix is_comm "monoid")    :: guessNameDict false s
| "submonoid" :: s   => ("add_" ++ addCommPrefix is_comm "submonoid") :: guessNameDict false s
| "group" :: s       => ("add_" ++ addCommPrefix is_comm "group")     :: guessNameDict false s
| "subgroup" :: s    => ("add_" ++ addCommPrefix is_comm "subgroup")  :: guessNameDict false s
| "semigroup" :: s   => ("add_" ++ addCommPrefix is_comm "semigroup") :: guessNameDict false s
| "magma" :: s       => ("add_" ++ addCommPrefix is_comm "magma")     :: guessNameDict false s
| "haar" :: s        => ("add_" ++ addCommPrefix is_comm "haar")      :: guessNameDict false s
| "prehaar" :: s     => ("add_" ++ addCommPrefix is_comm "prehaar")   :: guessNameDict false s
| "unit" :: s        => ("add_" ++ addCommPrefix is_comm "unit")      :: guessNameDict false s
| "units" :: s       => ("add_" ++ addCommPrefix is_comm "units")     :: guessNameDict false s
| "comm" :: s        => guessNameDict true s
| x :: s             => (addCommPrefix is_comm x :: guessNameDict false s)
| []                 => bif is_comm then ["comm"] else []

/-- Autogenerate target name for `to_additive`. -/
def guessName : String → String :=
  -- [todo] replace with camelcase logic?
  String.mapTokens ''' $
  fun s => String.intercalate (String.singleton '_') $
  guessNameDict false (s.splitOn "_")

/-- Return the provided target name or autogenerate one if one was not provided. -/
def targetName (src tgt : Name) (allowAutoName : Bool) : CoreM Name := do
  let res ← do
    if tgt.getPrefix != Name.anonymous || allowAutoName then
      return tgt
    let .str pre s := src | throwError "to_additive: can't transport {src}"
    let tgt_auto := guessName s
    if tgt.toString == tgt_auto then
      dbg_trace ("{src}: correctly autogenerated target name {tgt_auto}," ++
        " you may remove the explicit {tgt} argument.")
    let pre := pre.mapPrefix <| findTranslation? (← getEnv)
    if tgt == Name.anonymous then
      return Name.mkStr pre tgt_auto
    else
      return  Name.mkStr pre tgt.toString
  if res == src && tgt != src then
    throwError "to_additive: can't transport {src} to itself."
  return res

private def proceedFieldsAux (src tgt : Name) (f : Name → CoreM (List String)) : CoreM Unit := do
  let srcFields ← f src
  let tgtFields ← f tgt
  if srcFields.length != tgtFields.length then
    throwError "Failed to map fields of {src}, {tgt} with {srcFields} ↦ {tgtFields}"
  for (srcField, tgtField) in List.zip srcFields tgtFields do
    if srcField != tgtField then
      insertTranslation (src ++ srcField) (tgt ++ tgtField)

/-- Add the structure fields of `src` to the translations dictionary
so that future uses of `to_additive` will map them to the corresponding `tgt` fields. -/
def proceedFields (src tgt : Name) : CoreM Unit := do
  let env : Environment ← getEnv
  let aux := proceedFieldsAux src tgt
  aux (fun n => do
    let fields := if isStructure env n then getStructureFieldsFlattened env n else #[]
    return fields |> .map Name.toString |> Array.toList
  )
  -- [todo] run to_additive on the constructors of n:
  -- aux (fun n => (env.constructorsOf n).mmap $ ...

private def elabToAdditiveAux
  (ref : Syntax) (replaceAll trace : Bool) (tgt : Option Syntax) (doc : Option Syntax) : ValueType :=
  { replaceAll := replaceAll
    trace := trace
    tgt := match tgt with | some tgt => tgt.getId | none => Name.anonymous
    doc := doc.bind (·.isStrLit?)
    allowAutoName := false
    ref
  }

private def elabToAdditive : Syntax → CoreM ValueType
  | `(attr| to_additive%$tk $[!%$replaceAll]? $[?%$trace]? $[$tgt]? $[$doc]?) =>
    return elabToAdditiveAux ((tgt.map (·.raw)).getD tk) replaceAll.isSome trace.isSome tgt doc
  | _ => throwUnsupportedSyntax

/-!
The attribute `to_additive` can be used to automatically transport theorems
and definitions (but not inductive types and structures) from a multiplicative
theory to an additive theory.

To use this attribute, just write:

```
@[to_additive]
theorem mul_comm' {α} [comm_semigroup α] (x y : α) : x * y = y * x := comm_semigroup.mul_comm
```

This code will generate a theorem named `add_comm'`. It is also
possible to manually specify the name of the new declaration:

```
@[to_additive add_foo]
theorem foo := sorry
```

An existing documentation string will _not_ be automatically used, so if the theorem or definition
has a doc string, a doc string for the additive version should be passed explicitly to
`to_additive`.

```
/-- Multiplication is commutative -/
@[to_additive "Addition is commutative"]
theorem mul_comm' {α} [comm_semigroup α] (x y : α) : x * y = y * x := comm_semigroup.mul_comm
```

The transport tries to do the right thing in most cases using several
heuristics described below.  However, in some cases it fails, and
requires manual intervention.

If the declaration to be transported has attributes which need to be
copied to the additive version, then `to_additive` should come last:

```
@[simp, to_additive] lemma mul_one' {G : Type*} [group G] (x : G) : x * 1 = x := mul_one x
```

Currently only the `simp` attribute is supported.

## Implementation notes

The transport process generally works by taking all the names of
identifiers appearing in the name, type, and body of a declaration and
creating a new declaration by mapping those names to additive versions
using a simple string-based dictionary and also using all declarations
that have previously been labeled with `to_additive`.

In the `mul_comm'` example above, `to_additive` maps:
* `mul_comm'` to `add_comm'`,
* `comm_semigroup` to `add_comm_semigroup`,
* `x * y` to `x + y` and `y * x` to `y + x`, and
* `comm_semigroup.mul_comm'` to `add_comm_semigroup.add_comm'`.

### Heuristics

`to_additive` uses heuristics to determine whether a particular identifier has to be
mapped to its additive version. The basic heuristic is

* Only map an identifier to its additive version if its first argument doesn't
  contain any unapplied identifiers.

Examples:
* `@Mul.mul Nat n m` (i.e. `(n * m : Nat)`) will not change to `+`, since its
  first argument is `Nat`, an identifier not applied to any arguments.
* `@Mul.mul (α × β) x y` will change to `+`. It's first argument contains only the identifier
  `prod`, but this is applied to arguments, `α` and `β`.
* `@Mul.mul (α × Int) x y` will not change to `+`, since its first argument contains `Int`.

The reasoning behind the heuristic is that the first argument is the type which is "additivized",
and this usually doesn't make sense if this is on a fixed type.

There are some exceptions to this heuristic:

* Identifiers that have the `@[to_additive]` attribute are ignored.
  For example, multiplication in `↥Semigroup` is replaced by addition in `↥AddSemigroup`.
* If an identifier `d` has attribute `@[to_additive_relevant_arg n]` then the argument
  in position `n` is checked for a fixed type, instead of checking the first argument.
  `@[to_additive]` will automatically add the attribute `@[to_additive_relevant_arg n]` to a
  declaration when the first argument has no multiplicative type-class, but argument `n` does.
* If an identifier has attribute `@[to_additive_ignore_args n1 n2 ...]` then all the arguments in
  positions `n1`, `n2`, ... will not be checked for unapplied identifiers (start counting from 1).
  For example, `cont_mdiff_map` has attribute `@[to_additive_ignore_args 21]`, which means
  that its 21st argument `(n : WithTop Nat)` can contain `Nat`
  (usually in the form `has_top.top Nat ...`) and still be additivized.
  So `@Mul.mul (C^∞⟮I, N; I', G⟯) _ f g` will be additivized.

### Troubleshooting

If `@[to_additive]` fails because the additive declaration raises a type mismatch, there are
various things you can try.
The first thing to do is to figure out what `@[to_additive]` did wrong by looking at the type
mismatch error.

* Option 1: It additivized a declaration `d` that should remain multiplicative. Solution:
  * Make sure the first argument of `d` is a type with a multiplicative structure. If not, can you
    reorder the (implicit) arguments of `d` so that the first argument becomes a type with a
    multiplicative structure (and not some indexing type)?
    The reason is that `@[to_additive]` doesn't additivize declarations if their first argument
    contains fixed types like `Nat` or `ℝ`. See section Heuristics.
    If the first argument is not the argument with a multiplicative type-class, `@[to_additive]`
    should have automatically added the attribute `@[to_additive_relevant_arg]` to the declaration.
    You can test this by running the following (where `d` is the full name of the declaration):
    ```
      #eval (do isRelevant `d >>= trace)
    ```
    The expected output is `n` where the `n`-th argument of `d` is a type (family) with a
    multiplicative structure on it. If you get a different output (or a failure), you could add
    the attribute `@[to_additive_relevant_arg n]` manually, where `n` is an argument with a
    multiplicative structure.
* Option 2: It didn't additivize a declaration that should be additivized.
  This happened because the heuristic applied, and the first argument contains a fixed type,
  like `Nat` or `ℝ`. Solutions:
  * If the fixed type has an additive counterpart (like `↥Semigroup`), give it the `@[to_additive]`
    attribute.
  * If the fixed type occurs inside the `k`-th argument of a declaration `d`, and the
    `k`-th argument is not connected to the multiplicative structure on `d`, consider adding
    attribute `[to_additive_ignore_args k]` to `d`.
  * If you want to disable the heuristic and replace all multiplicative
    identifiers with their additive counterpart, use `@[to_additive!]`.
* Option 3: Arguments / universe levels are incorrectly ordered in the additive version.
  This likely only happens when the multiplicative declaration involves `pow`/`^`. Solutions:
  * Ensure that the order of arguments of all relevant declarations are the same for the
    multiplicative and additive version. This might mean that arguments have an "unnatural" order
    (e.g. `Monoid.npow n x` corresponds to `x ^ n`, but it is convenient that `Monoid.npow` has this
    argument order, since it matches `AddMonoid.nsmul n x`.
  * If this is not possible, add the `[to_additive_reorder k]` to the multiplicative declaration
    to indicate that the `k`-th and `(k+1)`-st arguments are reordered in the additive version.

If neither of these solutions work, and `to_additive` is unable to automatically generate the
additive version of a declaration, manually write and prove the additive version.
Often the proof of a lemma/theorem can just be the multiplicative version of the lemma applied to
`multiplicative G`.
Afterwards, apply the attribute manually:

```
attribute [to_additive foo_add_bar] foo_bar
```

This will allow future uses of `to_additive` to recognize that
`foo_bar` should be replaced with `foo_add_bar`.

### Handling of hidden definitions

Before transporting the “main” declaration `src`, `to_additive` first
scans its type and value for names starting with `src`, and transports
them. This includes auxiliary definitions like `src._match_1`,
`src._proof_1`.

In addition to transporting the “main” declaration, `to_additive` transports
its equational lemmas and tags them as equational lemmas for the new declaration,
attributes present on the original equational lemmas are also transferred first (notably
`_refl_lemma`).

### Structure fields and constructors

If `src` is a structure, then `to_additive` automatically adds
structure fields to its mapping, and similarly for constructors of
inductive types.

For new structures this means that `to_additive` automatically handles
coercions, and for old structures it does the same, if ancestry
information is present in `@[ancestor]` attributes. The `ancestor`
attribute must come before the `to_additive` attribute, and it is
essential that the order of the base structures passed to `ancestor` matches
between the multiplicative and additive versions of the structure.

### Name generation

* If `@[to_additive]` is called without a `name` argument, then the
  new name is autogenerated.  First, it takes the longest prefix of
  the source name that is already known to `to_additive`, and replaces
  this prefix with its additive counterpart. Second, it takes the last
  part of the name (i.e., after the last dot), and replaces common
  name parts (“mul”, “one”, “inv”, “prod”) with their additive versions.

* [todo] Namespaces can be transformed using `map_namespace`. For example:
  ```
  run_cmd to_additive.map_namespace `quotient_group `quotient_add_group
  ```

  Later uses of `to_additive` on declarations in the `quotient_group`
  namespace will be created in the `quotient_add_group` namespaces.

* If `@[to_additive]` is called with a `name` argument `new_name`
  /without a dot/, then `to_additive` updates the prefix as described
  above, then replaces the last part of the name with `new_name`.

* If `@[to_additive]` is called with a `name` argument
  `new_namespace.new_name` /with a dot/, then `to_additive` uses this
  new name as is.

As a safety check, in the first case `to_additive` double checks
that the new name differs from the original one.

-/
initialize registerBuiltinAttribute {
    name := `to_additive
    descr :="Transport multiplicative to additive"
    add := fun src stx kind => do
      if (kind != AttributeKind.global) then
        throwError "`to_additive` can't be used as a local attribute"
      let val ← elabToAdditive stx
      let tgt ← targetName src val.tgt val.allowAutoName
      if let some tgt' := findTranslation? (← getEnv) src then
        throwError "{src} already has a to_additive translation {tgt'}."
      insertTranslation src tgt
      if let some firstMultArg ← (MetaM.run' <| firstMultiplicativeArg src) then
        trace[to_additive_detail] "Setting relevant_arg for {src} to be {firstMultArg}."
        relevantArgAttr.add src firstMultArg
      if (← getEnv).contains tgt then
        -- since tgt already exists, we just need to add a translation src ↦ tgt
        -- and also src.𝑥 ↦ tgt.𝑥' for any subfields.
        proceedFields src tgt
      else
        -- tgt doesn't exist, so let's make it
        let shouldTrace := val.trace || ((← getOptions) |>.getBool `trace.to_additive)
        withOptions
          (fun o => o |>.setBool `to_additive.replaceAll val.replaceAll
                      |>.setBool `trace.to_additive shouldTrace)
          (transformDecl val.ref src tgt)
      if let some doc := val.doc then
        addDocString tgt doc
    -- Because `@[simp]` runs after compilation,
    -- we have to as well to be able to copy attributes correctly.
    applicationTime := .afterCompilation
  }


end ToAdditive<|MERGE_RESOLUTION|>--- conflicted
+++ resolved
@@ -263,18 +263,10 @@
   -- if this declaration is not `pre` or an internal declaration, we do nothing.
   if not (src == pre || isInternal' src) then
     if (findTranslation? (← getEnv) src).isSome then
-<<<<<<< HEAD
       return
     throwError "The declaration {pre} depends on the declaration {src} which is in the namespace {
       pre}, but does not have the `@[to_additive]` attribute. This is not supported.\n{""
       }Workaround: move {src} to a different namespace."
-=======
-      return ()
-    else throwError
-       ("The declaration {pre} depends on the declaration {src} which is in the namespace {pre}," ++
-        " but does not have the `@[to_additive]` attribute. This is not supported. " ++
-        "Workaround: move {src} to a different namespace.")
->>>>>>> 9dd1a748
   let env ← getEnv
   -- we find the additive name of `src`
   let tgt := src.mapPrefix (fun n => if n == pre then some tgt_pre else none)
