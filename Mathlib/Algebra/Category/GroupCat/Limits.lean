/-
Copyright (c) 2020 Scott Morrison. All rights reserved.
Released under Apache 2.0 license as described in the file LICENSE.
Authors: Scott Morrison
-/
import Mathlib.Algebra.Category.MonCat.Limits
import Mathlib.Algebra.Category.GroupCat.Preadditive
import Mathlib.CategoryTheory.Over
import Mathlib.GroupTheory.Subgroup.Basic
import Mathlib.CategoryTheory.ConcreteCategory.Elementwise
import Mathlib.CategoryTheory.ConcreteCategory.ReflectsIso

#align_import algebra.category.Group.limits from "leanprover-community/mathlib"@"70fd9563a21e7b963887c9360bd29b2393e6225a"

/-!
# The category of (commutative) (additive) groups has all limits

Further, these limits are preserved by the forgetful functor --- that is,
the underlying types are just the limits in the category of types.

-/


open CategoryTheory CategoryTheory.Limits

universe v u

noncomputable section

variable {J : Type v} [SmallCategory J]

<<<<<<< HEAD
-- Porting note: typemax hack to fix universe complaints
/-- An alias for `GroupCat.{max u v}`, to deal around unification issues. -/
@[to_additive (attr := nolint checkUnivs)
  "An alias for `AddGroupCat.{max u v}`, to deal around unification issues."]
abbrev GroupCatMax.{u1, u2} := GroupCat.{max u1 u2}

=======
>>>>>>> 2f410e1e
namespace GroupCat

@[to_additive]
instance groupObj (F : J ⥤ GroupCatMax.{v, u}) (j) : Group ((F ⋙ forget GroupCat).obj j) := by
  change Group (F.obj j)
  infer_instance
set_option linter.uppercaseLean3 false in
#align Group.group_obj GroupCat.groupObj
set_option linter.uppercaseLean3 false in
#align AddGroup.add_group_obj AddGroupCat.addGroupObj

/-- The flat sections of a functor into `GroupCat` form a subgroup of all sections.
-/
@[to_additive
  "The flat sections of a functor into `AddGroupCat` form an additive subgroup of all sections."]
def sectionsSubgroup (F : J ⥤ GroupCat) : Subgroup (∀ j, F.obj j) :=
  { MonCat.sectionsSubmonoid (F ⋙ forget₂ GroupCat MonCat) with
    carrier := (F ⋙ forget GroupCat).sections
    inv_mem' := fun {a} ah j j' f => by
      simp only [Functor.comp_map, Pi.inv_apply, MonoidHom.map_inv, inv_inj]
      dsimp [Functor.sections] at ah ⊢
      rw [(F.map f).map_inv (a j), ah f] }
set_option linter.uppercaseLean3 false in
#align Group.sections_subgroup GroupCat.sectionsSubgroup
set_option linter.uppercaseLean3 false in
#align AddGroup.sections_add_subgroup AddGroupCat.sectionsAddSubgroup

@[to_additive]
noncomputable instance limitGroup (F : J ⥤ GroupCatMax.{v, u}) :
    Group (Types.limitCone.{v, u} (F ⋙ forget GroupCat)).pt := by
  change Group (sectionsSubgroup.{v, u} F)
  infer_instance
set_option linter.uppercaseLean3 false in
#align Group.limit_group GroupCat.limitGroup
set_option linter.uppercaseLean3 false in
#align AddGroup.limit_add_group AddGroupCat.limitAddGroup

/-- We show that the forgetful functor `GroupCat ⥤ MonCat` creates limits.

All we need to do is notice that the limit point has a `Group` instance available, and then reuse
the existing limit. -/
@[to_additive "We show that the forgetful functor `AddGroupCat ⥤ AddMonCat` creates limits.

All we need to do is notice that the limit point has an `AddGroup` instance available, and then
reuse the existing limit."]
noncomputable instance Forget₂.createsLimit (F : J ⥤ GroupCatMax.{v, u}) :
    CreatesLimit F (forget₂ GroupCatMax.{v, u} MonCatMax.{v, u}) :=
  -- Porting note: need to add `forget₂ GrpCat MonCat` reflects isomorphism
  letI : ReflectsIsomorphisms (forget₂ GroupCatMax.{v, u} MonCatMax.{v, u}) :=
    CategoryTheory.reflectsIsomorphisms_forget₂ _ _
  createsLimitOfReflectsIso (K := F) (F := (forget₂ GroupCat.{max v u} MonCat.{max v u}))
    fun c' t =>
    { liftedCone :=
        { pt := GroupCat.of (Types.limitCone (F ⋙ forget GroupCatMax)).pt
          π :=
            { app := MonCat.limitπMonoidHom (F ⋙ forget₂ GroupCatMax MonCatMax)
              naturality :=
                (MonCat.HasLimits.limitCone
                      (F ⋙ forget₂ GroupCat MonCat.{max v u})).π.naturality } }
      validLift := by apply IsLimit.uniqueUpToIso (MonCat.HasLimits.limitConeIsLimit.{v, u} _) t
      makesLimit :=
        IsLimit.ofFaithful (forget₂ GroupCat MonCat.{max v u}) (MonCat.HasLimits.limitConeIsLimit _)
          (fun s => _) fun s => rfl }
set_option linter.uppercaseLean3 false in
#align Group.forget₂.creates_limit GroupCat.Forget₂.createsLimit
set_option linter.uppercaseLean3 false in
#align AddGroup.forget₂.creates_limit AddGroupCat.Forget₂.createsLimit

/-- A choice of limit cone for a functor into `GroupCat`.
(Generally, you'll just want to use `limit F`.)
-/
@[to_additive "A choice of limit cone for a functor into `GroupCat`.
  (Generally, you'll just want to use `limit F`.)"]
noncomputable def limitCone (F : J ⥤ GroupCatMax.{v, u}) : Cone F :=
  -- Porting note: add this instance to help Lean unify universe levels
  letI : HasLimit (F ⋙ forget₂ GroupCatMax.{v, u} MonCat.{max v u}) :=
    (MonCat.hasLimitsOfSize.{v, u}.1 J).1 _
  liftLimit
    (limit.isLimit (F ⋙ forget₂ GroupCatMax.{v, u} MonCat.{max v u}))
set_option linter.uppercaseLean3 false in
#align Group.limit_cone GroupCat.limitCone
set_option linter.uppercaseLean3 false in
#align AddGroup.limit_cone AddGroupCat.limitCone

/-- The chosen cone is a limit cone.
(Generally, you'll just want to use `limit.cone F`.)
-/
@[to_additive "The chosen cone is a limit cone.
  (Generally, you'll just want to use `limit.cone F`.)"]
noncomputable def limitConeIsLimit (F : J ⥤ GroupCatMax.{v, u}) : IsLimit (limitCone F) :=
  liftedLimitIsLimit _
set_option linter.uppercaseLean3 false in
#align Group.limit_cone_is_limit GroupCat.limitConeIsLimit
set_option linter.uppercaseLean3 false in
#align AddGroup.limit_cone_is_limit AddGroupCat.limitConeIsLimit

/-- The category of groups has all limits. -/
@[to_additive "The category of additive groups has all limits."]
instance hasLimitsOfSize : HasLimitsOfSize.{v, v} GroupCatMax.{v, u}
    where has_limits_of_shape J _ :=
    { has_limit :=
        -- Porting note: add this instance to help Lean unify universe levels
        fun F => letI : HasLimit (F ⋙ forget₂ GroupCatMax.{v, u} MonCat.{max v u}) :=
          (MonCat.hasLimitsOfSize.{v, u}.1 J).1 _
        hasLimit_of_created F (forget₂ GroupCatMax.{v, u} MonCat.{max v u}) }
set_option linter.uppercaseLean3 false in
#align Group.has_limits_of_size GroupCat.hasLimitsOfSize
set_option linter.uppercaseLean3 false in
#align AddGroup.has_limits_of_size AddGroupCat.hasLimitsOfSize

@[to_additive]
instance hasLimits : HasLimits GroupCat.{u} :=
  GroupCat.hasLimitsOfSize.{u, u}
set_option linter.uppercaseLean3 false in
#align Group.has_limits GroupCat.hasLimits
set_option linter.uppercaseLean3 false in
#align AddGroup.has_limits AddGroupCat.hasLimits

/-- The forgetful functor from groups to monoids preserves all limits.

This means the underlying monoid of a limit can be computed as a limit in the category of monoids.
-/
@[to_additive AddGroupCat.forget₂AddMonPreservesLimits
  "The forgetful functor from additive groups to additive monoids preserves all limits.

  This means the underlying additive monoid of a limit can be computed as a limit in the category of
  additive monoids."]
noncomputable instance forget₂MonPreservesLimitsOfSize :
    PreservesLimitsOfSize.{v, v} (forget₂ GroupCatMax.{v, u} MonCat.{max v u}) where
  preservesLimitsOfShape {J _} := { preservesLimit := fun {F} =>
      -- Porting note: add this instance to help Lean unify universe levels
      letI : HasLimit (F ⋙ forget₂ GroupCatMax.{v, u} MonCat.{max v u}) :=
        (MonCat.hasLimitsOfSize.{v, u}.1 J).1 _
      inferInstance }
set_option linter.uppercaseLean3 false in
#align Group.forget₂_Mon_preserves_limits_of_size GroupCat.forget₂MonPreservesLimitsOfSize
set_option linter.uppercaseLean3 false in
#align AddGroup.forget₂_AddMon_preserves_limits AddGroupCat.forget₂AddMonPreservesLimits

@[to_additive]
noncomputable instance forget₂MonPreservesLimits :
  PreservesLimits (forget₂ GroupCat.{u} MonCat.{u}) :=
  GroupCat.forget₂MonPreservesLimitsOfSize.{u, u}
set_option linter.uppercaseLean3 false in
#align Group.forget₂_Mon_preserves_limits GroupCat.forget₂MonPreservesLimits
set_option linter.uppercaseLean3 false in
#align AddGroup.forget₂_Mon_preserves_limits AddGroupCat.forget₂MonPreservesLimits

/-- The forgetful functor from groups to types preserves all limits.

This means the underlying type of a limit can be computed as a limit in the category of types. -/
@[to_additive
  "The forgetful functor from additive groups to types preserves all limits.

  This means the underlying type of a limit can be computed as a limit in the category of types."]
noncomputable instance forgetPreservesLimitsOfSize :
    PreservesLimitsOfSize.{v, v} (forget GroupCatMax.{v, u})
  where preservesLimitsOfShape {J _} :=
  { preservesLimit := fun {F} =>
      -- Porting note: add these instances to help Lean unify universe levels
      letI : HasLimit (F ⋙ forget₂ GroupCatMax.{v, u} MonCat.{max v u}) :=
        (MonCat.hasLimitsOfSize.{v, u}.1 J).1 _
      letI h1 := GroupCat.forget₂MonPreservesLimitsOfSize.{v, u}
      letI h2 := MonCat.forgetPreservesLimitsOfSize.{v, u}
      Limits.compPreservesLimit (K := F)
        (forget₂ GroupCatMax.{v, u} MonCat.{max v u})
        (forget MonCat.{max v u}) }
set_option linter.uppercaseLean3 false in
#align Group.forget_preserves_limits_of_size GroupCat.forgetPreservesLimitsOfSize
set_option linter.uppercaseLean3 false in
#align AddGroup.forget_preserves_limits_of_size AddGroupCat.forgetPreservesLimitsOfSize

@[to_additive]
noncomputable instance forgetPreservesLimits : PreservesLimits (forget GroupCat.{u}) :=
  GroupCat.forgetPreservesLimitsOfSize.{u, u}
set_option linter.uppercaseLean3 false in
#align Group.forget_preserves_limits GroupCat.forgetPreservesLimits
set_option linter.uppercaseLean3 false in
#align AddGroup.forget_preserves_limits AddGroupCat.forgetPreservesLimits

end GroupCat

namespace CommGroupCat

@[to_additive]
instance commGroupObj (F : J ⥤ CommGroupCatMax.{v, u}) (j) :
    CommGroup ((F ⋙ forget CommGroupCatMax).obj j) := by
  change CommGroup (F.obj j)
  infer_instance
set_option linter.uppercaseLean3 false in
#align CommGroup.comm_group_obj CommGroupCat.commGroupObj
set_option linter.uppercaseLean3 false in
#align AddCommGroup.add_comm_group_obj AddCommGroupCat.addCommGroupObj

@[to_additive]
noncomputable instance limitCommGroup (F : J ⥤ CommGroupCat.{max v u}) :
    CommGroup (Types.limitCone.{v, u} (F ⋙ forget CommGroupCatMax.{v, u})).pt :=
  @Subgroup.toCommGroup (∀ j, F.obj j) _
    (GroupCat.sectionsSubgroup.{v, max v u}
      (F ⋙ forget₂ CommGroupCatMax.{v, u} GroupCatMax.{v, u}))
set_option linter.uppercaseLean3 false in
#align CommGroup.limit_comm_group CommGroupCat.limitCommGroup
set_option linter.uppercaseLean3 false in
#align AddCommGroup.limit_add_comm_group AddCommGroupCat.limitAddCommGroup

/-- We show that the forgetful functor `CommGroupCat ⥤ GroupCat` creates limits.

All we need to do is notice that the limit point has a `CommGroup` instance available,
and then reuse the existing limit.
-/
@[to_additive "We show that the forgetful functor `AddCommGroupCat ⥤ AddGroupCat` creates limits.

  All we need to do is notice that the limit point has an `AddCommGroup` instance available,
  and then reuse the existing limit."]
noncomputable instance Forget₂.createsLimit (F : J ⥤ CommGroupCatMax.{v, u}) :
    CreatesLimit F (forget₂ CommGroupCat GroupCatMax.{v, u}) :=
  letI : ReflectsIsomorphisms (forget₂ CommGroupCatMax.{v, u} GroupCatMax.{v, u}) :=
    CategoryTheory.reflectsIsomorphisms_forget₂ _ _
  createsLimitOfReflectsIso fun c' t =>
    { liftedCone :=
        { pt := CommGroupCat.of (Types.limitCone.{v, u} (F ⋙ forget CommGroupCat)).pt
          π :=
            { app := MonCat.limitπMonoidHom
                (F ⋙ forget₂ CommGroupCat GroupCat.{max v u} ⋙ forget₂ GroupCat MonCat.{max v u})
              naturality := (MonCat.HasLimits.limitCone _).π.naturality } }
      validLift := by apply IsLimit.uniqueUpToIso (GroupCat.limitConeIsLimit _) t
      makesLimit :=
        IsLimit.ofFaithful (forget₂ _ GroupCat.{max v u} ⋙ forget₂ _ MonCat.{max v u})
          (by apply MonCat.HasLimits.limitConeIsLimit _) (fun s => _) fun s => rfl }
set_option linter.uppercaseLean3 false in
#align CommGroup.forget₂.creates_limit CommGroupCat.Forget₂.createsLimit
set_option linter.uppercaseLean3 false in
#align AddCommGroup.forget₂.creates_limit AddCommGroupCat.Forget₂.createsLimit

/-- A choice of limit cone for a functor into `CommGroupCat`.
(Generally, you'll just want to use `limit F`.)
-/
@[to_additive
  "A choice of limit cone for a functor into `AddCommGroupCat`.
  (Generally, you'll just want to use `limit F`.)"]
noncomputable def limitCone (F : J ⥤ CommGroupCat.{max v u}) : Cone F :=
  liftLimit (limit.isLimit (F ⋙ forget₂ CommGroupCatMax.{v, u} GroupCatMax.{v, u}))
set_option linter.uppercaseLean3 false in
#align CommGroup.limit_cone CommGroupCat.limitCone
set_option linter.uppercaseLean3 false in
#align AddCommGroup.limit_cone AddCommGroupCat.limitCone

/-- The chosen cone is a limit cone.
(Generally, you'll just want to use `limit.cone F`.)
-/
@[to_additive
  "The chosen cone is a limit cone.
  (Generally, you'll just want to use `limit.cone F`.)"]
noncomputable def limitConeIsLimit (F : J ⥤ CommGroupCatMax.{v, u}) :
    IsLimit (limitCone.{v, u} F) :=
  liftedLimitIsLimit _
set_option linter.uppercaseLean3 false in
#align CommGroup.limit_cone_is_limit CommGroupCat.limitConeIsLimit
set_option linter.uppercaseLean3 false in
#align AddCommGroup.limit_cone_is_limit AddCommGroupCat.limitConeIsLimit

/-- The category of commutative groups has all limits. -/
@[to_additive "The category of additive commutative groups has all limits."]
instance hasLimitsOfSize : HasLimitsOfSize.{v, v} CommGroupCat.{max v u}
  where has_limits_of_shape _ _ :=
  { has_limit := fun F => hasLimit_of_created F
      (forget₂ CommGroupCatMax.{v, u} GroupCatMax.{v, u}) }
set_option linter.uppercaseLean3 false in
#align CommGroup.has_limits_of_size CommGroupCat.hasLimitsOfSize
set_option linter.uppercaseLean3 false in
#align AddCommGroup.has_limits_of_size AddCommGroupCat.hasLimitsOfSize

@[to_additive]
instance hasLimits : HasLimits CommGroupCat.{u} :=
  CommGroupCat.hasLimitsOfSize.{u, u}
set_option linter.uppercaseLean3 false in
#align CommGroup.has_limits CommGroupCat.hasLimits
set_option linter.uppercaseLean3 false in
#align AddCommGroup.has_limits AddCommGroupCat.hasLimits

/-- The forgetful functor from commutative groups to groups preserves all limits.
(That is, the underlying group could have been computed instead as limits in the category
of groups.)
-/
@[to_additive
  "The forgetful functor from additive commutative groups to groups preserves all limits.
  (That is, the underlying group could have been computed instead as limits in the category
    of additive groups.)"]
noncomputable instance forget₂GroupPreservesLimitsOfSize :
    PreservesLimitsOfSize.{v, v} (forget₂ CommGroupCatMax.{v, u} GroupCatMax.{v, u})
    where preservesLimitsOfShape {J 𝒥} := { preservesLimit := fun {F} => by infer_instance }
set_option linter.uppercaseLean3 false in
#align CommGroup.forget₂_Group_preserves_limits_of_size CommGroupCat.forget₂GroupPreservesLimitsOfSize
set_option linter.uppercaseLean3 false in
#align AddCommGroup.forget₂_AddGroup_preserves_limits AddCommGroupCat.forget₂AddGroupPreservesLimitsOfSize

@[to_additive]
noncomputable instance forget₂GroupPreservesLimits :
    PreservesLimits (forget₂ CommGroupCat GroupCat.{u}) :=
  CommGroupCat.forget₂GroupPreservesLimitsOfSize.{u, u}
set_option linter.uppercaseLean3 false in
#align CommGroup.forget₂_Group_preserves_limits CommGroupCat.forget₂GroupPreservesLimits
set_option linter.uppercaseLean3 false in
#align AddCommGroup.forget₂_Group_preserves_limits AddCommGroupCat.forget₂AddGroupPreservesLimits

/-- An auxiliary declaration to speed up typechecking.
-/
@[to_additive AddCommGroupCat.forget₂AddCommMonPreservesLimitsAux
  "An auxiliary declaration to speed up typechecking."]
noncomputable def forget₂CommMonPreservesLimitsAux (F : J ⥤ CommGroupCatMax.{v, u}) :
    IsLimit ((forget₂ CommGroupCatMax.{v, u} CommMonCat).mapCone (limitCone.{v, u} F)) :=
  CommMonCat.limitConeIsLimit.{v, u} (F ⋙ forget₂ CommGroupCatMax.{v, u} CommMonCat)
set_option linter.uppercaseLean3 false in
#align CommGroup.forget₂_CommMon_preserves_limits_aux CommGroupCat.forget₂CommMonPreservesLimitsAux
set_option linter.uppercaseLean3 false in
#align AddCommGroup.forget₂_AddCommMon_preserves_limits_aux AddCommGroupCat.forget₂AddCommMonPreservesLimitsAux

/-- The forgetful functor from commutative groups to commutative monoids preserves all limits.
(That is, the underlying commutative monoids could have been computed instead as limits
in the category of commutative monoids.)
-/
@[to_additive AddCommGroupCat.forget₂AddCommMonPreservesLimits
  "The forgetful functor from additive commutative groups to additive commutative monoids
  preserves all limits. (That is, the underlying additive commutative monoids could have been
  computed instead as limits in the category of additive commutative monoids.)"]
noncomputable instance forget₂CommMonPreservesLimitsOfSize :
    PreservesLimitsOfSize.{v, v} (forget₂ CommGroupCat CommMonCat.{max v u}) where
  preservesLimitsOfShape :=
    { preservesLimit := fun {F} =>
        preservesLimitOfPreservesLimitCone (limitConeIsLimit.{v, u} F)
          (forget₂CommMonPreservesLimitsAux.{v, u} F) }
set_option linter.uppercaseLean3 false in
#align CommGroup.forget₂_CommMon_preserves_limits_of_size CommGroupCat.forget₂CommMonPreservesLimitsOfSize
set_option linter.uppercaseLean3 false in
#align AddCommGroup.forget₂_AddCommMon_preserves_limits AddCommGroupCat.forget₂AddCommMonPreservesLimits

/-- The forgetful functor from commutative groups to types preserves all limits. (That is, the
underlying types could have been computed instead as limits in the category of types.)
-/
@[to_additive AddCommGroupCat.forgetPreservesLimits
  "The forgetful functor from additive commutative groups to types preserves all limits.
  (That is, the underlying types could have been computed instead as limits in the category of
  types.)"]
noncomputable instance forgetPreservesLimitsOfSize :
    PreservesLimitsOfSize.{v, v} (forget CommGroupCatMax.{v, u}) where
  preservesLimitsOfShape {J _} :=
  { preservesLimit := fun {F} =>
    -- Porting note : add these instance to help Lean unify universe levels
    letI : HasLimit (F ⋙ forget₂ CommGroupCatMax.{v, u} GroupCat.{max v u}) :=
      (GroupCat.hasLimitsOfSize.{v, u}.1 J).1 _
    letI h1 := CommGroupCat.forget₂CommMonPreservesLimitsOfSize.{v, u}
    letI h2 := GroupCat.forgetPreservesLimitsOfSize.{v, u}
    Limits.compPreservesLimit (K := F) (forget₂ CommGroupCatMax.{v, u} GroupCat) (forget GroupCat) }
set_option linter.uppercaseLean3 false in
#align CommGroup.forget_preserves_limits_of_size CommGroupCat.forgetPreservesLimitsOfSize
set_option linter.uppercaseLean3 false in
#align AddCommGroup.forget_preserves_limits AddCommGroupCat.forgetPreservesLimits

-- Verify we can form limits indexed over smaller categories.
example (f : ℕ → AddCommGroupCat) : HasProduct f := by infer_instance

end CommGroupCat

namespace AddCommGroupCat

/-- The categorical kernel of a morphism in `AddCommGroupCat`
agrees with the usual group-theoretical kernel.
-/
def kernelIsoKer {G H : AddCommGroupCat.{u}} (f : G ⟶ H) :
    kernel f ≅ AddCommGroupCat.of f.ker where
  hom :=
    { toFun := fun g => ⟨kernel.ι f g, FunLike.congr_fun (kernel.condition f) g⟩
      map_zero' := by
        refine Subtype.ext ?_
        simp [(AddSubgroup.coe_zero _).symm]
      map_add' := fun g g' => by
        refine Subtype.ext ?_
        change _ = _ + _
        dsimp
        simp }
  inv := kernel.lift f (AddSubgroup.subtype f.ker) <| by
    -- porting note : used to be `tidy`, but `aesop` can't do it
    refine FunLike.ext _ _ ?_
    rintro ⟨x, (hx : f _ = 0)⟩
    exact hx
  hom_inv_id := by
    -- Porting note: it would be nice to do the next two steps by a single `ext`,
    -- but this will require thinking carefully about the relative priorities of `@[ext]` lemmas.
    refine equalizer.hom_ext ?_
    ext x
    dsimp
    generalize_proofs _ h1 h2
    erw [FunLike.congr_fun (kernel.lift_ι f _ h1) ⟨_, h2⟩]
    rfl
  inv_hom_id := by
    apply AddCommGroupCat.ext
    simp only [AddMonoidHom.coe_mk, coe_id, coe_comp]
    rintro ⟨x, mem⟩
    refine Subtype.ext ?_
    simp only [ZeroHom.coe_mk, Function.comp_apply, id_eq]
    generalize_proofs _ h1 h2
    erw [FunLike.congr_fun (kernel.lift_ι f _ h1) ⟨_, mem⟩]
    rfl
set_option linter.uppercaseLean3 false in
#align AddCommGroup.kernel_iso_ker AddCommGroupCat.kernelIsoKer

@[simp]
theorem kernelIsoKer_hom_comp_subtype {G H : AddCommGroupCat.{u}} (f : G ⟶ H) :
    (kernelIsoKer f).hom ≫ AddSubgroup.subtype f.ker = kernel.ι f := by ext; rfl
set_option linter.uppercaseLean3 false in
#align AddCommGroup.kernel_iso_ker_hom_comp_subtype AddCommGroupCat.kernelIsoKer_hom_comp_subtype

@[simp]
theorem kernelIsoKer_inv_comp_ι {G H : AddCommGroupCat.{u}} (f : G ⟶ H) :
    (kernelIsoKer f).inv ≫ kernel.ι f = AddSubgroup.subtype f.ker := by
  ext
  simp [kernelIsoKer]
set_option linter.uppercaseLean3 false in
#align AddCommGroup.kernel_iso_ker_inv_comp_ι AddCommGroupCat.kernelIsoKer_inv_comp_ι

-- Porting note : explicitly add what to be synthesized under `simps!`, because other lemmas
-- automatically generated is not in normal form
/-- The categorical kernel inclusion for `f : G ⟶ H`, as an object over `G`,
agrees with the `subtype` map.
-/
@[simps! hom_left_apply_coe inv_left_apply]
def kernelIsoKerOver {G H : AddCommGroupCat.{u}} (f : G ⟶ H) :
    Over.mk (kernel.ι f) ≅ @Over.mk _ _ G (AddCommGroupCat.of f.ker) (AddSubgroup.subtype f.ker) :=
  Over.isoMk (kernelIsoKer f)
set_option linter.uppercaseLean3 false in
#align AddCommGroup.kernel_iso_ker_over AddCommGroupCat.kernelIsoKerOver

end AddCommGroupCat<|MERGE_RESOLUTION|>--- conflicted
+++ resolved
@@ -29,15 +29,6 @@
 
 variable {J : Type v} [SmallCategory J]
 
-<<<<<<< HEAD
--- Porting note: typemax hack to fix universe complaints
-/-- An alias for `GroupCat.{max u v}`, to deal around unification issues. -/
-@[to_additive (attr := nolint checkUnivs)
-  "An alias for `AddGroupCat.{max u v}`, to deal around unification issues."]
-abbrev GroupCatMax.{u1, u2} := GroupCat.{max u1 u2}
-
-=======
->>>>>>> 2f410e1e
 namespace GroupCat
 
 @[to_additive]
