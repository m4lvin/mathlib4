/-
Copyright (c) 2018 Johannes Hölzl. All rights reserved.
Released under Apache 2.0 license as described in the file LICENSE.
Authors: Johannes Hölzl, Callum Sutton, Yury Kudryashov
Ported by: Winston Yin

! This file was ported from Lean 3 source module algebra.hom.equiv.basic
! leanprover-community/mathlib commit 67f362670ed961bcb80239dc40ca18bcd4289c77
! Please do not edit these lines, except to modify the commit id
! if you have ported upstream changes.
-/
import Mathlib.Algebra.Hom.Group
import Mathlib.Data.FunLike.Equiv
import Mathlib.Logic.Equiv.Basic
import Mathlib.Data.Pi.Algebra

/-!
# Multiplicative and additive equivs

In this file we define two extensions of `Equiv` called `AddEquiv` and `MulEquiv`, which are
datatypes representing isomorphisms of `AddMonoid`s/`AddGroup`s and `Monoid`s/`Group`s.

## Notations

* ``infix ` ≃* `:25 := MulEquiv``
* ``infix ` ≃+ `:25 := AddEquiv``

The extended equivs all have coercions to functions, and the coercions are the canonical
notation when treating the isomorphisms as maps.

## Tags

Equiv, MulEquiv, AddEquiv
-/


variable {F α β A B M N P Q G H : Type _}

/-- Makes a multiplicative inverse from a bijection which preserves multiplication. -/
@[to_additive "Makes an additive inverse from a bijection which preserves addition."]
def MulHom.inverse [Mul M] [Mul N] (f : M →ₙ* N) (g : N → M) (h₁ : Function.LeftInverse g f)
  (h₂ : Function.RightInverse g f) : N →ₙ* M where
  toFun := g
  map_mul' x y :=
    calc
      g (x * y) = g (f (g x) * f (g y)) := by rw [h₂ x, h₂ y]
      _ = g (f (g x * g y)) := by rw [f.map_mul]
      _ = g x * g y := h₁ _

#align mul_hom.inverse MulHom.inverse
#align add_hom.inverse AddHom.inverse

/-- The inverse of a bijective `MonoidHom` is a `MonoidHom`. -/
@[to_additive (attr := simps) "The inverse of a bijective `AddMonoidHom` is an `AddMonoidHom`."]
def MonoidHom.inverse {A B : Type _} [Monoid A] [Monoid B] (f : A →* B) (g : B → A)
  (h₁ : Function.LeftInverse g f) (h₂ : Function.RightInverse g f) : B →* A :=
  { (f : A →ₙ* B).inverse g h₁ h₂ with toFun := g, map_one' := by rw [← f.map_one, h₁] }
#align monoid_hom.inverse MonoidHom.inverse
#align add_monoid_hom.inverse AddMonoidHom.inverse
#align monoid_hom.inverse_apply MonoidHom.inverse_apply
#align add_monoid_hom.inverse_apply AddMonoidHom.inverse_apply

/-- `AddEquiv α β` is the type of an equiv `α ≃ β` which preserves addition. -/
structure AddEquiv (A B : Type _) [Add A] [Add B] extends A ≃ B, AddHom A B
#align add_equiv AddEquiv

/-- `AddEquivClass F A B` states that `F` is a type of addition-preserving morphisms.
You should extend this class when you extend `AddEquiv`. -/
class AddEquivClass (F : Type _) (A B : outParam (Type _)) [Add A] [Add B]
    extends EquivLike F A B where
  /-- Preserves addition. -/
  map_add : ∀ (f : F) (a b), f (a + b) = f a + f b
#align add_equiv_class AddEquivClass

/-- The `Equiv` underlying an `AddEquiv`. -/
add_decl_doc AddEquiv.toEquiv
#align add_equiv.to_equiv AddEquiv.toEquiv

/-- The `AddHom` underlying a `AddEquiv`. -/
add_decl_doc AddEquiv.toAddHom
#align add_equiv.to_add_hom AddEquiv.toAddHom

/-- `MulEquiv α β` is the type of an equiv `α ≃ β` which preserves multiplication. -/
@[to_additive]
structure MulEquiv (M N : Type _) [Mul M] [Mul N] extends M ≃ N, M →ₙ* N
-- Porting note: remove when `to_additive` can do this
-- https://github.com/leanprover-community/mathlib4/issues/660
attribute [to_additive] MulEquiv.toMulHom
#align mul_equiv MulEquiv

/-- The `Equiv` underlying a `MulEquiv`. -/
add_decl_doc MulEquiv.toEquiv
#align mul_equiv.to_equiv MulEquiv.toEquiv

/-- The `MulHom` underlying a `MulEquiv`. -/
add_decl_doc MulEquiv.toMulHom
#align mul_equiv.to_mul_hom MulEquiv.toMulHom

/-- `MulEquivClass F A B` states that `F` is a type of multiplication-preserving morphisms.
You should extend this class when you extend `MulEquiv`. -/
@[to_additive]
class MulEquivClass (F : Type _) (A B : outParam (Type _)) [Mul A] [Mul B] extends
  EquivLike F A B where
  /-- Preserves multiplication. -/
  map_mul : ∀ (f : F) (a b), f (a * b) = f a * f b
#align mul_equiv_class MulEquivClass

/-- Notation for a `MulEquiv`. -/
infixl:25 " ≃* " => MulEquiv

/-- Notation for an `AddEquiv`. -/
infixl:25 " ≃+ " => AddEquiv

namespace MulEquivClass

variable (F)

-- See note [lower instance priority]
@[to_additive]
instance (priority := 100) (F : Type _) {M N : Type _}
    {_ : Mul M} {_ : Mul N} [h : MulEquivClass F M N] : MulHomClass F M N :=
  { h with coe := h.coe, coe_injective' := FunLike.coe_injective' }

-- See note [lower instance priority]
@[to_additive]
instance (priority := 100) {_ : MulOneClass M} {_ : MulOneClass N} [MulEquivClass F M N] :
  MonoidHomClass F M N :=
  { MulEquivClass.instMulHomClass F with
    coe := fun _ => _,
    map_one := fun e =>
      calc
        e 1 = e 1 * 1 := (mul_one _).symm
        _ = e 1 * e (MulEquivClass.toEquivLike.inv e (1 : N) : M) :=
          congr_arg _ (MulEquivClass.toEquivLike.right_inv e 1).symm
        _ = e (MulEquivClass.toEquivLike.inv e (1 : N)) := by rw [← map_mul, one_mul]
        _ = 1 := MulEquivClass.toEquivLike.right_inv e 1
         }

-- See note [lower instance priority]
instance (priority := 100) toMonoidWithZeroHomClass
  {α β : Type _} {_ : MulZeroOneClass α} {_ : MulZeroOneClass β} [MulEquivClass F α β] :
  MonoidWithZeroHomClass F α β :=
  { MulEquivClass.instMonoidHomClass _ with
    map_zero := fun e =>
      calc
        e 0 = e 0 * e (EquivLike.inv e 0) := by rw [← map_mul, zero_mul]
        _ = 0 := by simp }
#align mul_equiv_class.to_monoid_with_zero_hom_class MulEquivClass.toMonoidWithZeroHomClass

variable {F}

@[to_additive (attr := simp)]
theorem map_eq_one_iff {M N} [MulOneClass M] [MulOneClass N] [MulEquivClass F M N] (h : F) {x : M} :
  h x = 1 ↔ x = 1 := _root_.map_eq_one_iff h (EquivLike.injective h)
#align mul_equiv_class.map_eq_one_iff MulEquivClass.map_eq_one_iff
#align add_equiv_class.map_eq_zero_iff AddEquivClass.map_eq_zero_iff

@[to_additive]
theorem map_ne_one_iff {M N} [MulOneClass M] [MulOneClass N] [MulEquivClass F M N] (h : F) {x : M} :
  h x ≠ 1 ↔ x ≠ 1 := _root_.map_ne_one_iff h (EquivLike.injective h)
#align mul_equiv_class.map_ne_one_iff MulEquivClass.map_ne_one_iff
#align add_equiv_class.map_ne_zero_iff AddEquivClass.map_ne_zero_iff

end MulEquivClass

/-- Turn an element of a type `F` satisfying `MulEquivClass F α β` into an actual
`MulEquiv`. This is declared as the default coercion from `F` to `α ≃* β`. -/
@[to_additive (attr := coe)
"Turn an element of a type `F` satisfying `AddEquivClass F α β` into an actual
`AddEquiv`. This is declared as the default coercion from `F` to `α ≃+ β`."]
def MulEquivClass.toMulEquiv [Mul α] [Mul β] [MulEquivClass F α β] (f : F) : α ≃* β :=
{ (f : α ≃ β), (f : α →ₙ* β) with }

/-- Any type satisfying `MulEquivClass` can be cast into `MulEquiv` via
`MulEquivClass.toMulEquiv`. -/
@[to_additive "Any type satisfying `AddEquivClass` can be cast into `AddEquiv` via
`AddEquivClass.toAddEquiv`. "]
instance [Mul α] [Mul β] [MulEquivClass F α β] : CoeTC F (α ≃* β) :=
  ⟨MulEquivClass.toMulEquiv⟩

namespace MulEquiv

@[to_additive]
instance [Mul M] [Mul N] : MulEquivClass (M ≃* N) M N where
  coe f := f.toFun
  inv f := f.invFun
  left_inv f := f.left_inv
  right_inv f := f.right_inv
  coe_injective' f g h₁ h₂ := by
    cases f
    cases g
    congr
    apply Equiv.coe_fn_injective h₁
  map_mul := map_mul'

variable [Mul M] [Mul N] [Mul P] [Mul Q]

-- Porting note: `to_equiv_eq_coe` no longer needed in Lean4
#noalign mul_equiv.to_equiv_eq_coe
#noalign add_equiv.to_equiv_eq_coe
-- Porting note: `to_fun_eq_coe` no longer needed in Lean4
#noalign mul_equiv.to_fun_eq_coe
#noalign add_equiv.to_fun_eq_coe

@[to_additive (attr := simp)]
<<<<<<< HEAD
=======
theorem coe_toEquiv (f : M ≃* N) : (f.toEquiv : M → N) = f := rfl
#align mul_equiv.coe_to_equiv MulEquiv.coe_toEquiv
#align add_equiv.coe_to_equiv AddEquiv.coe_toEquiv

-- porting note: todo: `MulHom.coe_mk` simplifies `↑f.toMulHom` to `f.toMulHom.toFun`,
-- not `f.toEquiv.toFun`; use higher priority as a workaround
@[to_additive (attr := simp 1100)]
>>>>>>> b01f03c1
theorem coe_toMulHom {f : M ≃* N} : (f.toMulHom : M → N) = f := rfl
#align mul_equiv.coe_to_mul_hom MulEquiv.coe_toMulHom
#align add_equiv.coe_to_add_hom AddEquiv.coe_toAddHom

/-- A multiplicative isomorphism preserves multiplication. -/
@[to_additive "An additive isomorphism preserves addition."]
protected theorem map_mul (f : M ≃* N) : ∀ x y, f (x * y) = f x * f y :=
  _root_.map_mul f
#align mul_equiv.map_mul MulEquiv.map_mul
#align add_equiv.map_add AddEquiv.map_add

/-- Makes a multiplicative isomorphism from a bijection which preserves multiplication. -/
@[to_additive "Makes an additive isomorphism from a bijection which preserves addition."]
def mk' (f : M ≃ N) (h : ∀ x y, f (x * y) = f x * f y) : M ≃* N := ⟨f, h⟩
#align mul_equiv.mk' MulEquiv.mk'
#align add_equiv.mk' AddEquiv.mk'

@[to_additive]
protected theorem bijective (e : M ≃* N) : Function.Bijective e :=
  EquivLike.bijective e
#align mul_equiv.bijective MulEquiv.bijective
#align add_equiv.bijective AddEquiv.bijective

@[to_additive]
protected theorem injective (e : M ≃* N) : Function.Injective e :=
  EquivLike.injective e
#align mul_equiv.injective MulEquiv.injective
#align add_equiv.injective AddEquiv.injective

@[to_additive]
protected theorem surjective (e : M ≃* N) : Function.Surjective e :=
  EquivLike.surjective e
#align mul_equiv.surjective MulEquiv.surjective
#align add_equiv.surjective AddEquiv.surjective

/-- The identity map is a multiplicative isomorphism. -/
@[to_additive (attr := refl) "The identity map is an additive isomorphism."]
def refl (M : Type _) [Mul M] : M ≃* M :=
  { Equiv.refl _ with map_mul' := fun _ _ => rfl }
#align mul_equiv.refl MulEquiv.refl
#align add_equiv.refl AddEquiv.refl

@[to_additive]
instance : Inhabited (M ≃* M) := ⟨refl M⟩

/-- The inverse of an isomorphism is an isomorphism. -/
@[to_additive (attr := symm) "The inverse of an isomorphism is an isomorphism."]
def symm {M N : Type _} [Mul M] [Mul N] (h : M ≃* N) : N ≃* M :=
  ⟨h.toEquiv.symm, (h.toMulHom.inverse h.toEquiv.symm h.left_inv h.right_inv).map_mul⟩
#align mul_equiv.symm MulEquiv.symm
#align add_equiv.symm AddEquiv.symm

@[to_additive] -- porting note: no longer a `simp`, see below
theorem invFun_eq_symm {f : M ≃* N} : f.invFun = f.symm := rfl
#align mul_equiv.inv_fun_eq_symm MulEquiv.invFun_eq_symm
-- Porting note: to_additive translated the name incorrectly in mathlib 3.
#align add_equiv.neg_fun_eq_symm AddEquiv.invFun_eq_symm

@[to_additive (attr := simp)]
theorem coe_toEquiv_symm (f : M ≃* N) : (f.toEquiv.symm : N → M) = f.symm := rfl

@[to_additive (attr := simp)]
theorem equivLike_inv_eq_symm (f : M ≃* N) : EquivLike.inv f = f.symm := rfl

-- we don't hyperlink the note in the additive version, since that breaks syntax highlighting
-- in the whole file.

-- Porting note: in mathlib3 we didn't need the `Simps.apply` hint.
/-- See Note [custom simps projection] -/
@[to_additive "See Note custom simps projection"]
def Simps.apply (e : M ≃* N) : M → N := e
/-- See Note [custom simps projection] -/
@[to_additive "See Note custom simps projection"]
def Simps.symmApply (e : M ≃* N) : N → M :=
  e.symm
#align mul_equiv.simps.symm_apply MulEquiv.Simps.symmApply
#align add_equiv.simps.symm_apply AddEquiv.Simps.symmApply

initialize_simps_projections AddEquiv (toEquiv_toFun → apply, toEquiv_invFun → symmApply, -toEquiv)

initialize_simps_projections MulEquiv (toEquiv_toFun → apply, toEquiv_invFun → symmApply, -toEquiv)

@[to_additive (attr := simp)]
theorem toEquiv_symm (f : M ≃* N) : f.symm.toEquiv = f.toEquiv.symm := rfl
#align mul_equiv.to_equiv_symm MulEquiv.toEquiv_symm
#align add_equiv.to_equiv_symm AddEquiv.toEquiv_symm

-- porting note: doesn't align with Mathlib 3 because `MulEquiv.mk` has a new signature
@[to_additive (attr := simp)]
theorem coe_mk (f : M ≃ N) (hf : ∀ x y, f (x * y) = f x * f y) : (mk f hf : M → N) = f := rfl
#align mul_equiv.coe_mk MulEquiv.coe_mkₓ
#align add_equiv.coe_mk AddEquiv.coe_mkₓ

-- Porting note: `toEquiv_mk` no longer needed in Lean4
#noalign mul_equiv.to_equiv_mk
#noalign add_equiv.to_equiv_mk

@[to_additive (attr := simp)]
theorem symm_symm (f : M ≃* N) : f.symm.symm = f := rfl
#align mul_equiv.symm_symm MulEquiv.symm_symm
#align add_equiv.symm_symm AddEquiv.symm_symm

@[to_additive]
theorem symm_bijective : Function.Bijective (symm : M ≃* N → N ≃* M) :=
  Equiv.bijective ⟨symm, symm, symm_symm, symm_symm⟩
#align mul_equiv.symm_bijective MulEquiv.symm_bijective
#align add_equiv.symm_bijective AddEquiv.symm_bijective

-- Porting note: this doesn't really align with mathlib3's `symm_mk`,
-- because the signature of `MulEquiv.mk` has changed.
@[to_additive (attr := simp)]
theorem symm_mk (f : M ≃ N) (h) :
  (MulEquiv.mk f h).symm = ⟨f.symm, (MulEquiv.mk f h).symm.map_mul'⟩ := rfl
#align mul_equiv.symm_mk MulEquiv.symm_mkₓ
#align add_equiv.symm_mk AddEquiv.symm_mkₓ

@[to_additive (attr := simp)]
theorem refl_symm : (refl M).symm = refl M := rfl
#align mul_equiv.refl_symm MulEquiv.refl_symm
#align add_equiv.refl_symm AddEquiv.refl_symm

/-- Transitivity of multiplication-preserving isomorphisms -/
@[to_additive (attr := trans) "Transitivity of addition-preserving isomorphisms"]
def trans (h1 : M ≃* N) (h2 : N ≃* P) : M ≃* P :=
  { h1.toEquiv.trans h2.toEquiv with
    map_mul' := fun x y => show h2 (h1 (x * y)) = h2 (h1 x) * h2 (h1 y) by
      rw [h1.map_mul, h2.map_mul] }
#align mul_equiv.trans MulEquiv.trans
#align add_equiv.trans AddEquiv.trans

/-- `e.symm` is a right inverse of `e`, written as `e (e.symm y) = y`. -/
@[to_additive (attr := simp) "`e.symm` is a right inverse of `e`, written as `e (e.symm y) = y`."]
theorem apply_symm_apply (e : M ≃* N) (y : N) : e (e.symm y) = y :=
  e.toEquiv.apply_symm_apply y
#align mul_equiv.apply_symm_apply MulEquiv.apply_symm_apply
#align add_equiv.apply_symm_apply AddEquiv.apply_symm_apply

/-- `e.symm` is a left inverse of `e`, written as `e.symm (e y) = y`. -/
@[to_additive (attr := simp) "`e.symm` is a left inverse of `e`, written as `e.symm (e y) = y`."]
theorem symm_apply_apply (e : M ≃* N) (x : M) : e.symm (e x) = x :=
  e.toEquiv.symm_apply_apply x
#align mul_equiv.symm_apply_apply MulEquiv.symm_apply_apply
#align add_equiv.symm_apply_apply AddEquiv.symm_apply_apply

@[to_additive (attr := simp)]
theorem symm_comp_self (e : M ≃* N) : e.symm ∘ e = id :=
  funext e.symm_apply_apply
#align mul_equiv.symm_comp_self MulEquiv.symm_comp_self
#align add_equiv.symm_comp_self AddEquiv.symm_comp_self

@[to_additive (attr := simp)]
theorem self_comp_symm (e : M ≃* N) : e ∘ e.symm = id :=
  funext e.apply_symm_apply
#align mul_equiv.self_comp_symm MulEquiv.self_comp_symm
#align add_equiv.self_comp_symm AddEquiv.self_comp_symm

@[to_additive (attr := simp)]
theorem coe_refl : ↑(refl M) = id := rfl
#align mul_equiv.coe_refl MulEquiv.coe_refl
#align add_equiv.coe_refl AddEquiv.coe_refl

@[to_additive (attr := simp)]
theorem refl_apply (m : M) : refl M m = m := rfl
#align mul_equiv.refl_apply MulEquiv.refl_apply
#align add_equiv.refl_apply AddEquiv.refl_apply

@[to_additive (attr := simp)]
theorem coe_trans (e₁ : M ≃* N) (e₂ : N ≃* P) : ↑(e₁.trans e₂) = e₂ ∘ e₁ := rfl
#align mul_equiv.coe_trans MulEquiv.coe_trans
#align add_equiv.coe_trans AddEquiv.coe_trans

@[to_additive (attr := simp)]
theorem trans_apply (e₁ : M ≃* N) (e₂ : N ≃* P) (m : M) : e₁.trans e₂ m = e₂ (e₁ m) := rfl
#align mul_equiv.trans_apply MulEquiv.trans_apply
#align add_equiv.trans_apply AddEquiv.trans_apply

@[to_additive (attr := simp)]
theorem symm_trans_apply (e₁ : M ≃* N) (e₂ : N ≃* P) (p : P) :
  (e₁.trans e₂).symm p = e₁.symm (e₂.symm p) := rfl
#align mul_equiv.symm_trans_apply MulEquiv.symm_trans_apply
#align add_equiv.symm_trans_apply AddEquiv.symm_trans_apply

-- Porting note: `simp` can prove this
@[to_additive]
theorem apply_eq_iff_eq (e : M ≃* N) {x y : M} : e x = e y ↔ x = y :=
  e.injective.eq_iff
#align mul_equiv.apply_eq_iff_eq MulEquiv.apply_eq_iff_eq
#align add_equiv.apply_eq_iff_eq AddEquiv.apply_eq_iff_eq

@[to_additive]
theorem apply_eq_iff_symm_apply (e : M ≃* N) {x : M} {y : N} : e x = y ↔ x = e.symm y :=
  e.toEquiv.apply_eq_iff_eq_symm_apply
#align mul_equiv.apply_eq_iff_symm_apply MulEquiv.apply_eq_iff_symm_apply
#align add_equiv.apply_eq_iff_symm_apply AddEquiv.apply_eq_iff_symm_apply

@[to_additive]
theorem symm_apply_eq (e : M ≃* N) {x y} : e.symm x = y ↔ x = e y :=
  e.toEquiv.symm_apply_eq
#align mul_equiv.symm_apply_eq MulEquiv.symm_apply_eq
#align add_equiv.symm_apply_eq AddEquiv.symm_apply_eq

@[to_additive]
theorem eq_symm_apply (e : M ≃* N) {x y} : y = e.symm x ↔ e y = x :=
  e.toEquiv.eq_symm_apply
#align mul_equiv.eq_symm_apply MulEquiv.eq_symm_apply
#align add_equiv.eq_symm_apply AddEquiv.eq_symm_apply

@[to_additive]
theorem eq_comp_symm {α : Type _} (e : M ≃* N) (f : N → α) (g : M → α) :
  f = g ∘ e.symm ↔ f ∘ e = g :=
  e.toEquiv.eq_comp_symm f g
#align mul_equiv.eq_comp_symm MulEquiv.eq_comp_symm
#align add_equiv.eq_comp_symm AddEquiv.eq_comp_symm

@[to_additive]
theorem comp_symm_eq {α : Type _} (e : M ≃* N) (f : N → α) (g : M → α) :
  g ∘ e.symm = f ↔ g = f ∘ e :=
  e.toEquiv.comp_symm_eq f g
#align mul_equiv.comp_symm_eq MulEquiv.comp_symm_eq
#align add_equiv.comp_symm_eq AddEquiv.comp_symm_eq

@[to_additive]
theorem eq_symm_comp {α : Type _} (e : M ≃* N) (f : α → M) (g : α → N) :
  f = e.symm ∘ g ↔ e ∘ f = g :=
  e.toEquiv.eq_symm_comp f g
#align mul_equiv.eq_symm_comp MulEquiv.eq_symm_comp
#align add_equiv.eq_symm_comp AddEquiv.eq_symm_comp

@[to_additive]
theorem symm_comp_eq {α : Type _} (e : M ≃* N) (f : α → M) (g : α → N) :
  e.symm ∘ g = f ↔ g = e ∘ f :=
  e.toEquiv.symm_comp_eq f g
#align mul_equiv.symm_comp_eq MulEquiv.symm_comp_eq
#align add_equiv.symm_comp_eq AddEquiv.symm_comp_eq

@[to_additive (attr := simp)]
theorem symm_trans_self (e : M ≃* N) : e.symm.trans e = refl N :=
  FunLike.ext _ _ e.apply_symm_apply
#align mul_equiv.symm_trans_self MulEquiv.symm_trans_self
#align add_equiv.symm_trans_self AddEquiv.symm_trans_self

@[to_additive (attr := simp)]
theorem self_trans_symm (e : M ≃* N) : e.trans e.symm = refl M :=
  FunLike.ext _ _ e.symm_apply_apply
#align mul_equiv.self_trans_symm MulEquiv.self_trans_symm
#align add_equiv.self_trans_symm AddEquiv.self_trans_symm

-- Porting note: `simp` can prove this
@[to_additive]
theorem coe_monoidHom_refl {M} [MulOneClass M] : (refl M : M →* M) = MonoidHom.id M := rfl
#align mul_equiv.coe_monoid_hom_refl MulEquiv.coe_monoidHom_refl
#align add_equiv.coe_add_monoid_hom_refl AddEquiv.coe_addMonoidHom_refl

-- Porting note: `simp` can prove this
@[to_additive]
theorem coe_monoidHom_trans {M N P} [MulOneClass M] [MulOneClass N] [MulOneClass P]
  (e₁ : M ≃* N) (e₂ : N ≃* P) :
  (e₁.trans e₂ : M →* P) = (e₂ : N →* P).comp ↑e₁ := rfl
#align mul_equiv.coe_monoid_hom_trans MulEquiv.coe_monoidHom_trans
#align add_equiv.coe_add_monoid_hom_trans AddEquiv.coe_addMonoidHom_trans

/-- Two multiplicative isomorphisms agree if they are defined by the
same underlying function. -/
@[to_additive (attr := ext)
  "Two additive isomorphisms agree if they are defined by the same underlying function."]
theorem ext {f g : MulEquiv M N} (h : ∀ x, f x = g x) : f = g :=
  FunLike.ext f g h
#align mul_equiv.ext MulEquiv.ext
#align add_equiv.ext AddEquiv.ext

@[to_additive]
theorem ext_iff {f g : MulEquiv M N} : f = g ↔ ∀ x, f x = g x :=
  FunLike.ext_iff
#align mul_equiv.ext_iff MulEquiv.ext_iff
#align add_equiv.ext_iff AddEquiv.ext_iff

@[to_additive (attr := simp)]
theorem mk_coe (e : M ≃* N) (e' h₁ h₂ h₃) : (⟨⟨e, e', h₁, h₂⟩, h₃⟩ : M ≃* N) = e :=
  ext fun _ => rfl
#align mul_equiv.mk_coe MulEquiv.mk_coe
#align add_equiv.mk_coe AddEquiv.mk_coe

@[to_additive (attr := simp)]
theorem mk_coe' (e : M ≃* N) (f h₁ h₂ h₃) : (MulEquiv.mk ⟨f, e, h₁, h₂⟩ h₃ : N ≃* M) = e.symm :=
  symm_bijective.injective <| ext fun _ => rfl
#align mul_equiv.mk_coe' MulEquiv.mk_coe'
#align add_equiv.mk_coe' AddEquiv.mk_coe'

@[to_additive]
protected theorem congr_arg {f : MulEquiv M N} {x x' : M} : x = x' → f x = f x' :=
  FunLike.congr_arg f
#align mul_equiv.congr_arg MulEquiv.congr_arg
#align add_equiv.congr_arg AddEquiv.congr_arg

@[to_additive]
protected theorem congr_fun {f g : MulEquiv M N} (h : f = g) (x : M) : f x = g x :=
  FunLike.congr_fun h x
#align mul_equiv.congr_fun MulEquiv.congr_fun
#align add_equiv.congr_fun AddEquiv.congr_fun

/-- The `MulEquiv` between two monoids with a unique element. -/
@[to_additive "The `AddEquiv` between two `AddMonoid`s with a unique element."]
def mulEquivOfUnique {M N} [Unique M] [Unique N] [Mul M] [Mul N] : M ≃* N :=
  { Equiv.equivOfUnique M N with map_mul' := fun _ _ => Subsingleton.elim _ _ }
#align mul_equiv.mul_equiv_of_unique MulEquiv.mulEquivOfUnique
#align add_equiv.add_equiv_of_unique AddEquiv.addEquivOfUnique

/-- There is a unique monoid homomorphism between two monoids with a unique element. -/
@[to_additive "There is a unique additive monoid homomorphism between two additive monoids with
  a unique element."]
instance {M N} [Unique M] [Unique N] [Mul M] [Mul N] : Unique (M ≃* N) where
  default := mulEquivOfUnique
  uniq _ := ext fun _ => Subsingleton.elim _ _

/-!
## Monoids
-/

/-- A multiplicative isomorphism of monoids sends `1` to `1` (and is hence a monoid isomorphism). -/
@[to_additive
  "An additive isomorphism of additive monoids sends `0` to `0`
  (and is hence an additive monoid isomorphism)."]
protected theorem map_one {M N} [MulOneClass M] [MulOneClass N] (h : M ≃* N) : h 1 = 1 :=
  _root_.map_one h
#align mul_equiv.map_one MulEquiv.map_one
#align add_equiv.map_zero AddEquiv.map_zero

@[to_additive]
protected theorem map_eq_one_iff {M N} [MulOneClass M] [MulOneClass N] (h : M ≃* N) {x : M} :
  h x = 1 ↔ x = 1 :=
  MulEquivClass.map_eq_one_iff h
#align mul_equiv.map_eq_one_iff MulEquiv.map_eq_one_iff
#align add_equiv.map_eq_zero_iff AddEquiv.map_eq_zero_iff

@[to_additive]
theorem map_ne_one_iff {M N} [MulOneClass M] [MulOneClass N] (h : M ≃* N) {x : M} :
  h x ≠ 1 ↔ x ≠ 1 :=
  MulEquivClass.map_ne_one_iff h
#align mul_equiv.map_ne_one_iff MulEquiv.map_ne_one_iff
#align add_equiv.map_ne_zero_iff AddEquiv.map_ne_zero_iff

/-- A bijective `Semigroup` homomorphism is an isomorphism -/
@[to_additive (attr := simps! apply) "A bijective `AddSemigroup` homomorphism is an isomorphism"]
noncomputable def ofBijective {M N F} [Mul M] [Mul N] [MulHomClass F M N]
(f : F) (hf : Function.Bijective f) :
    M ≃* N :=
  { Equiv.ofBijective f hf with map_mul' := map_mul f }
#align mul_equiv.of_bijective MulEquiv.ofBijective
#align add_equiv.of_bijective AddEquiv.ofBijective
#align mul_equiv.of_bijective_apply MulEquiv.ofBijective_apply
#align add_equiv.of_bijective_apply AddEquiv.ofBijective_apply

-- porting note: todo: simplify `symm_apply` to `surjInv`?
@[to_additive (attr := simp)]
theorem ofBijective_apply_symm_apply {M N} [MulOneClass M] [MulOneClass N] {n : N} (f : M →* N)
    (hf : Function.Bijective f) : f ((Equiv.ofBijective f hf).symm n) = n :=
  (MulEquiv.ofBijective f hf).apply_symm_apply n
#align mul_equiv.of_bijective_apply_symm_apply MulEquiv.ofBijective_apply_symm_apply
#align add_equiv.of_bijective_apply_symm_apply AddEquiv.ofBijective_apply_symm_apply

/-- Extract the forward direction of a multiplicative equivalence
as a multiplication-preserving function.
-/
@[to_additive "Extract the forward direction of an additive equivalence
  as an addition-preserving function."]
def toMonoidHom {M N} [MulOneClass M] [MulOneClass N] (h : M ≃* N) : M →* N :=
  { h with map_one' := h.map_one }
#align mul_equiv.to_monoid_hom MulEquiv.toMonoidHom
#align add_equiv.to_add_monoid_hom AddEquiv.toAddMonoidHom

@[to_additive (attr := simp)]
theorem coe_toMonoidHom {M N} [MulOneClass M] [MulOneClass N] (e : M ≃* N) :
  ⇑e.toMonoidHom = e := rfl
#align mul_equiv.coe_to_monoid_hom MulEquiv.coe_toMonoidHom
#align add_equiv.coe_to_add_monoid_hom AddEquiv.coe_toAddMonoidHom

set_option linter.deprecated false in
@[to_additive]
theorem toMonoidHom_injective {M N} [MulOneClass M] [MulOneClass N] :
  Function.Injective (toMonoidHom : M ≃* N → M →* N) :=
  fun _ _ h => MulEquiv.ext (MonoidHom.ext_iff.1 h)
#align mul_equiv.to_monoid_hom_injective MulEquiv.toMonoidHom_injective
#align add_equiv.to_add_monoid_hom_injective AddEquiv.toAddMonoidHom_injective

/-- A multiplicative analogue of `Equiv.arrowCongr`,
where the equivalence between the targets is multiplicative.
-/
@[to_additive (attr := simps apply) "An additive analogue of `Equiv.arrowCongr`,
  where the equivalence between the targets is additive."]
def arrowCongr {M N P Q : Type _} [Mul P] [Mul Q] (f : M ≃ N) (g : P ≃* Q) :
  (M → P) ≃* (N → Q) where
  toFun h n := g (h (f.symm n))
  invFun k m := g.symm (k (f m))
  left_inv h := by ext; simp
  right_inv k := by ext; simp
  map_mul' h k := by ext; simp
#align mul_equiv.arrow_congr MulEquiv.arrowCongr
#align add_equiv.arrow_congr AddEquiv.arrowCongr
#align mul_equiv.arrow_congr_apply MulEquiv.arrowCongr_apply
#align add_equiv.arrow_congr_apply AddEquiv.arrowCongr_apply

/-- A multiplicative analogue of `Equiv.arrowCongr`,
for multiplicative maps from a monoid to a commutative monoid.
-/
@[to_additive (attr := simps apply)
  "An additive analogue of `Equiv.arrowCongr`,
  for additive maps from an additive monoid to a commutative additive monoid."]
-- porting note: @[simps apply] removed because it was making a lemma which
-- wasn't in simp normal form.
def monoidHomCongr {M N P Q} [MulOneClass M] [MulOneClass N] [CommMonoid P] [CommMonoid Q]
  (f : M ≃* N) (g : P ≃* Q) :
  (M →* P) ≃* (N →* Q) where
  toFun h := g.toMonoidHom.comp (h.comp f.symm.toMonoidHom)
  invFun k := g.symm.toMonoidHom.comp (k.comp f.toMonoidHom)
  left_inv h := by ext; simp
  right_inv k := by ext; simp
  map_mul' h k := by ext; simp
#align mul_equiv.monoid_hom_congr MulEquiv.monoidHomCongr
#align add_equiv.add_monoid_hom_congr AddEquiv.addMonoidHomCongr
#align mul_equiv.monoid_hom_congr_apply MulEquiv.monoidHomCongr_apply
#align add_equiv.add_monoid_hom_congr_apply AddEquiv.addMonoidHomCongr_apply

/-- A family of multiplicative equivalences `Π j, (Ms j ≃* Ns j)` generates a
multiplicative equivalence between `Π j, Ms j` and `Π j, Ns j`.

This is the `MulEquiv` version of `Equiv.piCongrRight`, and the dependent version of
`MulEquiv.arrowCongr`.
-/
@[to_additive (attr := simps apply)
  "A family of additive equivalences `Π j, (Ms j ≃+ Ns j)`
  generates an additive equivalence between `Π j, Ms j` and `Π j, Ns j`.

  This is the `AddEquiv` version of `Equiv.piCongrRight`, and the dependent version of
  `AddEquiv.arrowCongr`."]
def piCongrRight {η : Type _} {Ms Ns : η → Type _} [∀ j, Mul (Ms j)] [∀ j, Mul (Ns j)]
  (es : ∀ j, Ms j ≃* Ns j) : (∀ j, Ms j) ≃* ∀ j, Ns j :=
  { Equiv.piCongrRight fun j => (es j).toEquiv with
    toFun := fun x j => es j (x j),
    invFun := fun x j => (es j).symm (x j),
    map_mul' := fun x y => funext fun j => (es j).map_mul (x j) (y j) }
#align mul_equiv.Pi_congr_right MulEquiv.piCongrRight
#align add_equiv.Pi_congr_right AddEquiv.piCongrRight
#align mul_equiv.Pi_congr_right_apply MulEquiv.piCongrRight_apply
#align add_equiv.Pi_congr_right_apply AddEquiv.piCongrRight_apply

@[to_additive (attr := simp)]
theorem piCongrRight_refl {η : Type _} {Ms : η → Type _} [∀ j, Mul (Ms j)] :
  (piCongrRight fun j => MulEquiv.refl (Ms j)) = MulEquiv.refl _ := rfl
#align mul_equiv.Pi_congr_right_refl MulEquiv.piCongrRight_refl
#align add_equiv.Pi_congr_right_refl AddEquiv.piCongrRight_refl

@[to_additive (attr := simp)]
theorem piCongrRight_symm {η : Type _} {Ms Ns : η → Type _} [∀ j, Mul (Ms j)] [∀ j, Mul (Ns j)]
  (es : ∀ j, Ms j ≃* Ns j) : (piCongrRight es).symm = piCongrRight fun i => (es i).symm := rfl
#align mul_equiv.Pi_congr_right_symm MulEquiv.piCongrRight_symm
#align add_equiv.Pi_congr_right_symm AddEquiv.piCongrRight_symm

@[to_additive (attr := simp)]
theorem piCongrRight_trans {η : Type _} {Ms Ns Ps : η → Type _} [∀ j, Mul (Ms j)]
  [∀ j, Mul (Ns j)] [∀ j, Mul (Ps j)] (es : ∀ j, Ms j ≃* Ns j) (fs : ∀ j, Ns j ≃* Ps j) :
  (piCongrRight es).trans (piCongrRight fs) = piCongrRight fun i => (es i).trans (fs i) := rfl
#align mul_equiv.Pi_congr_right_trans MulEquiv.piCongrRight_trans
#align add_equiv.Pi_congr_right_trans AddEquiv.piCongrRight_trans

/-- A family indexed by a nonempty subsingleton type is equivalent to the element at the single
index. -/
@[to_additive (attr := simps!)
  "A family indexed by a nonempty subsingleton type is
  equivalent to the element at the single index."]
def piSubsingleton {ι : Type _} (M : ι → Type _) [∀ j, Mul (M j)] [Subsingleton ι]
  (i : ι) : (∀ j, M j) ≃* M i :=
  { Equiv.piSubsingleton M i with map_mul' := fun _ _ => Pi.mul_apply _ _ _ }
#align mul_equiv.Pi_subsingleton MulEquiv.piSubsingleton
#align add_equiv.Pi_subsingleton AddEquiv.piSubsingleton
#align mul_equiv.Pi_subsingleton_apply MulEquiv.piSubsingleton_apply
#align add_equiv.Pi_subsingleton_apply AddEquiv.piSubsingleton_apply
#align mul_equiv.Pi_subsingleton_symm_apply MulEquiv.piSubsingleton_symmApply
#align add_equiv.Pi_subsingleton_symm_apply AddEquiv.piSubsingleton_symmApply

/-!
# Groups
-/

/-- A multiplicative equivalence of groups preserves inversion. -/
@[to_additive "An additive equivalence of additive groups preserves negation."]
protected theorem map_inv [Group G] [DivisionMonoid H] (h : G ≃* H) (x : G) :
  h x⁻¹ = (h x)⁻¹ :=
  _root_.map_inv h x
#align mul_equiv.map_inv MulEquiv.map_inv
#align add_equiv.map_neg AddEquiv.map_neg

/-- A multiplicative equivalence of groups preserves division. -/
@[to_additive "An additive equivalence of additive groups preserves subtractions."]
protected theorem map_div [Group G] [DivisionMonoid H] (h : G ≃* H) (x y : G) :
  h (x / y) = h x / h y :=
  _root_.map_div h x y
#align mul_equiv.map_div MulEquiv.map_div
#align add_equiv.map_sub AddEquiv.map_sub

end MulEquiv

-- porting note: we want to add
-- `@[simps (config := { fullyApplied := false })]`
-- here, but it generates simp lemmas which aren't in simp normal form
-- (they have `toFun` in)
/-- Given a pair of multiplicative homomorphisms `f`, `g` such that `g.comp f = id` and
`f.comp g = id`, returns an multiplicative equivalence with `toFun = f` and `invFun = g`. This
constructor is useful if the underlying type(s) have specialized `ext` lemmas for multiplicative
homomorphisms. -/
@[to_additive
  "Given a pair of additive homomorphisms `f`, `g` such that `g.comp f = id` and
  `f.comp g = id`, returns an additive equivalence with `toFun = f` and `invFun = g`. This
  constructor is useful if the underlying type(s) have specialized `ext` lemmas for additive
  homomorphisms."]
def MulHom.toMulEquiv [Mul M] [Mul N] (f : M →ₙ* N) (g : N →ₙ* M) (h₁ : g.comp f = MulHom.id _)
  (h₂ : f.comp g = MulHom.id _) : M ≃* N where
  toFun := f
  invFun := g
  left_inv := FunLike.congr_fun h₁
  right_inv := FunLike.congr_fun h₂
  map_mul' := f.map_mul
#align mul_hom.to_mul_equiv MulHom.toMulEquiv
#align add_hom.to_add_equiv AddHom.toAddEquiv

-- porting note: the next two lemmas were added manually because `@[simps]` is generating
-- lemmas with `toFun` in
@[to_additive (attr := simp)]
theorem MulHom.toMulEquiv_apply [Mul M] [Mul N] (f : M →ₙ* N) (g : N →ₙ* M)
    (h₁ : g.comp f = MulHom.id _) (h₂ : f.comp g = MulHom.id _) :
    ((MulHom.toMulEquiv f g h₁ h₂) : M → N) = f :=
  rfl
#align mul_hom.to_mul_equiv_apply MulHom.toMulEquiv_apply
#align add_hom.to_add_equiv_apply AddHom.toAddEquiv_apply

@[to_additive (attr := simp)]
theorem MulHom.toMulEquiv_symmApply [Mul M] [Mul N] (f : M →ₙ* N) (g : N →ₙ* M)
    (h₁ : g.comp f = MulHom.id _) (h₂ : f.comp g = MulHom.id _) :
    (MulEquiv.symm (MulHom.toMulEquiv f g h₁ h₂) : N → M) = ↑g :=
  rfl
#align mul_hom.to_mul_equiv_symm_apply MulHom.toMulEquiv_symmApply
#align add_hom.to_add_equiv_symm_apply AddHom.toAddEquiv_symmApply

/-- Given a pair of monoid homomorphisms `f`, `g` such that `g.comp f = id` and `f.comp g = id`,
returns an multiplicative equivalence with `toFun = f` and `invFun = g`.  This constructor is
useful if the underlying type(s) have specialized `ext` lemmas for monoid homomorphisms. -/
@[to_additive (attr := simps (config := { fullyApplied := false }))
  "Given a pair of additive monoid homomorphisms `f`, `g` such that `g.comp f = id`
  and `f.comp g = id`, returns an additive equivalence with `toFun = f` and `invFun = g`.  This
  constructor is useful if the underlying type(s) have specialized `ext` lemmas for additive
  monoid homomorphisms."]
def MonoidHom.toMulEquiv [MulOneClass M] [MulOneClass N] (f : M →* N) (g : N →* M)
  (h₁ : g.comp f = MonoidHom.id _) (h₂ : f.comp g = MonoidHom.id _) : M ≃* N where
  toFun := f
  invFun := g
  left_inv := FunLike.congr_fun h₁
  right_inv := FunLike.congr_fun h₂
  map_mul' := f.map_mul
#align monoid_hom.to_mul_equiv MonoidHom.toMulEquiv
#align add_monoid_hom.to_add_equiv AddMonoidHom.toAddEquiv
#align monoid_hom.to_mul_equiv_apply MonoidHom.toMulEquiv_apply
#align add_monoid_hom.to_add_equiv_apply AddMonoidHom.toAddEquiv_apply
#align monoid_hom.to_mul_equiv_symm_apply MonoidHom.toMulEquiv_symmApply
#align add_monoid_hom.to_add_equiv_symm_apply AddMonoidHom.toAddEquiv_symmApply

namespace Equiv

section InvolutiveInv

variable (G) [InvolutiveInv G]

/-- Inversion on a `Group` or `GroupWithZero` is a permutation of the underlying type. -/
@[to_additive (attr := simps! (config := { fullyApplied := false }) apply)
    "Negation on an `AddGroup` is a permutation of the underlying type."]
protected def inv : Perm G :=
  inv_involutive.toPerm _
#align equiv.inv Equiv.inv
#align equiv.neg Equiv.neg
#align equiv.inv_apply Equiv.inv_apply
#align equiv.neg_apply Equiv.neg_apply

variable {G}

@[to_additive (attr := simp)]
theorem inv_symm : (Equiv.inv G).symm = Equiv.inv G := rfl
#align equiv.inv_symm Equiv.inv_symm
#align equiv.neg_symm Equiv.neg_symm

end InvolutiveInv

end Equiv<|MERGE_RESOLUTION|>--- conflicted
+++ resolved
@@ -203,8 +203,6 @@
 #noalign add_equiv.to_fun_eq_coe
 
 @[to_additive (attr := simp)]
-<<<<<<< HEAD
-=======
 theorem coe_toEquiv (f : M ≃* N) : (f.toEquiv : M → N) = f := rfl
 #align mul_equiv.coe_to_equiv MulEquiv.coe_toEquiv
 #align add_equiv.coe_to_equiv AddEquiv.coe_toEquiv
@@ -212,7 +210,6 @@
 -- porting note: todo: `MulHom.coe_mk` simplifies `↑f.toMulHom` to `f.toMulHom.toFun`,
 -- not `f.toEquiv.toFun`; use higher priority as a workaround
 @[to_additive (attr := simp 1100)]
->>>>>>> b01f03c1
 theorem coe_toMulHom {f : M ≃* N} : (f.toMulHom : M → N) = f := rfl
 #align mul_equiv.coe_to_mul_hom MulEquiv.coe_toMulHom
 #align add_equiv.coe_to_add_hom AddEquiv.coe_toAddHom
