/-
Copyright (c) 2020 Scott Morrison. All rights reserved.
Released under Apache 2.0 license as described in the file LICENSE.
Authors: Scott Morrison
-/
import Mathlib.Algebra.Ring.Aut
import Mathlib.Algebra.Ring.CompTypeclasses
import Mathlib.Data.Rat.Cast
import Mathlib.GroupTheory.GroupAction.Opposite
import Mathlib.Data.SetLike.Basic

#align_import algebra.star.basic from "leanprover-community/mathlib"@"31c24aa72e7b3e5ed97a8412470e904f82b81004"

/-!
# Star monoids, rings, and modules

We introduce the basic algebraic notions of star monoids, star rings, and star modules.
A star algebra is simply a star ring that is also a star module.

These are implemented as "mixin" typeclasses, so to summon a star ring (for example)
one needs to write `(R : Type _) [Ring R] [StarRing R]`.
This avoids difficulties with diamond inheritance.

For now we simply do not introduce notations,
as different users are expected to feel strongly about the relative merits of
`r^*`, `r†`, `rᘁ`, and so on.

Our star rings are actually star semirings, but of course we can prove
`star_neg : star (-r) = - star r` when the underlying semiring is a ring.
-/

assert_not_exists Finset
assert_not_exists Subgroup

universe u v w

open MulOpposite

/-- Notation typeclass (with no default notation!) for an algebraic structure with a star operation.
-/
class Star (R : Type u) where
  star : R → R
#align has_star Star

-- https://github.com/leanprover/lean4/issues/2096
compile_def% Star.star

variable {R : Type u}

export Star (star)

/-- A star operation (e.g. complex conjugate).
-/
add_decl_doc star

/-- `StarMemClass S G` states `S` is a type of subsets `s ⊆ G` closed under star. -/
class StarMemClass (S R : Type _) [Star R] [SetLike S R] : Prop where
  /-- Closure under star. -/
  star_mem : ∀ {s : S} {r : R}, r ∈ s → star r ∈ s
#align star_mem_class StarMemClass

export StarMemClass (star_mem)

namespace StarMemClass

variable {S : Type w} [Star R] [SetLike S R] [hS : StarMemClass S R] (s : S)

instance instStar : Star s where
  star r := ⟨star (r : R), star_mem r.prop⟩

end StarMemClass

/-- Typeclass for a star operation with is involutive.
-/
class InvolutiveStar (R : Type u) extends Star R where
  /-- Involutive condition. -/
  star_involutive : Function.Involutive star
#align has_involutive_star InvolutiveStar

export InvolutiveStar (star_involutive)

@[simp]
theorem star_star [InvolutiveStar R] (r : R) : star (star r) = r :=
  star_involutive _
#align star_star star_star

theorem star_injective [InvolutiveStar R] : Function.Injective (star : R → R) :=
  Function.Involutive.injective star_involutive
#align star_injective star_injective

@[simp]
theorem star_inj [InvolutiveStar R] {x y : R} : star x = star y ↔ x = y :=
  star_injective.eq_iff
#align star_inj star_inj

/-- `star` as an equivalence when it is involutive. -/
protected def Equiv.star [InvolutiveStar R] : Equiv.Perm R :=
  star_involutive.toPerm _
#align equiv.star Equiv.star

theorem eq_star_of_eq_star [InvolutiveStar R] {r s : R} (h : r = star s) : s = star r := by
  simp [h]
#align eq_star_of_eq_star eq_star_of_eq_star

theorem eq_star_iff_eq_star [InvolutiveStar R] {r s : R} : r = star s ↔ s = star r :=
  ⟨eq_star_of_eq_star, eq_star_of_eq_star⟩
#align eq_star_iff_eq_star eq_star_iff_eq_star

theorem star_eq_iff_star_eq [InvolutiveStar R] {r s : R} : star r = s ↔ star s = r :=
  eq_comm.trans <| eq_star_iff_eq_star.trans eq_comm
#align star_eq_iff_star_eq star_eq_iff_star_eq

/-- Typeclass for a trivial star operation. This is mostly meant for `ℝ`.
-/
class TrivialStar (R : Type u) [Star R] : Prop where
  /-- Condition that star is trivial-/
  star_trivial : ∀ r : R, star r = r
#align has_trivial_star TrivialStar

export TrivialStar (star_trivial)

attribute [simp] star_trivial

/-- A `*`-semigroup is a semigroup `R` with an involutive operation `star`
such that `star (r * s) = star s * star r`.
-/
class StarSemigroup (R : Type u) [Semigroup R] extends InvolutiveStar R where
  /-- `star` skew-distributes over multiplication. -/
  star_mul : ∀ r s : R, star (r * s) = star s * star r
#align star_semigroup StarSemigroup

export StarSemigroup (star_mul)

attribute [simp 900] star_mul

section StarSemigroup

variable [Semigroup R] [StarSemigroup R]

theorem star_star_mul (x y : R) : star (star x * y) = star y * x := by rw [star_mul, star_star]
#align star_star_mul star_star_mul

theorem star_mul_star (x y : R) : star (x * star y) = y * star x := by rw [star_mul, star_star]
#align star_mul_star star_mul_star

@[simp]
theorem semiconjBy_star_star_star {x y z : R} :
    SemiconjBy (star x) (star z) (star y) ↔ SemiconjBy x y z := by
  simp_rw [SemiconjBy, ← star_mul, star_inj, eq_comm]
#align semiconj_by_star_star_star semiconjBy_star_star_star

alias semiconjBy_star_star_star ↔ _ SemiconjBy.star_star_star
#align semiconj_by.star_star_star SemiconjBy.star_star_star

@[simp]
theorem commute_star_star {x y : R} : Commute (star x) (star y) ↔ Commute x y :=
  semiconjBy_star_star_star
#align commute_star_star commute_star_star

alias commute_star_star ↔ _ Commute.star_star
#align commute.star_star Commute.star_star

theorem commute_star_comm {x y : R} : Commute (star x) y ↔ Commute x (star y) := by
  rw [← commute_star_star, star_star]
#align commute_star_comm commute_star_comm

end StarSemigroup

/-- In a commutative ring, make `simp` prefer leaving the order unchanged. -/
@[simp]
theorem star_mul' [CommSemigroup R] [StarSemigroup R] (x y : R) : star (x * y) = star x * star y :=
  (star_mul x y).trans (mul_comm _ _)
#align star_mul' star_mul'

/-- `star` as a `MulEquiv` from `R` to `Rᵐᵒᵖ` -/
@[simps apply]
def starMulEquiv [Semigroup R] [StarSemigroup R] : R ≃* Rᵐᵒᵖ :=
  { (InvolutiveStar.star_involutive.toPerm star).trans opEquiv with
    toFun := fun x => MulOpposite.op (star x)
    map_mul' := fun x y => by simp only [star_mul, op_mul] }
#align star_mul_equiv starMulEquiv
#align star_mul_equiv_apply starMulEquiv_apply

/-- `star` as a `MulAut` for commutative `R`. -/
@[simps apply]
def starMulAut [CommSemigroup R] [StarSemigroup R] : MulAut R :=
  { InvolutiveStar.star_involutive.toPerm star with
    toFun := star
    map_mul' := star_mul' }
#align star_mul_aut starMulAut
#align star_mul_aut_apply starMulAut_apply

variable (R)

@[simp]
theorem star_one [Monoid R] [StarSemigroup R] : star (1 : R) = 1 :=
  op_injective <| (starMulEquiv : R ≃* Rᵐᵒᵖ).map_one.trans (op_one _).symm
#align star_one star_one

variable {R}

@[simp]
theorem star_pow [Monoid R] [StarSemigroup R] (x : R) (n : ℕ) : star (x ^ n) = star x ^ n :=
  op_injective <|
    ((starMulEquiv : R ≃* Rᵐᵒᵖ).toMonoidHom.map_pow x n).trans (op_pow (star x) n).symm
#align star_pow star_pow

@[simp]
theorem star_inv [Group R] [StarSemigroup R] (x : R) : star x⁻¹ = (star x)⁻¹ :=
  op_injective <| ((starMulEquiv : R ≃* Rᵐᵒᵖ).toMonoidHom.map_inv x).trans (op_inv (star x)).symm
#align star_inv star_inv

@[simp]
theorem star_zpow [Group R] [StarSemigroup R] (x : R) (z : ℤ) : star (x ^ z) = star x ^ z :=
  op_injective <|
    ((starMulEquiv : R ≃* Rᵐᵒᵖ).toMonoidHom.map_zpow x z).trans (op_zpow (star x) z).symm
#align star_zpow star_zpow

/-- When multiplication is commutative, `star` preserves division. -/
@[simp]
theorem star_div [CommGroup R] [StarSemigroup R] (x y : R) : star (x / y) = star x / star y :=
  map_div (starMulAut : R ≃* R) _ _
#align star_div star_div

/-- Any commutative monoid admits the trivial `*`-structure.

See note [reducible non-instances].
-/
@[reducible]
def starSemigroupOfComm {R : Type _} [CommMonoid R] : StarSemigroup R where
  star := id
  star_involutive _ := rfl
  star_mul := mul_comm
#align star_semigroup_of_comm starSemigroupOfComm

section

attribute [local instance] starSemigroupOfComm

/-- Note that since `starSemigroupOfComm` is reducible, `simp` can already prove this. -/
theorem star_id_of_comm {R : Type _} [CommSemiring R] {x : R} : star x = x :=
  rfl
#align star_id_of_comm star_id_of_comm

end

/-- A `*`-additive monoid `R` is an additive monoid with an involutive `star` operation which
preserves addition.  -/
class StarAddMonoid (R : Type u) [AddMonoid R] extends InvolutiveStar R where
  /-- `star` commutes with addition -/
  star_add : ∀ r s : R, star (r + s) = star r + star s
#align star_add_monoid StarAddMonoid

export StarAddMonoid (star_add)

attribute [simp] star_add

/-- `star` as an `AddEquiv` -/
@[simps apply]
def starAddEquiv [AddMonoid R] [StarAddMonoid R] : R ≃+ R :=
  { InvolutiveStar.star_involutive.toPerm star with
    toFun := star
    map_add' := star_add }
#align star_add_equiv starAddEquiv
#align star_add_equiv_apply starAddEquiv_apply

variable (R)

@[simp]
theorem star_zero [AddMonoid R] [StarAddMonoid R] : star (0 : R) = 0 :=
  (starAddEquiv : R ≃+ R).map_zero
#align star_zero star_zero

variable {R}

@[simp]
theorem star_eq_zero [AddMonoid R] [StarAddMonoid R] {x : R} : star x = 0 ↔ x = 0 :=
<<<<<<< HEAD
  (starAddEquiv : R ≃+ R).map_eq_zero_iff
=======
  starAddEquiv.map_eq_zero_iff (M := R)
>>>>>>> 9f14c412
#align star_eq_zero star_eq_zero

theorem star_ne_zero [AddMonoid R] [StarAddMonoid R] {x : R} : star x ≠ 0 ↔ x ≠ 0 := by
  simp only [ne_eq, star_eq_zero]
#align star_ne_zero star_ne_zero

@[simp]
theorem star_neg [AddGroup R] [StarAddMonoid R] (r : R) : star (-r) = -star r :=
  (starAddEquiv : R ≃+ R).map_neg _
#align star_neg star_neg

@[simp]
theorem star_sub [AddGroup R] [StarAddMonoid R] (r s : R) : star (r - s) = star r - star s :=
  (starAddEquiv : R ≃+ R).map_sub _ _
#align star_sub star_sub

@[simp]
theorem star_nsmul [AddMonoid R] [StarAddMonoid R] (x : R) (n : ℕ) : star (n • x) = n • star x :=
  (starAddEquiv : R ≃+ R).toAddMonoidHom.map_nsmul _ _
#align star_nsmul star_nsmul

@[simp]
theorem star_zsmul [AddGroup R] [StarAddMonoid R] (x : R) (n : ℤ) : star (n • x) = n • star x :=
  (starAddEquiv : R ≃+ R).toAddMonoidHom.map_zsmul _ _
#align star_zsmul star_zsmul

/-- A `*`-ring `R` is a (semi)ring with an involutive `star` operation which is additive
which makes `R` with its multiplicative structure into a `*`-semigroup
(i.e. `star (r * s) = star s * star r`).  -/
class StarRing (R : Type u) [NonUnitalSemiring R] extends StarSemigroup R where
  /-- `star` commutes with addition -/
  star_add : ∀ r s : R, star (r + s) = star r + star s
#align star_ring StarRing

instance (priority := 100) StarRing.toStarAddMonoid [NonUnitalSemiring R] [StarRing R] :
    StarAddMonoid R where
  star_add := StarRing.star_add
#align star_ring.to_star_add_monoid StarRing.toStarAddMonoid

/-- `star` as a `RingEquiv` from `R` to `Rᵐᵒᵖ` -/
@[simps apply]
def starRingEquiv [NonUnitalSemiring R] [StarRing R] : R ≃+* Rᵐᵒᵖ :=
  { starAddEquiv.trans (MulOpposite.opAddEquiv : R ≃+ Rᵐᵒᵖ), starMulEquiv with
    toFun := fun x => MulOpposite.op (star x) }
#align star_ring_equiv starRingEquiv
#align star_ring_equiv_apply starRingEquiv_apply

@[simp, norm_cast]
theorem star_natCast [Semiring R] [StarRing R] (n : ℕ) : star (n : R) = n :=
  (congr_arg unop (map_natCast (starRingEquiv : R ≃+* Rᵐᵒᵖ) n)).trans (unop_natCast _)
#align star_nat_cast star_natCast

--Porting note: new theorem
@[simp]
theorem star_ofNat [Semiring R] [StarRing R] (n : ℕ) [n.AtLeastTwo] :
    star (no_index (OfNat.ofNat n) : R) = OfNat.ofNat n :=
  star_natCast _

section

@[simp, norm_cast]
theorem star_intCast [Ring R] [StarRing R] (z : ℤ) : star (z : R) = z :=
  (congr_arg unop <| map_intCast (starRingEquiv : R ≃+* Rᵐᵒᵖ) z).trans (unop_intCast _)
#align star_int_cast star_intCast

@[simp, norm_cast]
theorem star_ratCast [DivisionRing R] [StarRing R] (r : ℚ) : star (r : R) = r :=
  (congr_arg unop <| map_ratCast (starRingEquiv : R ≃+* Rᵐᵒᵖ) r).trans (unop_ratCast _)
#align star_rat_cast star_ratCast

end

/-- `star` as a ring automorphism, for commutative `R`. -/
@[simps apply]
def starRingAut [CommSemiring R] [StarRing R] : RingAut R :=
  { starAddEquiv, starMulAut (R := R) with toFun := star }
#align star_ring_aut starRingAut
#align star_ring_aut_apply starRingAut_apply

variable (R)

/-- `star` as a ring endomorphism, for commutative `R`. This is used to denote complex
conjugation, and is available under the notation `conj` in the locale `ComplexConjugate`.

Note that this is the preferred form (over `starRingAut`, available under the same hypotheses)
because the notation `E →ₗ⋆[R] F` for an `R`-conjugate-linear map (short for
`E →ₛₗ[starRingEnd R] F`) does not pretty-print if there is a coercion involved, as would be the
case for `(↑starRingAut : R →* R)`. -/
def starRingEnd [CommSemiring R] [StarRing R] : R →+* R :=
  @starRingAut R _ _
#align star_ring_end starRingEnd

variable {R}

@[inherit_doc]
scoped[ComplexConjugate] notation "conj" => starRingEnd _

/-- This is not a simp lemma, since we usually want simp to keep `starRingEnd` bundled.
 For example, for complex conjugation, we don't want simp to turn `conj x`
 into the bare function `star x` automatically since most lemmas are about `conj x`. -/
theorem starRingEnd_apply [CommSemiring R] [StarRing R] {x : R} : starRingEnd R x = star x :=
  rfl
#align star_ring_end_apply starRingEnd_apply

/- Porting note: removed `simp` attribute due to report by linter:

simp can prove this:
  by simp only [RingHomCompTriple.comp_apply, RingHom.id_apply]
One of the lemmas above could be a duplicate.
If that's not the case try reordering lemmas or adding @[priority].
 -/
-- @[simp]
theorem starRingEnd_self_apply [CommSemiring R] [StarRing R] (x : R) :
    starRingEnd R (starRingEnd R x) = x :=
  star_star x
#align star_ring_end_self_apply starRingEnd_self_apply

instance RingHom.involutiveStar {S : Type _} [NonAssocSemiring S] [CommSemiring R] [StarRing R] :
    InvolutiveStar (S →+* R) where
  toStar := { star := fun f => RingHom.comp (starRingEnd R) f }
  star_involutive := by
    intro
    ext
    simp only [RingHom.coe_comp, Function.comp_apply, starRingEnd_self_apply]
#align ring_hom.has_involutive_star RingHom.involutiveStar

theorem RingHom.star_def {S : Type _} [NonAssocSemiring S] [CommSemiring R] [StarRing R]
    (f : S →+* R) : Star.star f = RingHom.comp (starRingEnd R) f :=
  rfl
#align ring_hom.star_def RingHom.star_def

theorem RingHom.star_apply {S : Type _} [NonAssocSemiring S] [CommSemiring R] [StarRing R]
    (f : S →+* R) (s : S) : star f s = star (f s) :=
  rfl
#align ring_hom.star_apply RingHom.star_apply

-- A more convenient name for complex conjugation
alias starRingEnd_self_apply ← Complex.conj_conj
#align complex.conj_conj Complex.conj_conj

alias starRingEnd_self_apply ← IsROrC.conj_conj
set_option linter.uppercaseLean3 false in
#align is_R_or_C.conj_conj IsROrC.conj_conj

@[simp]
theorem star_inv' [DivisionSemiring R] [StarRing R] (x : R) : star x⁻¹ = (star x)⁻¹ :=
  op_injective <| (map_inv₀ (starRingEquiv : R ≃+* Rᵐᵒᵖ) x).trans (op_inv (star x)).symm
#align star_inv' star_inv'

@[simp]
theorem star_zpow₀ [DivisionSemiring R] [StarRing R] (x : R) (z : ℤ) : star (x ^ z) = star x ^ z :=
  op_injective <| (map_zpow₀ (starRingEquiv : R ≃+* Rᵐᵒᵖ) x z).trans (op_zpow (star x) z).symm
#align star_zpow₀ star_zpow₀

/-- When multiplication is commutative, `star` preserves division. -/
@[simp]
theorem star_div' [Semifield R] [StarRing R] (x y : R) : star (x / y) = star x / star y := by
  apply op_injective
  rw [division_def, op_div, mul_comm, star_mul, star_inv', op_mul, op_inv]
#align star_div' star_div'

section

set_option linter.deprecated false

@[simp]
theorem star_bit0 [AddMonoid R] [StarAddMonoid R] (r : R) : star (bit0 r) = bit0 (star r) := by
  simp [bit0]
#align star_bit0 star_bit0

@[simp]
theorem star_bit1 [Semiring R] [StarRing R] (r : R) : star (bit1 r) = bit1 (star r) := by
  simp [bit1]
#align star_bit1 star_bit1

end

/-- Any commutative semiring admits the trivial `*`-structure.

See note [reducible non-instances].
-/
@[reducible]
def starRingOfComm {R : Type _} [CommSemiring R] : StarRing R :=
  { starSemigroupOfComm with
    star := id
    star_add := fun _ _ => rfl }
#align star_ring_of_comm starRingOfComm

/-- A star module `A` over a star ring `R` is a module which is a star add monoid,
and the two star structures are compatible in the sense
`star (r • a) = star r • star a`.

Note that it is up to the user of this typeclass to enforce
`[Semiring R] [StarRing R] [AddCommMonoid A] [StarAddMonoid A] [Module R A]`, and that
the statement only requires `[Star R] [Star A] [SMul R A]`.

If used as `[CommRing R] [StarRing R] [Semiring A] [StarRing A] [Algebra R A]`, this represents a
star algebra.
-/

class StarModule (R : Type u) (A : Type v) [Star R] [Star A] [SMul R A] : Prop where
  /-- `star` commutes with scalar multiplication -/
  star_smul : ∀ (r : R) (a : A), star (r • a) = star r • star a
#align star_module StarModule

export StarModule (star_smul)

attribute [simp] star_smul

/-- A commutative star monoid is a star module over itself via `Monoid.toMulAction`. -/
instance StarSemigroup.to_starModule [CommMonoid R] [StarSemigroup R] : StarModule R R :=
  ⟨star_mul'⟩
#align star_semigroup.to_star_module StarSemigroup.to_starModule

namespace RingHomInvPair

/-- Instance needed to define star-linear maps over a commutative star ring
(ex: conjugate-linear maps when R = ℂ).  -/
instance [CommSemiring R] [StarRing R] : RingHomInvPair (starRingEnd R) (starRingEnd R) :=
  ⟨RingHom.ext star_star, RingHom.ext star_star⟩

end RingHomInvPair

section

/-- `StarHomClass F R S` states that `F` is a type of `star`-preserving maps from `R` to `S`. -/
class StarHomClass (F : Type _) (R S : outParam (Type _)) [Star R] [Star S] extends
  FunLike F R fun _ => S where
  /-- the maps preserve star -/
  map_star : ∀ (f : F) (r : R), f (star r) = star (f r)
#align star_hom_class StarHomClass

export StarHomClass (map_star)

end

/-! ### Instances -/


namespace Units

variable [Monoid R] [StarSemigroup R]

instance : StarSemigroup Rˣ where
  star u :=
    { val := star u
      inv := star ↑u⁻¹
      val_inv := (star_mul _ _).symm.trans <| (congr_arg star u.inv_val).trans <| star_one _
      inv_val := (star_mul _ _).symm.trans <| (congr_arg star u.val_inv).trans <| star_one _ }
  star_involutive _ := Units.ext (star_involutive _)
  star_mul _ _ := Units.ext (star_mul _ _)

@[simp]
theorem coe_star (u : Rˣ) : ↑(star u) = (star ↑u : R) :=
  rfl
#align units.coe_star Units.coe_star

@[simp]
theorem coe_star_inv (u : Rˣ) : ↑(star u)⁻¹ = (star ↑u⁻¹ : R) :=
  rfl
#align units.coe_star_inv Units.coe_star_inv

instance {A : Type _} [Star A] [SMul R A] [StarModule R A] : StarModule Rˣ A :=
  ⟨fun u a => star_smul (u : R) a⟩

end Units

theorem IsUnit.star [Monoid R] [StarSemigroup R] {a : R} : IsUnit a → IsUnit (star a)
  | ⟨u, hu⟩ => ⟨Star.star u, hu ▸ rfl⟩
#align is_unit.star IsUnit.star

@[simp]
theorem isUnit_star [Monoid R] [StarSemigroup R] {a : R} : IsUnit (star a) ↔ IsUnit a :=
  ⟨fun h => star_star a ▸ h.star, IsUnit.star⟩
#align is_unit_star isUnit_star

theorem Ring.inverse_star [Semiring R] [StarRing R] (a : R) :
    Ring.inverse (star a) = star (Ring.inverse a) := by
  by_cases ha : IsUnit a
  · obtain ⟨u, rfl⟩ := ha
    rw [Ring.inverse_unit, ← Units.coe_star, Ring.inverse_unit, ← Units.coe_star_inv]
  rw [Ring.inverse_non_unit _ ha, Ring.inverse_non_unit _ (mt isUnit_star.mp ha), star_zero]
#align ring.inverse_star Ring.inverse_star

instance Invertible.star {R : Type _} [Monoid R] [StarSemigroup R] (r : R) [Invertible r] :
    Invertible (star r) where
  invOf := Star.star (⅟ r)
  invOf_mul_self := by rw [← star_mul, mul_invOf_self, star_one]
  mul_invOf_self := by rw [← star_mul, invOf_mul_self, star_one]
#align invertible.star Invertible.star

theorem star_invOf {R : Type _} [Monoid R] [StarSemigroup R] (r : R) [Invertible r]
    [Invertible (star r)] : star (⅟ r) = ⅟ (star r) := by
  have : star (⅟ r) = star (⅟ r) * ((star r) * ⅟ (star r)) := by
    simp only [mul_invOf_self, mul_one]
  rw [this, ← mul_assoc]
  have : (star (⅟ r)) * (star r) = star 1 := by rw [← star_mul, mul_invOf_self]
  rw [this, star_one, one_mul]
#align star_inv_of star_invOf

namespace MulOpposite

/-- The opposite type carries the same star operation. -/
instance [Star R] : Star Rᵐᵒᵖ where star r := op (star r.unop)

@[simp]
theorem unop_star [Star R] (r : Rᵐᵒᵖ) : unop (star r) = star (unop r) :=
  rfl
#align mul_opposite.unop_star MulOpposite.unop_star

@[simp]
theorem op_star [Star R] (r : R) : op (star r) = star (op r) :=
  rfl
#align mul_opposite.op_star MulOpposite.op_star

instance [InvolutiveStar R] : InvolutiveStar Rᵐᵒᵖ where
  star_involutive r := unop_injective (star_star r.unop)

instance [Monoid R] [StarSemigroup R] : StarSemigroup Rᵐᵒᵖ where
  star_mul x y := unop_injective (star_mul y.unop x.unop)

instance [AddMonoid R] [StarAddMonoid R] : StarAddMonoid Rᵐᵒᵖ where
  star_add x y := unop_injective (star_add x.unop y.unop)

instance [Semiring R] [StarRing R] : StarRing Rᵐᵒᵖ where
  star_add x y := unop_injective (star_add x.unop y.unop)

end MulOpposite

/-- A commutative star monoid is a star module over its opposite via
`Monoid.toOppositeMulAction`. -/
instance StarSemigroup.toOpposite_starModule [CommMonoid R] [StarSemigroup R] :
    StarModule Rᵐᵒᵖ R :=
  ⟨fun r s => star_mul' s r.unop⟩
#align star_semigroup.to_opposite_star_module StarSemigroup.toOpposite_starModule<|MERGE_RESOLUTION|>--- conflicted
+++ resolved
@@ -275,11 +275,7 @@
 
 @[simp]
 theorem star_eq_zero [AddMonoid R] [StarAddMonoid R] {x : R} : star x = 0 ↔ x = 0 :=
-<<<<<<< HEAD
-  (starAddEquiv : R ≃+ R).map_eq_zero_iff
-=======
   starAddEquiv.map_eq_zero_iff (M := R)
->>>>>>> 9f14c412
 #align star_eq_zero star_eq_zero
 
 theorem star_ne_zero [AddMonoid R] [StarAddMonoid R] {x : R} : star x ≠ 0 ↔ x ≠ 0 := by
