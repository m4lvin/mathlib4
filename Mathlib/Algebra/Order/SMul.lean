--- conflicted
+++ resolved
@@ -192,12 +192,7 @@
 
 
 -- TODO: `LinearOrderedField M → OrderedSMul ℚ M`
-<<<<<<< HEAD
 instance LinearOrderedSemiring.toOrderedSMul : OrderedSMul R R :=
-=======
-instance LinearOrderedSemiring.toOrderedSMul {R : Type*} [LinearOrderedSemiring R] :
-    OrderedSMul R R :=
->>>>>>> 16a23a07
   OrderedSMul.mk'' fun _ => strictMono_mul_left_of_pos
 #align linear_ordered_semiring.to_ordered_smul LinearOrderedSemiring.toOrderedSMul
 
