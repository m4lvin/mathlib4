--- conflicted
+++ resolved
@@ -319,14 +319,9 @@
 lemma mem_map {S : NonUnitalSubalgebra R A} {f : F} {y : B} : y ∈ map f S ↔ ∃ x ∈ S, f x = y :=
   NonUnitalSubsemiring.mem_map
 
-<<<<<<< HEAD
 lemma map_toSubmodule {S : NonUnitalSubalgebra R A} {f : F} :
-    (map f S).toSubmodule = Submodule.map (f : A →ₗ[R] B) S.toSubmodule :=
-=======
-theorem map_toSubmodule {S : NonUnitalSubalgebra R A} {f : F} :
     -- TODO: introduce a better coercion from `NonUnitalAlgHomClass` to `LinearMap`
     (map f S).toSubmodule = Submodule.map ((↑f : A →+[R] B) : A →ₗ[R] B) S.toSubmodule :=
->>>>>>> 0851f810
   SetLike.coe_injective rfl
 
 lemma map_toNonUnitalSubsemiring {S : NonUnitalSubalgebra R A} {f : F} :
