--- conflicted
+++ resolved
@@ -22,11 +22,7 @@
 ## Main definitions
 
 * `rel`: The double coset relation defined by two subgroups `H K` of `G`.
-<<<<<<< HEAD
-* `Doset.quotient`: The quotient of `G` by the double coset relation, i.e, ``H \ G / K`.
-=======
 * `Doset.quotient`: The quotient of `G` by the double coset relation, i.e, `H \ G / K`.
->>>>>>> 03d30d75
 -/
 -- porting note: removed import
 -- import Mathlib.Tactic.Group
