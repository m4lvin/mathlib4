--- conflicted
+++ resolved
@@ -29,74 +29,13 @@
 variable (α : Type _) [Preorder α]
 
 /--
-<<<<<<< HEAD
-=======
-For a preordered set `(α, <)`, a strict series of `α` of length `n` is a strictly monotonic function
-`fin (n + 1) → α`, i.e. `a₀ < a₁ < ... < aₙ` with `aᵢ : α`.
--/
-structure StrictSeries where
-  /-- the number of inequalities in the series -/
-  length : ℕ
-  /-- the underlying function of a strict series -/
-  toFun : Fin (length + 1) → α
-  /-- the underlying function should be strictly monotonic -/
-  StrictMono : StrictMono toFun
-
-namespace StrictSeries
-
-instance : CoeFun (StrictSeries α) (fun x ↦ Fin (x.length + 1) → α) :=
-  { coe := StrictSeries.toFun }
-
-instance : Preorder (StrictSeries α) :=
-  Preorder.lift StrictSeries.length
-
-variable {α}
-
-lemma le_def (x y : StrictSeries α) : x ≤ y ↔ x.length ≤ y.length :=
-  Iff.rfl
-
-lemma lt_def (x y : StrictSeries α) : x < y ↔ x.length < y.length :=
-  Iff.rfl
-
-/--
-In a preordered set `α`, each term of `α` gives a strict series with the right most index to be 0.
--/
-@[simps!] def singleton (a : α) : StrictSeries α :=
-  { length := 0
-    toFun := fun _ ↦ a
-    StrictMono := fun _ _ h ↦ (ne_of_lt h $ @Subsingleton.elim _ subsingleton_fin_one _ _).elim }
-
-instance [IsEmpty α] : IsEmpty (StrictSeries α) :=
-  { false := fun x ↦ IsEmpty.false (x 0) }
-
-instance [Inhabited α] : Inhabited (StrictSeries α) :=
-  { default := singleton default }
-
-instance [Nonempty α] : Nonempty (StrictSeries α) :=
-  Nonempty.map singleton inferInstance
-
-lemma top_len_unique [OrderTop (StrictSeries α)] (p : StrictSeries α) (hp : IsTop p) :
-    p.length = (⊤ : StrictSeries α).length :=
-  le_antisymm (@le_top (StrictSeries α) _ _ _) (hp ⊤)
-
-lemma top_len_unique' (H1 H2 : OrderTop (StrictSeries α)) : H1.top.length = H2.top.length :=
-  le_antisymm (H2.le_top H1.top) (H1.le_top H2.top)
-
-end StrictSeries
-
-/--
->>>>>>> a39a8f5b
-Krull dimension of a preordered set `α` is the supremum of the right most index of all strict
-series of `α`. If there is no strict series `a₀ < a₁ < ... < aₙ` in `α`, then its Krull dimension
-is defined to be negative infinity; if the length of `a₀ < a₁ < ... < aₙ` is unbounded, its Krull
-dimension is defined to be positive infinity.
+Krull dimension of a preordered set `α` is the supremum of the right most index of all relation
+series of `α` order by `<`. If there is no strict series `a₀ < a₁ < ... < aₙ` in `α`, then its 
+Krull dimension is defined to be negative infinity; if the length of `a₀ < a₁ < ... < aₙ` is 
+unbounded, its Krull dimension is defined to be positive infinity.
 -/
 noncomputable def krullDim : WithBot (WithTop ℕ) :=
-<<<<<<< HEAD
-⨆ (p : LTSeries α), p.length
-=======
   ⨆ (p : StrictSeries α), p.length
->>>>>>> a39a8f5b
 
 /--
 Height of an element `a` of a preordered set `α` is the Krull dimension of the subset `(-∞, a]`
