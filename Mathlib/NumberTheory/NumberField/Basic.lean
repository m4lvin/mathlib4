/-
Copyright (c) 2021 Ashvni Narayanan. All rights reserved.
Released under Apache 2.0 license as described in the file LICENSE.
Authors: Ashvni Narayanan, Anne Baanen
-/
import Mathlib.Algebra.CharP.Algebra
import Mathlib.RingTheory.DedekindDomain.IntegralClosure

#align_import number_theory.number_field.basic from "leanprover-community/mathlib"@"f0c8bf9245297a541f468be517f1bde6195105e9"

/-!
# Number fields
This file defines a number field and the ring of integers corresponding to it.

## Main definitions
 - `NumberField` defines a number field as a field which has characteristic zero and is finite
    dimensional over ℚ.
 - `ringOfIntegers` defines the ring of integers (or number ring) corresponding to a number field
    as the integral closure of ℤ in the number field.

## Implementation notes
The definitions that involve a field of fractions choose a canonical field of fractions,
but are independent of that choice.

## References
* [D. Marcus, *Number Fields*][marcus1977number]
* [J.W.S. Cassels, A. Frölich, *Algebraic Number Theory*][cassels1967algebraic]
* [P. Samuel, *Algebraic Theory of Numbers*][samuel1970algebraic]

## Tags
number field, ring of integers
-/


/-- A number field is a field which has characteristic zero and is finite
dimensional over ℚ. -/
class NumberField (K : Type _) [Field K] : Prop where
  [to_charZero : CharZero K]
  [to_finiteDimensional : FiniteDimensional ℚ K]
#align number_field NumberField

open Function Module

open scoped Classical BigOperators nonZeroDivisors

/-- `ℤ` with its usual ring structure is not a field. -/
theorem Int.not_isField : ¬IsField ℤ := fun h =>
  Int.not_even_one <|
    (h.mul_inv_cancel two_ne_zero).imp fun a => by rw [← two_mul]; exact Eq.symm
#align int.not_is_field Int.not_isField

namespace NumberField

variable (K L : Type _) [Field K] [Field L] [nf : NumberField K]

-- See note [lower instance priority]
attribute [instance] NumberField.to_charZero NumberField.to_finiteDimensional

protected theorem isAlgebraic : Algebra.IsAlgebraic ℚ K :=
  Algebra.isAlgebraic_of_finite _ _
#align number_field.is_algebraic NumberField.isAlgebraic

/-- The ring of integers (or number ring) corresponding to a number field
is the integral closure of ℤ in the number field. -/
def ringOfIntegers :=
  integralClosure ℤ K
#align number_field.ring_of_integers NumberField.ringOfIntegers

scoped notation "𝓞" => NumberField.ringOfIntegers

theorem mem_ringOfIntegers (x : K) : x ∈ 𝓞 K ↔ IsIntegral ℤ x :=
  Iff.rfl
#align number_field.mem_ring_of_integers NumberField.mem_ringOfIntegers

theorem isIntegral_of_mem_ringOfIntegers {K : Type _} [Field K] {x : K} (hx : x ∈ 𝓞 K) :
    IsIntegral ℤ (⟨x, hx⟩ : 𝓞 K) := by
  obtain ⟨P, hPm, hP⟩ := hx
  refine' ⟨P, hPm, _⟩
  rw [← Polynomial.aeval_def, ← Subalgebra.coe_eq_zero, Polynomial.aeval_subalgebra_coe,
    Polynomial.aeval_def, Subtype.coe_mk, hP]
#align number_field.is_integral_of_mem_ring_of_integers NumberField.isIntegral_of_mem_ringOfIntegers

/-- Given an algebra between two fields, create an algebra between their two rings of integers. -/
instance inst_ringOfIntegersAlgebra [Algebra K L] : Algebra (𝓞 K) (𝓞 L) :=
  RingHom.toAlgebra
    { toFun := fun k => ⟨algebraMap K L k, IsIntegral.algebraMap k.2⟩
      map_zero' := Subtype.ext <| by simp only [Subtype.coe_mk, Subalgebra.coe_zero, map_zero]
      map_one' := Subtype.ext <| by simp only [Subtype.coe_mk, Subalgebra.coe_one, map_one]
      map_add' := fun x y =>
        Subtype.ext <| by simp only [map_add, Subalgebra.coe_add, Subtype.coe_mk]
      map_mul' := fun x y =>
        Subtype.ext <| by simp only [Subalgebra.coe_mul, map_mul, Subtype.coe_mk] }
#align number_field.ring_of_integers_algebra NumberField.inst_ringOfIntegersAlgebra

-- no diamond
example : Algebra.id (𝓞 K) = inst_ringOfIntegersAlgebra K K := rfl

namespace RingOfIntegers

variable {K}

instance [NumberField K] : IsFractionRing (𝓞 K) K :=
  integralClosure.isFractionRing_of_finite_extension ℚ _

instance : IsIntegralClosure (𝓞 K) ℤ K :=
  integralClosure.isIntegralClosure _ _

instance [NumberField K] : IsIntegrallyClosed (𝓞 K) :=
  integralClosure.isIntegrallyClosedOfFiniteExtension ℚ

theorem isIntegral_coe (x : 𝓞 K) : IsIntegral ℤ (x : K) :=
  x.2
#align number_field.ring_of_integers.is_integral_coe NumberField.RingOfIntegers.isIntegral_coe

theorem map_mem {F L : Type _} [Field L] [CharZero K] [CharZero L] [AlgHomClass F ℚ K L] (f : F)
    (x : 𝓞 K) : f x ∈ 𝓞 L :=
  (mem_ringOfIntegers _ _).2 <| map_isIntegral_int f <| RingOfIntegers.isIntegral_coe x
#align number_field.ring_of_integers.map_mem NumberField.RingOfIntegers.map_mem

/-- The ring of integers of `K` are equivalent to any integral closure of `ℤ` in `K` -/
protected noncomputable def equiv (R : Type _) [CommRing R] [Algebra R K]
    [IsIntegralClosure R ℤ K] : 𝓞 K ≃+* R :=
  (IsIntegralClosure.equiv ℤ R K _).symm.toRingEquiv
#align number_field.ring_of_integers.equiv NumberField.RingOfIntegers.equiv

variable (K)

instance : CharZero (𝓞 K) :=
  CharZero.of_module _ K

instance : IsNoetherian ℤ (𝓞 K) :=
  IsIntegralClosure.isNoetherian _ ℚ K _

/-- The ring of integers of a number field is not a field. -/
theorem not_isField : ¬IsField (𝓞 K) := by
  have h_inj : Function.Injective (algebraMap ℤ (𝓞 K)) := RingHom.injective_int (algebraMap ℤ (𝓞 K))
  intro hf
  exact Int.not_isField
    (((IsIntegralClosure.isIntegral_algebra ℤ K).isField_iff_isField h_inj).mpr hf)
#align number_field.ring_of_integers.not_is_field NumberField.RingOfIntegers.not_isField

instance : IsDedekindDomain (𝓞 K) :=
  IsIntegralClosure.isDedekindDomain ℤ ℚ K _

instance : Free ℤ (𝓞 K) :=
  IsIntegralClosure.module_free ℤ ℚ K (𝓞 K)

instance : IsLocalization (Algebra.algebraMapSubmonoid (𝓞 K) ℤ⁰) K :=
  IsIntegralClosure.isLocalization ℤ ℚ K (𝓞 K)

/-- A ℤ-basis of the ring of integers of `K`. -/
noncomputable def basis : Basis (Free.ChooseBasisIndex ℤ (𝓞 K)) ℤ (𝓞 K) :=
  Free.chooseBasis ℤ (𝓞 K)
#align number_field.ring_of_integers.basis NumberField.RingOfIntegers.basis

end RingOfIntegers

/-- A basis of `K` over `ℚ` that is also a basis of `𝓞 K` over `ℤ`. -/
noncomputable def integralBasis : Basis (Free.ChooseBasisIndex ℤ (𝓞 K)) ℚ K :=
  Basis.localizationLocalization ℚ (nonZeroDivisors ℤ) K (RingOfIntegers.basis K)
#align number_field.integral_basis NumberField.integralBasis

@[simp]
theorem integralBasis_apply (i : Free.ChooseBasisIndex ℤ (𝓞 K)) :
    integralBasis K i = algebraMap (𝓞 K) K (RingOfIntegers.basis K i) :=
  Basis.localizationLocalization_apply ℚ (nonZeroDivisors ℤ) K (RingOfIntegers.basis K) i
#align number_field.integral_basis_apply NumberField.integralBasis_apply

theorem mem_span_integralBasis {x : K} :
    x ∈ Submodule.span ℤ (Set.range (integralBasis K)) ↔ x ∈ 𝓞 K := by
<<<<<<< HEAD
  suffices Submodule.span ℤ (Set.range (integralBasis K)) =
      AddSubgroup.toIntSubmodule (𝓞 K).toSubring.toAddSubgroup by rw [this]; rfl
  convert congrArg
    (Submodule.map (Submodule.subtype (AddSubgroup.toIntSubmodule (𝓞 K).toSubring.toAddSubgroup)))
    (Basis.span_eq (RingOfIntegers.basis K))
  · rw [Submodule.map_span]
    congr
    ext
    simp only [Set.mem_range, integralBasis_apply, Submodule.coeSubtype, Set.mem_image,
      exists_exists_eq_and]
    rfl
  · simp only [Submodule.map_top, Submodule.range_subtype]
=======
  rw [integralBasis, Basis.localizationLocalization_span, Subalgebra.range_isScalarTower_toAlgHom,
    Subalgebra.mem_toSubmodule]
>>>>>>> 92f695f0

theorem RingOfIntegers.rank : FiniteDimensional.finrank ℤ (𝓞 K) = FiniteDimensional.finrank ℚ K :=
  IsIntegralClosure.rank ℤ ℚ K (𝓞 K)
#align number_field.ring_of_integers.rank NumberField.RingOfIntegers.rank

end NumberField

namespace Rat

open NumberField

instance numberField : NumberField ℚ where
  to_charZero := inferInstance
  to_finiteDimensional := by
  -- The vector space structure of `ℚ` over itself can arise in multiple ways:
  -- all fields are vector spaces over themselves (used in `Rat.finiteDimensional`)
  -- all char 0 fields have a canonical embedding of `ℚ` (used in `NumberField`).
  -- Show that these coincide:
    convert (inferInstance : FiniteDimensional ℚ ℚ)
#align rat.number_field Rat.numberField

/-- The ring of integers of `ℚ` as a number field is just `ℤ`. -/
noncomputable def ringOfIntegersEquiv : ringOfIntegers ℚ ≃+* ℤ :=
  RingOfIntegers.equiv ℤ
#align rat.ring_of_integers_equiv Rat.ringOfIntegersEquiv

end Rat

namespace AdjoinRoot

section

open scoped Polynomial

attribute [-instance] algebraRat

/-- The quotient of `ℚ[X]` by the ideal generated by an irreducible polynomial of `ℚ[X]`
is a number field. -/
instance {f : Polynomial ℚ} [hf : Fact (Irreducible f)] : NumberField (AdjoinRoot f) where
  to_charZero := charZero_of_injective_algebraMap (algebraMap ℚ _).injective
  to_finiteDimensional := by convert (AdjoinRoot.powerBasis hf.out.ne_zero).finiteDimensional

end

end AdjoinRoot<|MERGE_RESOLUTION|>--- conflicted
+++ resolved
@@ -168,23 +168,8 @@
 
 theorem mem_span_integralBasis {x : K} :
     x ∈ Submodule.span ℤ (Set.range (integralBasis K)) ↔ x ∈ 𝓞 K := by
-<<<<<<< HEAD
-  suffices Submodule.span ℤ (Set.range (integralBasis K)) =
-      AddSubgroup.toIntSubmodule (𝓞 K).toSubring.toAddSubgroup by rw [this]; rfl
-  convert congrArg
-    (Submodule.map (Submodule.subtype (AddSubgroup.toIntSubmodule (𝓞 K).toSubring.toAddSubgroup)))
-    (Basis.span_eq (RingOfIntegers.basis K))
-  · rw [Submodule.map_span]
-    congr
-    ext
-    simp only [Set.mem_range, integralBasis_apply, Submodule.coeSubtype, Set.mem_image,
-      exists_exists_eq_and]
-    rfl
-  · simp only [Submodule.map_top, Submodule.range_subtype]
-=======
   rw [integralBasis, Basis.localizationLocalization_span, Subalgebra.range_isScalarTower_toAlgHom,
     Subalgebra.mem_toSubmodule]
->>>>>>> 92f695f0
 
 theorem RingOfIntegers.rank : FiniteDimensional.finrank ℤ (𝓞 K) = FiniteDimensional.finrank ℚ K :=
   IsIntegralClosure.rank ℤ ℚ K (𝓞 K)
