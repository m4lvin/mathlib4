--- conflicted
+++ resolved
@@ -3,15 +3,9 @@
 Released under Apache 2.0 license as described in the file LICENSE.
 Authors: Xavier Roblot
 -/
-<<<<<<< HEAD
 import Mathlib.NumberTheory.NumberField.CanonicalEmbedding
 import Mathlib.NumberTheory.NumberField.Norm
 import Mathlib.RingTheory.Ideal.Norm
-=======
-import Mathlib.GroupTheory.Torsion
-import Mathlib.NumberTheory.NumberField.Embeddings
-import Mathlib.NumberTheory.NumberField.Norm
->>>>>>> 923f9c9c
 import Mathlib.RingTheory.RootsOfUnity.Basic
 
 #align_import number_theory.number_field.units from "leanprover-community/mathlib"@"00f91228655eecdcd3ac97a7fd8dbcb139fe990a"
@@ -61,46 +55,10 @@
 #align is_unit_iff_norm isUnit_iff_norm
 
 end IsUnit
-
 namespace NumberField.Units
 
 section coe
 
-<<<<<<< HEAD
-/-- The `MonoidHom` from the group of units `(𝓞 K)ˣ` to the field `K`. -/
-def coe_to_field : (𝓞 K)ˣ →* K := (Units.coeHom K).comp (map (algebraMap (𝓞 K) K))
-
-variable {K}
-
-/-- The coercion of `x : (𝓞 K)ˣ` into `K`. -/
-@[coe] def to_field (x : (𝓞 K)ˣ) : K := coe_to_field K x
-
-variable (K)
-
-theorem coe_to_field_injective : Function.Injective (coe_to_field K) :=
-  fun _ _ h => Units.eq_iff.mp (SetCoe.ext h)
-
-/-- There is a natural coercion from `(𝓞 K)ˣ` to `(𝓞 K)` and then from `(𝓞 K)` to `K` but it is
-useful to also have a direct one from `(𝓞 K)ˣ` to `K`. -/
-instance : Coe (𝓞 K)ˣ K := ⟨to_field⟩
-
-@[ext]
-theorem ext {x y : (𝓞 K)ˣ} (h : (x : K) = y) : x = y := (coe_to_field_injective K).eq_iff.mp h
-
-@[simp]
-theorem map_mul (x y : (𝓞 K)ˣ) : ((x * y : (𝓞 K)ˣ) : K) = (x : K) * (y : K) :=
-  _root_.map_mul (coe_to_field K) x y
-
-@[simp]
-theorem map_pow (x : (𝓞 K)ˣ) (n : ℕ) : (x ^ n : K) = (x : K) ^ n :=
-  _root_.map_pow (coe_to_field K) x n
-
-@[simp]
-theorem map_one : ((1 : (𝓞 K)ˣ) : K) = 1 := rfl
-
-@[simp]
-theorem ne_zero (x : (𝓞 K)ˣ) : (x : K) ≠ 0 :=
-=======
 theorem coe_injective : Function.Injective ((↑) : (𝓞 K)ˣ → K) :=
   fun _ _ h => by rwa [SetLike.coe_eq_coe, Units.eq_iff] at h
 
@@ -120,7 +78,6 @@
 theorem coe_neg_one : ((-1 : (𝓞 K)ˣ) : K) = (-1 : K) := rfl
 
 theorem coe_ne_zero (x : (𝓞 K)ˣ) : (x : K) ≠ 0 :=
->>>>>>> 923f9c9c
   Subtype.coe_injective.ne_iff.mpr (_root_.Units.ne_zero x)
 
 end coe
@@ -137,29 +94,17 @@
   rw [eq_iff_eq (x : K) 1, torsion, CommGroup.mem_torsion, isOfFinOrder_iff_pow_eq_one]
   refine ⟨fun ⟨n, h_pos, h_eq⟩ φ => ?_, fun h => ?_⟩
   · refine norm_map_one_of_pow_eq_one φ.toMonoidHom (k := ⟨n, h_pos⟩) ?_
-<<<<<<< HEAD
-    rw [PNat.mk_coe, ← map_pow, h_eq, map_one]
-  · obtain ⟨n, hn, hx⟩ := Embeddings.pow_eq_one_of_norm_eq_one K ℂ x.val.prop h
-    exact ⟨n, hn, by ext; rwa [map_pow, map_one]⟩
-
-instance : Nonempty (torsion K) := ⟨1⟩
-=======
     rw [PNat.mk_coe, ← coe_pow, h_eq, coe_one]
   · obtain ⟨n, hn, hx⟩ := Embeddings.pow_eq_one_of_norm_eq_one K ℂ x.val.prop h
     exact ⟨n, hn, by ext; rw [coe_pow, hx, coe_one]⟩
 
 /-- Shortcut instance because Lean tends to time out before finding the general instance. -/
 instance : Nonempty (torsion K) := One.nonempty
->>>>>>> 923f9c9c
 
 /-- The torsion subgroup is finite. -/
 instance [NumberField K] : Fintype (torsion K) := by
   refine @Fintype.ofFinite _ (Set.finite_coe_iff.mpr ?_)
-<<<<<<< HEAD
-  refine Set.Finite.of_finite_image ?_ ((coe_to_field_injective K).injOn _)
-=======
   refine Set.Finite.of_finite_image ?_ ((coe_injective K).injOn _)
->>>>>>> 923f9c9c
   refine (Embeddings.finite_of_norm_le K ℂ 1).subset
     (fun a ⟨u, ⟨h_tors, h_ua⟩⟩ => ⟨?_, fun φ => ?_⟩)
   · rw [← h_ua]
@@ -167,10 +112,7 @@
   · rw [← h_ua]
     exact le_of_eq ((eq_iff_eq _ 1).mp ((mem_torsion K).mp h_tors) φ)
 
-<<<<<<< HEAD
-=======
 set_option synthInstance.maxHeartbeats 30000 in
->>>>>>> 923f9c9c
 /-- The torsion subgroup is cylic. -/
 instance [NumberField K] : IsCyclic (torsion K) := subgroup_units_cyclic _
 
@@ -204,8 +146,8 @@
 
 end torsion
 
-<<<<<<< HEAD
 namespace dirichlet
+
 -- This section is devoted to the proof of Dirichlet's unit theorem
 -- We define a group morphism from `(𝓞 K)ˣ` to `{w : InfinitePlace K // w ≠ w₀} → ℝ` where `w₀`
 -- is a distinguished (arbitrary) infinite place, prove that its kernel is the torsion subgroup
@@ -232,8 +174,9 @@
   map_zero' := by simp; rfl
   map_add' := by
     intro _ _
-    simp only [ne_eq, toMul_add, map_mul, _root_.map_mul, map_eq_zero, ne_zero, not_false_eq_true,
-      Real.log_mul, mul_add]
+    simp only [ne_eq, toMul_add, val_mul, Submonoid.coe_mul, Subsemiring.coe_toSubmonoid,
+      Subalgebra.coe_toSubsemiring, map_mul, map_eq_zero, ZeroMemClass.coe_eq_zero, ne_zero,
+      not_false_eq_true, Real.log_mul, mul_add]
     rfl }
 
 @[simp]
@@ -252,14 +195,14 @@
     · refine (Finset.sum_subtype _ (fun w => ?_) (fun w => (mult w) * (Real.log (w (x : K))))).symm
       exact ⟨Finset.ne_of_mem_erase, fun h => Finset.mem_erase_of_ne_of_mem h (Finset.mem_univ w)⟩
     · norm_num
-  · exact fun w _ => pow_ne_zero _ (AbsoluteValue.ne_zero _ (ne_zero K x))
+  · exact fun w _ => pow_ne_zero _ (AbsoluteValue.ne_zero _ (coe_ne_zero x))
 
 theorem mult_log_place_eq_zero {x : (𝓞 K)ˣ} {w : InfinitePlace K} :
     mult w * Real.log (w x) = 0 ↔ w x = 1 := by
   rw [mul_eq_zero, or_iff_right, Real.log_eq_zero, or_iff_right, or_iff_left]
   · have : 0 ≤ w x := map_nonneg _ _
     linarith
-  · simp only [ne_eq, map_eq_zero, ne_zero K x]
+  · simp only [ne_eq, map_eq_zero, coe_ne_zero x]
   · refine (ne_of_gt ?_)
     rw [mult]; split_ifs <;> norm_num
 
@@ -326,16 +269,17 @@
       refine (Set.Finite.image log_embedding this).subset ?_
       rintro _ ⟨⟨x, ⟨_, rfl⟩⟩, hx⟩
       refine ⟨x, ⟨x.val.prop, (le_iff_le _ _).mp (fun w => (Real.log_le_iff_le_exp ?_).mp ?_)⟩, rfl⟩
-      · exact pos_iff.mpr (ne_zero K x)
+      · exact pos_iff.mpr (coe_ne_zero x)
       · rw [mem_closedBall_zero_iff] at hx
         exact (le_abs_self _).trans (log_le_of_log_embedding_le hr hx w)
-    refine Set.Finite.of_finite_image ?_ ((coe_to_field_injective K).injOn _)
+    refine Set.Finite.of_finite_image ?_ ((coe_injective K).injOn _)
     refine (Embeddings.finite_of_norm_le K ℂ
         (Real.exp ((Fintype.card (InfinitePlace K)) * r))).subset ?_
     rintro _ ⟨x, ⟨⟨h_int, h_le⟩, rfl⟩⟩
     exact ⟨h_int, h_le⟩
 
 section span_top
+
 -- To prove that the span over `ℝ` of the `unit_lattice` is equal to the full space, we construct
 -- for each infinite place `w₁ ≠ w₀` an unit `u_w₁` of `K` such that, for all infinite place
 -- `w` such that `w ≠ w₁`, we have `Real.log w (u_w₁) < 0` (and thus `Real.log w₁ (u_w₁) > 0`).
@@ -368,7 +312,7 @@
       · refine Finset.prod_le_prod ?_ ?_
         exact fun _ _ => pow_nonneg (by positivity) _
         exact fun w _ => pow_le_pow_of_le_left (by positivity) (le_of_lt (h_yle w)) (mult w)
-      · simp_rw [← coe_pow, ← NNReal.coe_prod]
+      · simp_rw [← NNReal.coe_pow, ← NNReal.coe_prod]
         exact le_of_eq (congrArg toReal h_gprod)
     · refine div_lt_self ?_ (by norm_num)
       simp only [pos_iff, ne_eq, ZeroMemClass.coe_eq_zero, hx]
@@ -446,7 +390,6 @@
         _ < 1                                               := ?_
       · rw [← congrArg ((↑) : (𝓞 K) → K) hu.choose_spec, mul_comm, Submonoid.coe_mul, ← mul_assoc,
           inv_mul_cancel (seq.ne_zero K w₁ hB n), one_mul]
-        rfl
       · rw [map_inv₀, mul_inv_lt_iff (pos_iff.mpr (seq.ne_zero K w₁ hB n)), mul_one]
         exact seq.antitone K w₁ hB hnm w hw
   refine Set.Finite.exists_lt_map_eq_of_forall_mem
@@ -491,20 +434,31 @@
 
 open FiniteDimensional
 
+theorem unit_lattice_discrete : DiscreteTopology (unit_lattice K) := by
+  refine discreteTopology_of_open_singleton_zero ?_
+  refine isOpen_singleton_of_finite_mem_nhds 0 (s := Metric.closedBall 0 1) ?_ ?_
+  exact Metric.closedBall_mem_nhds _ (by norm_num)
+  refine Set.Finite.of_finite_image ?_ (Set.injOn_of_injective Subtype.val_injective _)
+  convert unit_lattice_inter_ball_finite K 1
+  ext x
+  refine ⟨?_, fun ⟨hx1, hx2⟩ => ⟨⟨x, hx1⟩, hx2, rfl⟩⟩
+  rintro ⟨x, hx, rfl⟩
+  exact ⟨Subtype.mem x, hx⟩
+
 theorem rank_space :
-    finrank ℝ ({w : InfinitePlace K // w ≠ w₀} → ℝ) = rank K := by
+    finrank ℝ ({w : InfinitePlace K // w ≠ w₀} → ℝ) = Units.rank K := by
   simp only [finrank_fintype_fun_eq_card, Fintype.card_subtype_compl,
     Fintype.card_ofSubsingleton, rank]
 
-theorem unit_lattice_moduleFree : Module.Free ℤ (unit_lattice K) :=
-Zlattice.module_free ℝ ((unit_lattice_inter_ball_finite K)) (unit_lattice_span_eq_top K)
-
-theorem unit_lattice.rank : finrank ℤ (unit_lattice K) = rank K := by
+theorem unit_lattice_moduleFree : Module.Free ℤ (unit_lattice K) := by
+  have := unit_lattice_discrete K
+  exact Zlattice.module_free ℝ (unit_lattice_span_eq_top K)
+
+theorem unit_lattice.rank : finrank ℤ (unit_lattice K) = Units.rank K := by
+  have := unit_lattice_discrete K
   rw [← rank_space]
-  exact Zlattice.rank ℝ ((unit_lattice_inter_ball_finite K)) (unit_lattice_span_eq_top K)
+  exact Zlattice.rank ℝ (unit_lattice_span_eq_top K)
 
 end dirichlet
 
-=======
->>>>>>> 923f9c9c
 end NumberField.Units