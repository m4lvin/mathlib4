/-
Copyright (c) 2022 Xavier Roblot. All rights reserved.
Released under Apache 2.0 license as described in the file LICENSE.
Authors: Xavier Roblot
-/
import Mathlib.NumberTheory.NumberField.Embeddings
import Mathlib.RingTheory.Discriminant


#align_import number_theory.number_field.canonical_embedding from "leanprover-community/mathlib"@"60da01b41bbe4206f05d34fd70c8dd7498717a30"

/-!
# Canonical embedding of a number field

The canonical embedding of a number field `K` of degree `n` is the ring homomorphism
`K →+* ℂ^n` that sends `x ∈ K` to `(φ_₁(x),...,φ_n(x))` where the `φ_i`'s are the complex
embeddings of `K`.

## Main definitions and results

* `NumberField.canonicalEmbedding.integerLattice.inter_ball_finite`: the intersection of the
image of the ring of integers by the canonical embedding and any ball centered at `0` of finite
radius is finite.

## Tags

number field, infinite places
-/

variable (K : Type _) [Field K]

namespace NumberField.canonicalEmbedding

<<<<<<< HEAD
open NumberField
=======
-- The ambient space `ℝ^r₁ × ℂ^r₂` with `(r₁, r₂)` the signature of `K`.
set_option quotPrecheck false in -- Porting note: Added.
scoped[CanonicalEmbedding]
  notation "E" =>
    ({ w : InfinitePlace K // IsReal w } → ℝ) × ({ w : InfinitePlace K // IsComplex w } → ℂ)

open CanonicalEmbedding

theorem space_rank [NumberField K] : finrank ℝ E = finrank ℚ K := by
  haveI : Module.Free ℝ ℂ := inferInstance
  rw [finrank_prod, finrank_pi, finrank_pi_fintype, Complex.finrank_real_complex, Finset.sum_const,
    Finset.card_univ, ← card_real_embeddings, Algebra.id.smul_eq_mul, mul_comm,
    ← card_complex_embeddings, ← NumberField.Embeddings.card K ℂ, Fintype.card_subtype_compl,
    Nat.add_sub_of_le (Fintype.card_subtype_le _)]
#align number_field.canonical_embedding.space_rank NumberField.canonicalEmbedding.space_rank

theorem nontrivial_space [NumberField K] : Nontrivial E := by
  have : Nonempty <| InfinitePlace K := inferInstance
  rcases this with ⟨w⟩
  obtain hw | hw := w.isReal_or_isComplex
  · haveI : Nonempty { w : InfinitePlace K // IsReal w } := ⟨⟨w, hw⟩⟩
    exact nontrivial_prod_left
  · haveI : Nonempty { w : InfinitePlace K // IsComplex w } := ⟨⟨w, hw⟩⟩
    exact nontrivial_prod_right
#align number_field.canonical_embedding.non_trivial_space NumberField.canonicalEmbedding.nontrivial_space

/-- The canonical embedding of a number field `K` of signature `(r₁, r₂)` into `ℝ^r₁ × ℂ^r₂`. -/
def _root_.NumberField.canonicalEmbedding : K →+* E :=
  RingHom.prod (Pi.ringHom fun w => embedding_of_isReal w.prop)
    (Pi.ringHom fun w => w.val.embedding)
#align number_field.canonical_embedding NumberField.canonicalEmbedding
>>>>>>> 8f6fc4fe

/-- The canonical embedding of a number field `K` of degree `n` into `ℂ^n`. -/
def _root_.NumberField.canonicalEmbedding : K →+* ((K →+* ℂ) → ℂ) := Pi.ringHom fun φ => φ

theorem _root_.NumberField.canonicalEmbedding_injective [NumberField K] :
    Function.Injective (NumberField.canonicalEmbedding K) := RingHom.injective _

variable {K}

@[simp]
<<<<<<< HEAD
theorem apply_at (φ : K →+* ℂ) (x : K) :
    (NumberField.canonicalEmbedding K x) φ = φ x := rfl

open scoped ComplexConjugate

/-- The image of `canonicalEmbedding` lives in the `ℝ`-submodule of the `x ∈ ((K →+* ℂ) → ℂ)` such
that `conj x_φ = x_(conj φ)` for all `∀ φ : K →+* ℂ`. -/
theorem conj_apply {x : ((K →+* ℂ) → ℂ)} (φ : K →+* ℂ)
    (hx : x ∈ Submodule.span ℝ (Set.range (canonicalEmbedding K))) :
    conj (x φ) = x (ComplexEmbedding.conjugate φ) := by
  refine Submodule.span_induction hx ?_ ?_ (fun _ _ hx hy => ?_) (fun a _ hx => ?_)
  · rintro _ ⟨x, rfl⟩
    rw [apply_at, apply_at, ComplexEmbedding.conjugate_coe_eq]
  · rw [Pi.zero_apply, Pi.zero_apply, map_zero]
  · rw [Pi.add_apply, Pi.add_apply, map_add, hx, hy]
  · rw [Pi.smul_apply, Complex.real_smul, map_mul, Complex.conj_ofReal]
    exact congrArg ((a : ℂ) * ·) hx

theorem nnnorm_eq [NumberField K] (x : K) :
    ‖canonicalEmbedding K x‖₊ =
      Finset.univ.sup (fun φ : K →+* ℂ => ‖φ x‖₊) := by
  simp_rw [Pi.nnnorm_def, apply_at]
=======
theorem apply_at_real_infinitePlace (w : { w : InfinitePlace K // IsReal w }) (x : K) :
    (NumberField.canonicalEmbedding K x).1 w = embedding_of_isReal w.prop x := by
  simp only [canonicalEmbedding, RingHom.prod_apply, Pi.ringHom_apply]
#align number_field.canonical_embedding.apply_at_real_infinite_place NumberField.canonicalEmbedding.apply_at_real_infinitePlace

@[simp]
theorem apply_at_complex_infinitePlace (w : { w : InfinitePlace K // IsComplex w }) (x : K) :
    (NumberField.canonicalEmbedding K x).2 w = embedding w.val x := by
  simp only [canonicalEmbedding, RingHom.prod_apply, Pi.ringHom_apply]
#align number_field.canonical_embedding.apply_at_complex_infinite_place NumberField.canonicalEmbedding.apply_at_complex_infinitePlace

theorem nnnorm_eq [NumberField K] (x : K) :
    ‖canonicalEmbedding K x‖₊ =
      Finset.univ.sup fun w : InfinitePlace K => ⟨w x, map_nonneg w x⟩ := by
  rw [Prod.nnnorm_def', Pi.nnnorm_def, Pi.nnnorm_def]
  rw [(_ : Finset.univ =
        {w : InfinitePlace K | IsReal w}.toFinset ∪ {w : InfinitePlace K | IsComplex w}.toFinset)]
  · rw [Finset.sup_union, sup_eq_max]
    refine' congr_arg₂ _ _ _
    · convert
        (Finset.univ.sup_map (Function.Embedding.subtype fun w : InfinitePlace K => IsReal w)
          fun w => (⟨w x, map_nonneg w x⟩ : NNReal)).symm using 2
      ext w
      dsimp
      rw [apply_at_real_infinitePlace, ← Complex.abs_ofReal, embedding_of_isReal_apply,
        ← Complex.norm_eq_abs, norm_embedding_eq]
    · convert
        (Finset.univ.sup_map (Function.Embedding.subtype fun w : InfinitePlace K => IsComplex w)
          fun w => (⟨w x, map_nonneg w x⟩ : NNReal)).symm using 2
      ext w
      dsimp
      rw [apply_at_complex_infinitePlace, ← Complex.norm_eq_abs, norm_embedding_eq]
  · ext w
    simp_rw [Finset.mem_univ, Finset.mem_union, Set.mem_toFinset, Set.mem_setOf_eq,
      w.isReal_or_isComplex]
#align number_field.canonical_embedding.nnnorm_eq NumberField.canonicalEmbedding.nnnorm_eq
>>>>>>> 8f6fc4fe

theorem norm_le_iff [NumberField K] (x : K) (r : ℝ) :
    ‖canonicalEmbedding K x‖ ≤ r ↔ ∀ φ : K →+* ℂ, ‖φ x‖ ≤ r := by
  obtain hr | hr := lt_or_le r 0
  · obtain ⟨φ⟩ := (inferInstance : Nonempty (K →+* ℂ))
    refine iff_of_false ?_ ?_
    exact (hr.trans_le (norm_nonneg _)).not_le
    exact fun h => hr.not_le (le_trans (norm_nonneg _) (h φ))
  · lift r to NNReal using hr
    simp_rw [← coe_nnnorm, nnnorm_eq, NNReal.coe_le_coe, Finset.sup_le_iff, Finset.mem_univ,
      forall_true_left]

variable (K)

/-- The image of `𝓞 K` as a subring of `ℂ^n`. -/
def integerLattice : Subring ((K →+* ℂ) → ℂ) :=
  (RingHom.range (algebraMap (𝓞 K) K)).map (canonicalEmbedding K)

theorem integerLattice.inter_ball_finite [NumberField K] (r : ℝ) :
    ((integerLattice K : Set ((K →+* ℂ) → ℂ)) ∩ Metric.closedBall 0 r).Finite := by
  obtain hr | _ := lt_or_le r 0
<<<<<<< HEAD
  · simp [Metric.closedBall_eq_empty.2 hr]
  · have heq : ∀ x, canonicalEmbedding K x ∈ Metric.closedBall 0 r ↔
        ∀ φ : K →+* ℂ, ‖φ x‖ ≤ r := by
      intro x; rw [← norm_le_iff, mem_closedBall_zero_iff]
    convert (Embeddings.finite_of_norm_le K ℂ r).image (canonicalEmbedding K)
    ext; constructor
    · rintro ⟨⟨_, ⟨x, rfl⟩, rfl⟩, hx⟩
      exact ⟨↑x, ⟨SetLike.coe_mem x, fun φ => (heq x).mp hx φ⟩, rfl⟩
    · rintro ⟨x, ⟨hx1, hx2⟩, rfl⟩
      exact ⟨⟨x, ⟨⟨x, hx1⟩, rfl⟩, rfl⟩, (heq x).mpr hx2⟩

open Module Fintype FiniteDimensional

/-- A `ℂ`-basis of `ℂ^n` that is also a `ℤ`-basis of the `integerLattice`. -/
noncomputable def latticeBasis [NumberField K] :
    Basis (Free.ChooseBasisIndex ℤ (𝓞 K)) ℂ ((K →+* ℂ) → ℂ) := by
  classical
  -- Let `B` be the canonical basis of `(K →+* ℂ) → ℂ`. We prove that the determinant of
  -- the image by `canonicalEmbedding` of the integral basis of `K` is nonzero. This
  -- will imply the result.
    let B := Pi.basisFun ℂ (K →+* ℂ)
    let e : (K →+* ℂ) ≃ Free.ChooseBasisIndex ℤ (𝓞 K) :=
      equivOfCardEq ((Embeddings.card K ℂ).trans (finrank_eq_card_basis (integralBasis K)))
    let M := B.toMatrix (fun i => canonicalEmbedding K (integralBasis K (e i)))
    suffices M.det ≠ 0 by
      rw [← isUnit_iff_ne_zero, ← Basis.det_apply, ← is_basis_iff_det] at this
      refine basisOfLinearIndependentOfCardEqFinrank
        ((linearIndependent_equiv e.symm).mpr this.1) ?_
      rw [← finrank_eq_card_chooseBasisIndex, RingOfIntegers.rank, finrank_fintype_fun_eq_card,
        Embeddings.card]
  -- In order to prove that the determinant is nonzero, we show that it is equal to the
  -- square of the discriminant of the integral basis and thus it is not zero
    let N := Algebra.embeddingsMatrixReindex ℚ ℂ (fun i => integralBasis K (e i))
      RingHom.equivRatAlgHom
    rw [show M = N.transpose by { ext:2; rfl }]
    rw [Matrix.det_transpose, ← @pow_ne_zero_iff ℂ _ _ _ 2 (by norm_num)]
    convert (map_ne_zero_iff _ (algebraMap ℚ ℂ).injective).mpr
      (Algebra.discr_not_zero_of_basis ℚ (integralBasis K))
    rw [← Algebra.discr_reindex ℚ (integralBasis K) e.symm]
    exact (Algebra.discr_eq_det_embeddingsMatrixReindex_pow_two ℚ ℂ
      (fun i => integralBasis K (e i)) RingHom.equivRatAlgHom).symm

@[simp]
theorem latticeBasis_apply [NumberField K] (i : Free.ChooseBasisIndex ℤ (𝓞 K)) :
    latticeBasis K i = (canonicalEmbedding K) (integralBasis K i) := by
  simp only [latticeBasis, integralBasis_apply, coe_basisOfLinearIndependentOfCardEqFinrank,
    Function.comp_apply, Equiv.apply_symm_apply]

theorem mem_span_latticeBasis [NumberField K] (x : (K →+* ℂ) → ℂ) :
    x ∈ Submodule.span ℤ (Set.range (latticeBasis K)) ↔ x ∈ canonicalEmbedding K '' (𝓞 K) := by
  rw [show Set.range (latticeBasis K) =
      (canonicalEmbedding K).toIntAlgHom.toLinearMap '' (Set.range (integralBasis K)) by
    rw [← Set.range_comp]; exact congrArg Set.range (funext (fun i => latticeBasis_apply K i))]
  rw [← Submodule.map_span, ← SetLike.mem_coe, Submodule.map_coe]
  rw [show (Submodule.span ℤ (Set.range (integralBasis K)) : Set K) = 𝓞 K by
    ext; exact mem_span_integralBasis K]
  rfl
=======
  · simp [closedBall_eq_empty.2 hr]
  have heq : ∀ x, canonicalEmbedding K x ∈ closedBall (0 : E) r ↔ ∀ φ : K →+* ℂ, ‖φ x‖ ≤ r := by
    simp_rw [← place_apply, mem_closedBall_zero_iff, norm_le_iff, le_iff_le, place_apply,
      implies_true]
  convert (Embeddings.finite_of_norm_le K ℂ r).image (canonicalEmbedding K)
  ext; constructor
  · rintro ⟨⟨_, ⟨x, rfl⟩, rfl⟩, hx2⟩
    exact ⟨x, ⟨SetLike.coe_mem x, (heq x).mp hx2⟩, rfl⟩
  · rintro ⟨x, ⟨hx1, hx2⟩, rfl⟩
    exact ⟨⟨x, ⟨⟨x, hx1⟩, rfl⟩, rfl⟩, (heq x).mpr hx2⟩
#align number_field.canonical_embedding.integer_lattice.inter_ball_finite NumberField.canonicalEmbedding.integerLattice.inter_ball_finite

instance [NumberField K] : Countable (integerLattice K) := by
  have : (⋃ n : ℕ, (integerLattice K : Set E) ∩ closedBall 0 n).Countable :=
    Set.countable_iUnion fun n => (integerLattice.inter_ball_finite K n).countable
  refine' (this.mono _).to_subtype
  rintro _ ⟨x, hx, rfl⟩
  rw [Set.mem_iUnion]
  exact ⟨⌈‖canonicalEmbedding K x‖⌉₊, ⟨x, hx, rfl⟩, mem_closedBall_zero_iff.2 (Nat.le_ceil _)⟩
>>>>>>> 8f6fc4fe

end NumberField.canonicalEmbedding<|MERGE_RESOLUTION|>--- conflicted
+++ resolved
@@ -2,12 +2,15 @@
 Copyright (c) 2022 Xavier Roblot. All rights reserved.
 Released under Apache 2.0 license as described in the file LICENSE.
 Authors: Xavier Roblot
+
+! This file was ported from Lean 3 source module number_theory.number_field.canonical_embedding
+! leanprover-community/mathlib commit 60da01b41bbe4206f05d34fd70c8dd7498717a30
+! Please do not edit these lines, except to modify the commit id
+! if you have ported upstream changes.
 -/
 import Mathlib.NumberTheory.NumberField.Embeddings
 import Mathlib.RingTheory.Discriminant
 
-
-#align_import number_theory.number_field.canonical_embedding from "leanprover-community/mathlib"@"60da01b41bbe4206f05d34fd70c8dd7498717a30"
 
 /-!
 # Canonical embedding of a number field
@@ -31,41 +34,7 @@
 
 namespace NumberField.canonicalEmbedding
 
-<<<<<<< HEAD
 open NumberField
-=======
--- The ambient space `ℝ^r₁ × ℂ^r₂` with `(r₁, r₂)` the signature of `K`.
-set_option quotPrecheck false in -- Porting note: Added.
-scoped[CanonicalEmbedding]
-  notation "E" =>
-    ({ w : InfinitePlace K // IsReal w } → ℝ) × ({ w : InfinitePlace K // IsComplex w } → ℂ)
-
-open CanonicalEmbedding
-
-theorem space_rank [NumberField K] : finrank ℝ E = finrank ℚ K := by
-  haveI : Module.Free ℝ ℂ := inferInstance
-  rw [finrank_prod, finrank_pi, finrank_pi_fintype, Complex.finrank_real_complex, Finset.sum_const,
-    Finset.card_univ, ← card_real_embeddings, Algebra.id.smul_eq_mul, mul_comm,
-    ← card_complex_embeddings, ← NumberField.Embeddings.card K ℂ, Fintype.card_subtype_compl,
-    Nat.add_sub_of_le (Fintype.card_subtype_le _)]
-#align number_field.canonical_embedding.space_rank NumberField.canonicalEmbedding.space_rank
-
-theorem nontrivial_space [NumberField K] : Nontrivial E := by
-  have : Nonempty <| InfinitePlace K := inferInstance
-  rcases this with ⟨w⟩
-  obtain hw | hw := w.isReal_or_isComplex
-  · haveI : Nonempty { w : InfinitePlace K // IsReal w } := ⟨⟨w, hw⟩⟩
-    exact nontrivial_prod_left
-  · haveI : Nonempty { w : InfinitePlace K // IsComplex w } := ⟨⟨w, hw⟩⟩
-    exact nontrivial_prod_right
-#align number_field.canonical_embedding.non_trivial_space NumberField.canonicalEmbedding.nontrivial_space
-
-/-- The canonical embedding of a number field `K` of signature `(r₁, r₂)` into `ℝ^r₁ × ℂ^r₂`. -/
-def _root_.NumberField.canonicalEmbedding : K →+* E :=
-  RingHom.prod (Pi.ringHom fun w => embedding_of_isReal w.prop)
-    (Pi.ringHom fun w => w.val.embedding)
-#align number_field.canonical_embedding NumberField.canonicalEmbedding
->>>>>>> 8f6fc4fe
 
 /-- The canonical embedding of a number field `K` of degree `n` into `ℂ^n`. -/
 def _root_.NumberField.canonicalEmbedding : K →+* ((K →+* ℂ) → ℂ) := Pi.ringHom fun φ => φ
@@ -76,9 +45,7 @@
 variable {K}
 
 @[simp]
-<<<<<<< HEAD
-theorem apply_at (φ : K →+* ℂ) (x : K) :
-    (NumberField.canonicalEmbedding K x) φ = φ x := rfl
+theorem apply_at (φ : K →+* ℂ) (x : K) : (NumberField.canonicalEmbedding K x) φ = φ x := rfl
 
 open scoped ComplexConjugate
 
@@ -96,47 +63,8 @@
     exact congrArg ((a : ℂ) * ·) hx
 
 theorem nnnorm_eq [NumberField K] (x : K) :
-    ‖canonicalEmbedding K x‖₊ =
-      Finset.univ.sup (fun φ : K →+* ℂ => ‖φ x‖₊) := by
+    ‖canonicalEmbedding K x‖₊ = Finset.univ.sup (fun φ : K →+* ℂ => ‖φ x‖₊) := by
   simp_rw [Pi.nnnorm_def, apply_at]
-=======
-theorem apply_at_real_infinitePlace (w : { w : InfinitePlace K // IsReal w }) (x : K) :
-    (NumberField.canonicalEmbedding K x).1 w = embedding_of_isReal w.prop x := by
-  simp only [canonicalEmbedding, RingHom.prod_apply, Pi.ringHom_apply]
-#align number_field.canonical_embedding.apply_at_real_infinite_place NumberField.canonicalEmbedding.apply_at_real_infinitePlace
-
-@[simp]
-theorem apply_at_complex_infinitePlace (w : { w : InfinitePlace K // IsComplex w }) (x : K) :
-    (NumberField.canonicalEmbedding K x).2 w = embedding w.val x := by
-  simp only [canonicalEmbedding, RingHom.prod_apply, Pi.ringHom_apply]
-#align number_field.canonical_embedding.apply_at_complex_infinite_place NumberField.canonicalEmbedding.apply_at_complex_infinitePlace
-
-theorem nnnorm_eq [NumberField K] (x : K) :
-    ‖canonicalEmbedding K x‖₊ =
-      Finset.univ.sup fun w : InfinitePlace K => ⟨w x, map_nonneg w x⟩ := by
-  rw [Prod.nnnorm_def', Pi.nnnorm_def, Pi.nnnorm_def]
-  rw [(_ : Finset.univ =
-        {w : InfinitePlace K | IsReal w}.toFinset ∪ {w : InfinitePlace K | IsComplex w}.toFinset)]
-  · rw [Finset.sup_union, sup_eq_max]
-    refine' congr_arg₂ _ _ _
-    · convert
-        (Finset.univ.sup_map (Function.Embedding.subtype fun w : InfinitePlace K => IsReal w)
-          fun w => (⟨w x, map_nonneg w x⟩ : NNReal)).symm using 2
-      ext w
-      dsimp
-      rw [apply_at_real_infinitePlace, ← Complex.abs_ofReal, embedding_of_isReal_apply,
-        ← Complex.norm_eq_abs, norm_embedding_eq]
-    · convert
-        (Finset.univ.sup_map (Function.Embedding.subtype fun w : InfinitePlace K => IsComplex w)
-          fun w => (⟨w x, map_nonneg w x⟩ : NNReal)).symm using 2
-      ext w
-      dsimp
-      rw [apply_at_complex_infinitePlace, ← Complex.norm_eq_abs, norm_embedding_eq]
-  · ext w
-    simp_rw [Finset.mem_univ, Finset.mem_union, Set.mem_toFinset, Set.mem_setOf_eq,
-      w.isReal_or_isComplex]
-#align number_field.canonical_embedding.nnnorm_eq NumberField.canonicalEmbedding.nnnorm_eq
->>>>>>> 8f6fc4fe
 
 theorem norm_le_iff [NumberField K] (x : K) (r : ℝ) :
     ‖canonicalEmbedding K x‖ ≤ r ↔ ∀ φ : K →+* ℂ, ‖φ x‖ ≤ r := by
@@ -158,7 +86,6 @@
 theorem integerLattice.inter_ball_finite [NumberField K] (r : ℝ) :
     ((integerLattice K : Set ((K →+* ℂ) → ℂ)) ∩ Metric.closedBall 0 r).Finite := by
   obtain hr | _ := lt_or_le r 0
-<<<<<<< HEAD
   · simp [Metric.closedBall_eq_empty.2 hr]
   · have heq : ∀ x, canonicalEmbedding K x ∈ Metric.closedBall 0 r ↔
         ∀ φ : K →+* ℂ, ‖φ x‖ ≤ r := by
@@ -216,26 +143,5 @@
   rw [show (Submodule.span ℤ (Set.range (integralBasis K)) : Set K) = 𝓞 K by
     ext; exact mem_span_integralBasis K]
   rfl
-=======
-  · simp [closedBall_eq_empty.2 hr]
-  have heq : ∀ x, canonicalEmbedding K x ∈ closedBall (0 : E) r ↔ ∀ φ : K →+* ℂ, ‖φ x‖ ≤ r := by
-    simp_rw [← place_apply, mem_closedBall_zero_iff, norm_le_iff, le_iff_le, place_apply,
-      implies_true]
-  convert (Embeddings.finite_of_norm_le K ℂ r).image (canonicalEmbedding K)
-  ext; constructor
-  · rintro ⟨⟨_, ⟨x, rfl⟩, rfl⟩, hx2⟩
-    exact ⟨x, ⟨SetLike.coe_mem x, (heq x).mp hx2⟩, rfl⟩
-  · rintro ⟨x, ⟨hx1, hx2⟩, rfl⟩
-    exact ⟨⟨x, ⟨⟨x, hx1⟩, rfl⟩, rfl⟩, (heq x).mpr hx2⟩
-#align number_field.canonical_embedding.integer_lattice.inter_ball_finite NumberField.canonicalEmbedding.integerLattice.inter_ball_finite
-
-instance [NumberField K] : Countable (integerLattice K) := by
-  have : (⋃ n : ℕ, (integerLattice K : Set E) ∩ closedBall 0 n).Countable :=
-    Set.countable_iUnion fun n => (integerLattice.inter_ball_finite K n).countable
-  refine' (this.mono _).to_subtype
-  rintro _ ⟨x, hx, rfl⟩
-  rw [Set.mem_iUnion]
-  exact ⟨⌈‖canonicalEmbedding K x‖⌉₊, ⟨x, hx, rfl⟩, mem_closedBall_zero_iff.2 (Nat.le_ceil _)⟩
->>>>>>> 8f6fc4fe
 
 end NumberField.canonicalEmbedding