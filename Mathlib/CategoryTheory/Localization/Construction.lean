--- conflicted
+++ resolved
@@ -45,13 +45,9 @@
 
 namespace CategoryTheory
 
-<<<<<<< HEAD
-variable {C : Type u₁} [Category.{v₁} C] (W : MorphismProperty C) {D : Type u₂} [Category.{v₂} D]
-=======
 -- category universes first for convenience
 universe uC' uD' uC uD
 variable {C : Type uC} [Category.{uC'} C] (W : MorphismProperty C) {D : Type uD} [Category.{uD'} D]
->>>>>>> f5f38ed9
 
 namespace Localization
 
