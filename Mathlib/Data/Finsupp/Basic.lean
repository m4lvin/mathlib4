/-
Copyright (c) 2017 Johannes Hölzl. All rights reserved.
Released under Apache 2.0 license as described in the file LICENSE.
Authors: Johannes Hölzl, Scott Morrison
-/
import Mathlib.Algebra.BigOperators.Finsupp
import Mathlib.Algebra.Hom.GroupAction
import Mathlib.Algebra.Regular.SMul
import Mathlib.Data.Finset.Preimage
import Mathlib.Data.Rat.BigOperators
import Mathlib.Data.Set.Countable
<<<<<<< HEAD
=======

#align_import data.finsupp.basic from "leanprover-community/mathlib"@"f69db8cecc668e2d5894d7e9bfc491da60db3b9f"
>>>>>>> 0b4132c7

/-!
# Miscellaneous definitions, lemmas, and constructions using finsupp

## Main declarations

* `Finsupp.graph`: the finset of input and output pairs with non-zero outputs.
* `Finsupp.mapRange.equiv`: `Finsupp.mapRange` as an equiv.
* `Finsupp.mapDomain`: maps the domain of a `Finsupp` by a function and by summing.
* `Finsupp.comapDomain`: postcomposition of a `Finsupp` with a function injective on the preimage
  of its support.
* `Finsupp.some`: restrict a finitely supported function on `Option α` to a finitely supported
  function on `α`.
* `Finsupp.filter`: `filter p f` is the finitely supported function that is `f a` if `p a` is true
  and 0 otherwise.
* `Finsupp.frange`: the image of a finitely supported function on its support.
* `Finsupp.subtype_domain`: the restriction of a finitely supported function `f` to a subtype.

## Implementation notes

This file is a `noncomputable theory` and uses classical logic throughout.

## TODO

* This file is currently ~1600 lines long and is quite a miscellany of definitions and lemmas,
  so it should be divided into smaller pieces.

* Expand the list of definitions and important lemmas to the module docstring.

-/


noncomputable section

open Finset Function

open BigOperators

variable {α β γ ι M M' N P G H R S : Type _}

namespace Finsupp

/-! ### Declarations about `graph` -/


section Graph

variable [Zero M]

/-- The graph of a finitely supported function over its support, i.e. the finset of input and output
pairs with non-zero outputs. -/
def graph (f : α →₀ M) : Finset (α × M) :=
  f.support.map ⟨fun a => Prod.mk a (f a), fun _ _ h => (Prod.mk.inj h).1⟩
#align finsupp.graph Finsupp.graph

theorem mk_mem_graph_iff {a : α} {m : M} {f : α →₀ M} : (a, m) ∈ f.graph ↔ f a = m ∧ m ≠ 0 := by
  simp_rw [graph, mem_map, mem_support_iff]
  constructor
  · rintro ⟨b, ha, rfl, -⟩
    exact ⟨rfl, ha⟩
  · rintro ⟨rfl, ha⟩
    exact ⟨a, ha, rfl⟩
#align finsupp.mk_mem_graph_iff Finsupp.mk_mem_graph_iff

@[simp]
theorem mem_graph_iff {c : α × M} {f : α →₀ M} : c ∈ f.graph ↔ f c.1 = c.2 ∧ c.2 ≠ 0 := by
  cases c
  exact mk_mem_graph_iff
#align finsupp.mem_graph_iff Finsupp.mem_graph_iff

theorem mk_mem_graph (f : α →₀ M) {a : α} (ha : a ∈ f.support) : (a, f a) ∈ f.graph :=
  mk_mem_graph_iff.2 ⟨rfl, mem_support_iff.1 ha⟩
#align finsupp.mk_mem_graph Finsupp.mk_mem_graph

theorem apply_eq_of_mem_graph {a : α} {m : M} {f : α →₀ M} (h : (a, m) ∈ f.graph) : f a = m :=
  (mem_graph_iff.1 h).1
#align finsupp.apply_eq_of_mem_graph Finsupp.apply_eq_of_mem_graph

@[simp 1100] -- porting note: change priority to appease `simpNF`
theorem not_mem_graph_snd_zero (a : α) (f : α →₀ M) : (a, (0 : M)) ∉ f.graph := fun h =>
  (mem_graph_iff.1 h).2.irrefl
#align finsupp.not_mem_graph_snd_zero Finsupp.not_mem_graph_snd_zero

@[simp]
theorem image_fst_graph [DecidableEq α] (f : α →₀ M) : f.graph.image Prod.fst = f.support := by
  classical simp only [graph, map_eq_image, image_image, Embedding.coeFn_mk, (· ∘ ·), image_id']
#align finsupp.image_fst_graph Finsupp.image_fst_graph

theorem graph_injective (α M) [Zero M] : Injective (@graph α M _) := by
  intro f g h
  classical
    have hsup : f.support = g.support := by rw [← image_fst_graph, h, image_fst_graph]
    refine' ext_iff'.2 ⟨hsup, fun x hx => apply_eq_of_mem_graph <| h.symm ▸ _⟩
    exact mk_mem_graph _ (hsup ▸ hx)
#align finsupp.graph_injective Finsupp.graph_injective

@[simp]
theorem graph_inj {f g : α →₀ M} : f.graph = g.graph ↔ f = g :=
  (graph_injective α M).eq_iff
#align finsupp.graph_inj Finsupp.graph_inj

@[simp]
theorem graph_zero : graph (0 : α →₀ M) = ∅ := by simp [graph]
#align finsupp.graph_zero Finsupp.graph_zero

@[simp]
theorem graph_eq_empty {f : α →₀ M} : f.graph = ∅ ↔ f = 0 :=
  (graph_injective α M).eq_iff' graph_zero
#align finsupp.graph_eq_empty Finsupp.graph_eq_empty

instance [Countable α] [Countable M] :
    Countable (α →₀ M) := Function.Injective.countable (Finsupp.graph_injective α M)

end Graph

end Finsupp

/-! ### Declarations about `mapRange` -/


section MapRange

namespace Finsupp

section Equiv

variable [Zero M] [Zero N] [Zero P]

/-- `Finsupp.mapRange` as an equiv. -/
@[simps apply]
def mapRange.equiv (f : M ≃ N) (hf : f 0 = 0) (hf' : f.symm 0 = 0) : (α →₀ M) ≃ (α →₀ N)
    where
  toFun := (mapRange f hf : (α →₀ M) → α →₀ N)
  invFun := (mapRange f.symm hf' : (α →₀ N) → α →₀ M)
  left_inv x := by
    rw [← mapRange_comp _ _ _ _] <;> simp_rw [Equiv.symm_comp_self]
    · exact mapRange_id _
    · rfl
  right_inv x := by
    rw [← mapRange_comp _ _ _ _] <;> simp_rw [Equiv.self_comp_symm]
    · exact mapRange_id _
    · rfl
#align finsupp.map_range.equiv Finsupp.mapRange.equiv

@[simp]
theorem mapRange.equiv_refl : mapRange.equiv (Equiv.refl M) rfl rfl = Equiv.refl (α →₀ M) :=
  Equiv.ext mapRange_id
#align finsupp.map_range.equiv_refl Finsupp.mapRange.equiv_refl

theorem mapRange.equiv_trans (f : M ≃ N) (hf : f 0 = 0) (hf') (f₂ : N ≃ P) (hf₂ : f₂ 0 = 0) (hf₂') :
    (mapRange.equiv (f.trans f₂) (by rw [Equiv.trans_apply, hf, hf₂])
          (by rw [Equiv.symm_trans_apply, hf₂', hf']) :
        (α →₀ _) ≃ _) =
      (mapRange.equiv f hf hf').trans (mapRange.equiv f₂ hf₂ hf₂') :=
  Equiv.ext <| mapRange_comp f₂ hf₂ f hf ((congrArg f₂ hf).trans hf₂)
#align finsupp.map_range.equiv_trans Finsupp.mapRange.equiv_trans

@[simp]
theorem mapRange.equiv_symm (f : M ≃ N) (hf hf') :
    ((mapRange.equiv f hf hf').symm : (α →₀ _) ≃ _) = mapRange.equiv f.symm hf' hf :=
  Equiv.ext fun _ => rfl
#align finsupp.map_range.equiv_symm Finsupp.mapRange.equiv_symm

end Equiv

section ZeroHom

variable [Zero M] [Zero N] [Zero P]

/-- Composition with a fixed zero-preserving homomorphism is itself a zero-preserving homomorphism
on functions. -/
@[simps]
def mapRange.zeroHom (f : ZeroHom M N) : ZeroHom (α →₀ M) (α →₀ N)
    where
  toFun := (mapRange f f.map_zero : (α →₀ M) → α →₀ N)
  map_zero' := mapRange_zero
#align finsupp.map_range.zero_hom Finsupp.mapRange.zeroHom

@[simp]
theorem mapRange.zeroHom_id : mapRange.zeroHom (ZeroHom.id M) = ZeroHom.id (α →₀ M) :=
  ZeroHom.ext mapRange_id
#align finsupp.map_range.zero_hom_id Finsupp.mapRange.zeroHom_id

theorem mapRange.zeroHom_comp (f : ZeroHom N P) (f₂ : ZeroHom M N) :
    (mapRange.zeroHom (f.comp f₂) : ZeroHom (α →₀ _) _) =
      (mapRange.zeroHom f).comp (mapRange.zeroHom f₂) :=
  ZeroHom.ext <| mapRange_comp f (map_zero f) f₂ (map_zero f₂) (by simp only [comp_apply, map_zero])
#align finsupp.map_range.zero_hom_comp Finsupp.mapRange.zeroHom_comp

end ZeroHom

section AddMonoidHom

variable [AddCommMonoid M] [AddCommMonoid N] [AddCommMonoid P]

/-- Composition with a fixed additive homomorphism is itself an additive homomorphism on functions.
-/
@[simps]
def mapRange.addMonoidHom (f : M →+ N) : (α →₀ M) →+ α →₀ N
    where
  toFun := (mapRange f f.map_zero : (α →₀ M) → α →₀ N)
  map_zero' := mapRange_zero
  map_add' a b := by dsimp only; exact mapRange_add f.map_add _ _; -- porting note: `dsimp` needed
#align finsupp.map_range.add_monoid_hom Finsupp.mapRange.addMonoidHom

@[simp]
theorem mapRange.addMonoidHom_id :
    mapRange.addMonoidHom (AddMonoidHom.id M) = AddMonoidHom.id (α →₀ M) :=
  AddMonoidHom.ext mapRange_id
#align finsupp.map_range.add_monoid_hom_id Finsupp.mapRange.addMonoidHom_id

theorem mapRange.addMonoidHom_comp (f : N →+ P) (f₂ : M →+ N) :
    (mapRange.addMonoidHom (f.comp f₂) : (α →₀ _) →+ _) =
      (mapRange.addMonoidHom f).comp (mapRange.addMonoidHom f₂) :=
  AddMonoidHom.ext <|
    mapRange_comp f (map_zero f) f₂ (map_zero f₂) (by simp only [comp_apply, map_zero])
#align finsupp.map_range.add_monoid_hom_comp Finsupp.mapRange.addMonoidHom_comp

@[simp]
theorem mapRange.addMonoidHom_toZeroHom (f : M →+ N) :
    (mapRange.addMonoidHom f).toZeroHom = (mapRange.zeroHom f.toZeroHom : ZeroHom (α →₀ _) _) :=
  ZeroHom.ext fun _ => rfl
#align finsupp.map_range.add_monoid_hom_to_zero_hom Finsupp.mapRange.addMonoidHom_toZeroHom

theorem mapRange_multiset_sum (f : M →+ N) (m : Multiset (α →₀ M)) :
    mapRange f f.map_zero m.sum = (m.map fun x => mapRange f f.map_zero x).sum :=
  (mapRange.addMonoidHom f : (α →₀ _) →+ _).map_multiset_sum _
#align finsupp.map_range_multiset_sum Finsupp.mapRange_multiset_sum

theorem mapRange_finset_sum (f : M →+ N) (s : Finset ι) (g : ι → α →₀ M) :
    mapRange f f.map_zero (∑ x in s, g x) = ∑ x in s, mapRange f f.map_zero (g x) :=
  (mapRange.addMonoidHom f : (α →₀ _) →+ _).map_sum _ _
#align finsupp.map_range_finset_sum Finsupp.mapRange_finset_sum

/-- `Finsupp.mapRange.AddMonoidHom` as an equiv. -/
@[simps apply]
def mapRange.addEquiv (f : M ≃+ N) : (α →₀ M) ≃+ (α →₀ N) :=
  { mapRange.addMonoidHom f.toAddMonoidHom with
    toFun := (mapRange f f.map_zero : (α →₀ M) → α →₀ N)
    invFun := (mapRange f.symm f.symm.map_zero : (α →₀ N) → α →₀ M)
    left_inv := fun x => by
      rw [← mapRange_comp _ _ _ _] <;> simp_rw [AddEquiv.symm_comp_self]
      · exact mapRange_id _
      · rfl
    right_inv := fun x => by
      rw [← mapRange_comp _ _ _ _] <;> simp_rw [AddEquiv.self_comp_symm]
      · exact mapRange_id _
      · rfl }
#align finsupp.map_range.add_equiv Finsupp.mapRange.addEquiv

@[simp]
theorem mapRange.addEquiv_refl : mapRange.addEquiv (AddEquiv.refl M) = AddEquiv.refl (α →₀ M) :=
  AddEquiv.ext mapRange_id
#align finsupp.map_range.add_equiv_refl Finsupp.mapRange.addEquiv_refl

theorem mapRange.addEquiv_trans (f : M ≃+ N) (f₂ : N ≃+ P) :
    (mapRange.addEquiv (f.trans f₂) : (α →₀ M) ≃+ (α →₀ P)) =
      (mapRange.addEquiv f).trans (mapRange.addEquiv f₂) :=
  AddEquiv.ext (mapRange_comp _ f₂.map_zero _ f.map_zero (by simp))
#align finsupp.map_range.add_equiv_trans Finsupp.mapRange.addEquiv_trans

@[simp]
theorem mapRange.addEquiv_symm (f : M ≃+ N) :
    ((mapRange.addEquiv f).symm : (α →₀ _) ≃+ _) = mapRange.addEquiv f.symm :=
  AddEquiv.ext fun _ => rfl
#align finsupp.map_range.add_equiv_symm Finsupp.mapRange.addEquiv_symm

@[simp]
theorem mapRange.addEquiv_toAddMonoidHom (f : M ≃+ N) :
    (mapRange.addEquiv f : (α →₀ _) ≃+ _).toAddMonoidHom =
      (mapRange.addMonoidHom f.toAddMonoidHom : (α →₀ _) →+ _) :=
  AddMonoidHom.ext fun _ => rfl
#align finsupp.map_range.add_equiv_to_add_monoid_hom Finsupp.mapRange.addEquiv_toAddMonoidHom

@[simp]
theorem mapRange.addEquiv_toEquiv (f : M ≃+ N) :
    ↑(mapRange.addEquiv f : (α →₀ _) ≃+ _) =
      (mapRange.equiv (f : M ≃ N) f.map_zero f.symm.map_zero : (α →₀ _) ≃ _) :=
  Equiv.ext fun _ => rfl
#align finsupp.map_range.add_equiv_to_equiv Finsupp.mapRange.addEquiv_toEquiv

end AddMonoidHom

end Finsupp

end MapRange

/-! ### Declarations about `equivCongrLeft` -/


section EquivCongrLeft

variable [Zero M]

namespace Finsupp

/-- Given `f : α ≃ β`, we can map `l : α →₀ M` to `equivMapDomain f l : β →₀ M` (computably)
by mapping the support forwards and the function backwards. -/
def equivMapDomain (f : α ≃ β) (l : α →₀ M) : β →₀ M
    where
  support := l.support.map f.toEmbedding
  toFun a := l (f.symm a)
  mem_support_toFun a := by simp only [Finset.mem_map_equiv, mem_support_toFun]; rfl
#align finsupp.equiv_map_domain Finsupp.equivMapDomain

@[simp]
theorem equivMapDomain_apply (f : α ≃ β) (l : α →₀ M) (b : β) :
    equivMapDomain f l b = l (f.symm b) :=
  rfl
#align finsupp.equiv_map_domain_apply Finsupp.equivMapDomain_apply

theorem equivMapDomain_symm_apply (f : α ≃ β) (l : β →₀ M) (a : α) :
    equivMapDomain f.symm l a = l (f a) :=
  rfl
#align finsupp.equiv_map_domain_symm_apply Finsupp.equivMapDomain_symm_apply

@[simp]
theorem equivMapDomain_refl (l : α →₀ M) : equivMapDomain (Equiv.refl _) l = l := by ext x; rfl
#align finsupp.equiv_map_domain_refl Finsupp.equivMapDomain_refl

theorem equivMapDomain_refl' : equivMapDomain (Equiv.refl _) = @id (α →₀ M) := by ext x; rfl
#align finsupp.equiv_map_domain_refl' Finsupp.equivMapDomain_refl'

theorem equivMapDomain_trans (f : α ≃ β) (g : β ≃ γ) (l : α →₀ M) :
    equivMapDomain (f.trans g) l = equivMapDomain g (equivMapDomain f l) := by ext x; rfl
#align finsupp.equiv_map_domain_trans Finsupp.equivMapDomain_trans

theorem equivMapDomain_trans' (f : α ≃ β) (g : β ≃ γ) :
    @equivMapDomain _ _ M _ (f.trans g) = equivMapDomain g ∘ equivMapDomain f := by ext x; rfl
#align finsupp.equiv_map_domain_trans' Finsupp.equivMapDomain_trans'

@[simp]
theorem equivMapDomain_single (f : α ≃ β) (a : α) (b : M) :
    equivMapDomain f (single a b) = single (f a) b := by
  classical
    ext x
    simp only [single_apply, Equiv.apply_eq_iff_eq_symm_apply, equivMapDomain_apply]
#align finsupp.equiv_map_domain_single Finsupp.equivMapDomain_single

@[simp]
theorem equivMapDomain_zero {f : α ≃ β} : equivMapDomain f (0 : α →₀ M) = (0 : β →₀ M) := by
  ext; simp only [equivMapDomain_apply, coe_zero, Pi.zero_apply]
#align finsupp.equiv_map_domain_zero Finsupp.equivMapDomain_zero

/-- Given `f : α ≃ β`, the finitely supported function spaces are also in bijection:
`(α →₀ M) ≃ (β →₀ M)`.

This is the finitely-supported version of `Equiv.piCongrLeft`. -/
def equivCongrLeft (f : α ≃ β) : (α →₀ M) ≃ (β →₀ M) := by
  refine' ⟨equivMapDomain f, equivMapDomain f.symm, fun f => _, fun f => _⟩ <;> ext x <;>
    simp only [equivMapDomain_apply, Equiv.symm_symm, Equiv.symm_apply_apply,
      Equiv.apply_symm_apply]
#align finsupp.equiv_congr_left Finsupp.equivCongrLeft

@[simp]
theorem equivCongrLeft_apply (f : α ≃ β) (l : α →₀ M) : equivCongrLeft f l = equivMapDomain f l :=
  rfl
#align finsupp.equiv_congr_left_apply Finsupp.equivCongrLeft_apply

@[simp]
theorem equivCongrLeft_symm (f : α ≃ β) :
    (@equivCongrLeft _ _ M _ f).symm = equivCongrLeft f.symm :=
  rfl
#align finsupp.equiv_congr_left_symm Finsupp.equivCongrLeft_symm

end Finsupp

end EquivCongrLeft

section CastFinsupp

variable [Zero M] (f : α →₀ M)

namespace Nat

@[simp, norm_cast]
theorem cast_finsupp_prod [CommSemiring R] (g : α → M → ℕ) :
    (↑(f.prod g) : R) = f.prod fun a b => ↑(g a b) :=
  Nat.cast_prod _ _
#align nat.cast_finsupp_prod Nat.cast_finsupp_prod

@[simp, norm_cast]
theorem cast_finsupp_sum [CommSemiring R] (g : α → M → ℕ) :
    (↑(f.sum g) : R) = f.sum fun a b => ↑(g a b) :=
  Nat.cast_sum _ _
#align nat.cast_finsupp_sum Nat.cast_finsupp_sum

end Nat

namespace Int

@[simp, norm_cast]
theorem cast_finsupp_prod [CommRing R] (g : α → M → ℤ) :
    (↑(f.prod g) : R) = f.prod fun a b => ↑(g a b) :=
  Int.cast_prod _ _
#align int.cast_finsupp_prod Int.cast_finsupp_prod

@[simp, norm_cast]
theorem cast_finsupp_sum [CommRing R] (g : α → M → ℤ) :
    (↑(f.sum g) : R) = f.sum fun a b => ↑(g a b) :=
  Int.cast_sum _ _
#align int.cast_finsupp_sum Int.cast_finsupp_sum

end Int

namespace Rat

@[simp, norm_cast]
theorem cast_finsupp_sum [DivisionRing R] [CharZero R] (g : α → M → ℚ) :
    (↑(f.sum g) : R) = f.sum fun a b => ↑(g a b) :=
  cast_sum _ _
#align rat.cast_finsupp_sum Rat.cast_finsupp_sum

@[simp, norm_cast]
theorem cast_finsupp_prod [Field R] [CharZero R] (g : α → M → ℚ) :
    (↑(f.prod g) : R) = f.prod fun a b => ↑(g a b) :=
  cast_prod _ _
#align rat.cast_finsupp_prod Rat.cast_finsupp_prod

end Rat

end CastFinsupp

/-! ### Declarations about `mapDomain` -/


namespace Finsupp

section MapDomain

variable [AddCommMonoid M] {v v₁ v₂ : α →₀ M}

/-- Given `f : α → β` and `v : α →₀ M`, `mapDomain f v : β →₀ M`
  is the finitely supported function whose value at `a : β` is the sum
  of `v x` over all `x` such that `f x = a`. -/
def mapDomain (f : α → β) (v : α →₀ M) : β →₀ M :=
  v.sum fun a => single (f a)
#align finsupp.map_domain Finsupp.mapDomain

theorem mapDomain_apply {f : α → β} (hf : Function.Injective f) (x : α →₀ M) (a : α) :
    mapDomain f x (f a) = x a := by
  rw [mapDomain, sum_apply, sum, Finset.sum_eq_single a, single_eq_same]
  · intro b _ hba
    exact single_eq_of_ne (hf.ne hba)
  · intro h
    rw [not_mem_support_iff.1 h, single_zero, zero_apply]
#align finsupp.map_domain_apply Finsupp.mapDomain_apply

theorem mapDomain_notin_range {f : α → β} (x : α →₀ M) (a : β) (h : a ∉ Set.range f) :
    mapDomain f x a = 0 := by
  rw [mapDomain, sum_apply, sum]
  exact Finset.sum_eq_zero fun a' _ => single_eq_of_ne fun eq => h <| eq ▸ Set.mem_range_self _
#align finsupp.map_domain_notin_range Finsupp.mapDomain_notin_range

@[simp]
theorem mapDomain_id : mapDomain id v = v :=
  sum_single _
#align finsupp.map_domain_id Finsupp.mapDomain_id

theorem mapDomain_comp {f : α → β} {g : β → γ} :
    mapDomain (g ∘ f) v = mapDomain g (mapDomain f v) := by
  refine' ((sum_sum_index _ _).trans _).symm
  · intro
    exact single_zero _
  · intro
    exact single_add _
  refine' sum_congr fun _ _ => sum_single_index _
  · exact single_zero _
#align finsupp.map_domain_comp Finsupp.mapDomain_comp

@[simp]
theorem mapDomain_single {f : α → β} {a : α} {b : M} : mapDomain f (single a b) = single (f a) b :=
  sum_single_index <| single_zero _
#align finsupp.map_domain_single Finsupp.mapDomain_single

@[simp]
theorem mapDomain_zero {f : α → β} : mapDomain f (0 : α →₀ M) = (0 : β →₀ M) :=
  sum_zero_index
#align finsupp.map_domain_zero Finsupp.mapDomain_zero

theorem mapDomain_congr {f g : α → β} (h : ∀ x ∈ v.support, f x = g x) :
    v.mapDomain f = v.mapDomain g :=
  Finset.sum_congr rfl fun _ H => by simp only [h _ H]
#align finsupp.map_domain_congr Finsupp.mapDomain_congr

theorem mapDomain_add {f : α → β} : mapDomain f (v₁ + v₂) = mapDomain f v₁ + mapDomain f v₂ :=
  sum_add_index' (fun _ => single_zero _) fun _ => single_add _
#align finsupp.map_domain_add Finsupp.mapDomain_add

@[simp]
theorem mapDomain_equiv_apply {f : α ≃ β} (x : α →₀ M) (a : β) :
    mapDomain f x a = x (f.symm a) := by
  conv_lhs => rw [← f.apply_symm_apply a]
  exact mapDomain_apply f.injective _ _
#align finsupp.map_domain_equiv_apply Finsupp.mapDomain_equiv_apply

/-- `Finsupp.mapDomain` is an `AddMonoidHom`. -/
@[simps]
def mapDomain.addMonoidHom (f : α → β) : (α →₀ M) →+ β →₀ M
    where
  toFun := mapDomain f
  map_zero' := mapDomain_zero
  map_add' _ _ := mapDomain_add
#align finsupp.map_domain.add_monoid_hom Finsupp.mapDomain.addMonoidHom

@[simp]
theorem mapDomain.addMonoidHom_id : mapDomain.addMonoidHom id = AddMonoidHom.id (α →₀ M) :=
  AddMonoidHom.ext fun _ => mapDomain_id
#align finsupp.map_domain.add_monoid_hom_id Finsupp.mapDomain.addMonoidHom_id

theorem mapDomain.addMonoidHom_comp (f : β → γ) (g : α → β) :
    (mapDomain.addMonoidHom (f ∘ g) : (α →₀ M) →+ γ →₀ M) =
      (mapDomain.addMonoidHom f).comp (mapDomain.addMonoidHom g) :=
  AddMonoidHom.ext fun _ => mapDomain_comp
#align finsupp.map_domain.add_monoid_hom_comp Finsupp.mapDomain.addMonoidHom_comp

theorem mapDomain_finset_sum {f : α → β} {s : Finset ι} {v : ι → α →₀ M} :
    mapDomain f (∑ i in s, v i) = ∑ i in s, mapDomain f (v i) :=
  (mapDomain.addMonoidHom f : (α →₀ M) →+ β →₀ M).map_sum _ _
#align finsupp.map_domain_finset_sum Finsupp.mapDomain_finset_sum

theorem mapDomain_sum [Zero N] {f : α → β} {s : α →₀ N} {v : α → N → α →₀ M} :
    mapDomain f (s.sum v) = s.sum fun a b => mapDomain f (v a b) :=
  (mapDomain.addMonoidHom f : (α →₀ M) →+ β →₀ M).map_finsupp_sum _ _
#align finsupp.map_domain_sum Finsupp.mapDomain_sum

theorem mapDomain_support [DecidableEq β] {f : α → β} {s : α →₀ M} :
    (s.mapDomain f).support ⊆ s.support.image f :=
  Finset.Subset.trans support_sum <|
    Finset.Subset.trans (Finset.biUnion_mono fun a _ => support_single_subset) <| by
      rw [Finset.biUnion_singleton]
#align finsupp.map_domain_support Finsupp.mapDomain_support

theorem mapDomain_apply' (S : Set α) {f : α → β} (x : α →₀ M) (hS : (x.support : Set α) ⊆ S)
    (hf : Set.InjOn f S) {a : α} (ha : a ∈ S) : mapDomain f x (f a) = x a := by
  classical
    rw [mapDomain, sum_apply, sum]
    simp_rw [single_apply]
    by_cases hax : a ∈ x.support
    · rw [← Finset.add_sum_erase _ _ hax, if_pos rfl]
      convert add_zero (x a)
      refine' Finset.sum_eq_zero fun i hi => if_neg _
      exact (hf.mono hS).ne (Finset.mem_of_mem_erase hi) hax (Finset.ne_of_mem_erase hi)
    · rw [not_mem_support_iff.1 hax]
      refine' Finset.sum_eq_zero fun i hi => if_neg _
      exact hf.ne (hS hi) ha (ne_of_mem_of_not_mem hi hax)
#align finsupp.map_domain_apply' Finsupp.mapDomain_apply'

theorem mapDomain_support_of_injOn [DecidableEq β] {f : α → β} (s : α →₀ M)
    (hf : Set.InjOn f s.support) : (mapDomain f s).support = Finset.image f s.support :=
  Finset.Subset.antisymm mapDomain_support <| by
    intro x hx
    simp only [mem_image, exists_prop, mem_support_iff, Ne.def] at hx
    rcases hx with ⟨hx_w, hx_h_left, rfl⟩
    simp only [mem_support_iff, Ne.def]
    rw [mapDomain_apply' (↑s.support : Set _) _ _ hf]
    · exact hx_h_left
    · simp only [mem_coe, mem_support_iff, Ne.def]
      exact hx_h_left
    · exact Subset.refl _
#align finsupp.map_domain_support_of_inj_on Finsupp.mapDomain_support_of_injOn

theorem mapDomain_support_of_injective [DecidableEq β] {f : α → β} (hf : Function.Injective f)
    (s : α →₀ M) : (mapDomain f s).support = Finset.image f s.support :=
  mapDomain_support_of_injOn s (hf.injOn _)
#align finsupp.map_domain_support_of_injective Finsupp.mapDomain_support_of_injective

@[to_additive]
theorem prod_mapDomain_index [CommMonoid N] {f : α → β} {s : α →₀ M} {h : β → M → N}
    (h_zero : ∀ b, h b 0 = 1) (h_add : ∀ b m₁ m₂, h b (m₁ + m₂) = h b m₁ * h b m₂) :
    (mapDomain f s).prod h = s.prod fun a m => h (f a) m :=
  (prod_sum_index h_zero h_add).trans <| prod_congr fun _ _ => prod_single_index (h_zero _)
#align finsupp.prod_map_domain_index Finsupp.prod_mapDomain_index
#align finsupp.sum_map_domain_index Finsupp.sum_mapDomain_index

-- Note that in `prod_mapDomain_index`, `M` is still an additive monoid,
-- so there is no analogous version in terms of `MonoidHom`.
/-- A version of `sum_mapDomain_index` that takes a bundled `AddMonoidHom`,
rather than separate linearity hypotheses.
-/
@[simp]
theorem sum_mapDomain_index_addMonoidHom [AddCommMonoid N] {f : α → β} {s : α →₀ M}
    (h : β → M →+ N) : ((mapDomain f s).sum fun b m => h b m) = s.sum fun a m => h (f a) m :=
  sum_mapDomain_index (fun b => (h b).map_zero) (fun b _ _ => (h b).map_add _ _)
#align finsupp.sum_map_domain_index_add_monoid_hom Finsupp.sum_mapDomain_index_addMonoidHom

theorem embDomain_eq_mapDomain (f : α ↪ β) (v : α →₀ M) : embDomain f v = mapDomain f v := by
  ext a
  by_cases h : a ∈ Set.range f
  · rcases h with ⟨a, rfl⟩
    rw [mapDomain_apply f.injective, embDomain_apply]
  · rw [mapDomain_notin_range, embDomain_notin_range] <;> assumption
#align finsupp.emb_domain_eq_map_domain Finsupp.embDomain_eq_mapDomain

@[to_additive]
theorem prod_mapDomain_index_inj [CommMonoid N] {f : α → β} {s : α →₀ M} {h : β → M → N}
    (hf : Function.Injective f) : (s.mapDomain f).prod h = s.prod fun a b => h (f a) b := by
  rw [← Function.Embedding.coeFn_mk f hf, ← embDomain_eq_mapDomain, prod_embDomain]
#align finsupp.prod_map_domain_index_inj Finsupp.prod_mapDomain_index_inj
#align finsupp.sum_map_domain_index_inj Finsupp.sum_mapDomain_index_inj

theorem mapDomain_injective {f : α → β} (hf : Function.Injective f) :
    Function.Injective (mapDomain f : (α →₀ M) → β →₀ M) := by
  intro v₁ v₂ eq
  ext a
  have : mapDomain f v₁ (f a) = mapDomain f v₂ (f a) := by rw [eq]
  rwa [mapDomain_apply hf, mapDomain_apply hf] at this
#align finsupp.map_domain_injective Finsupp.mapDomain_injective

/-- When `f` is an embedding we have an embedding `(α →₀ ℕ) ↪ (β →₀ ℕ)` given by `mapDomain`. -/
@[simps]
def mapDomainEmbedding {α β : Type _} (f : α ↪ β) : (α →₀ ℕ) ↪ β →₀ ℕ :=
  ⟨Finsupp.mapDomain f, Finsupp.mapDomain_injective f.injective⟩
#align finsupp.map_domain_embedding Finsupp.mapDomainEmbedding

theorem mapDomain.addMonoidHom_comp_mapRange [AddCommMonoid N] (f : α → β) (g : M →+ N) :
    (mapDomain.addMonoidHom f).comp (mapRange.addMonoidHom g) =
      (mapRange.addMonoidHom g).comp (mapDomain.addMonoidHom f) := by
  ext
  simp only [AddMonoidHom.coe_comp, Finsupp.mapRange_single, Finsupp.mapDomain.addMonoidHom_apply,
    Finsupp.singleAddHom_apply, eq_self_iff_true, Function.comp_apply, Finsupp.mapDomain_single,
    Finsupp.mapRange.addMonoidHom_apply]
#align finsupp.map_domain.add_monoid_hom_comp_map_range Finsupp.mapDomain.addMonoidHom_comp_mapRange

/-- When `g` preserves addition, `mapRange` and `mapDomain` commute. -/
theorem mapDomain_mapRange [AddCommMonoid N] (f : α → β) (v : α →₀ M) (g : M → N) (h0 : g 0 = 0)
    (hadd : ∀ x y, g (x + y) = g x + g y) :
    mapDomain f (mapRange g h0 v) = mapRange g h0 (mapDomain f v) :=
  let g' : M →+ N :=
    { toFun := g
      map_zero' := h0
      map_add' := hadd }
  FunLike.congr_fun (mapDomain.addMonoidHom_comp_mapRange f g') v
#align finsupp.map_domain_map_range Finsupp.mapDomain_mapRange

theorem sum_update_add [AddCommMonoid α] [AddCommMonoid β] (f : ι →₀ α) (i : ι) (a : α)
    (g : ι → α → β) (hg : ∀ i, g i 0 = 0)
    (hgg : ∀ (j : ι) (a₁ a₂ : α), g j (a₁ + a₂) = g j a₁ + g j a₂) :
    (f.update i a).sum g + g i (f i) = f.sum g + g i a := by
  rw [update_eq_erase_add_single, sum_add_index' hg hgg]
  conv_rhs => rw [← Finsupp.update_self f i]
  rw [update_eq_erase_add_single, sum_add_index' hg hgg, add_assoc, add_assoc]
  congr 1
  rw [add_comm, sum_single_index (hg _), sum_single_index (hg _)]
#align finsupp.sum_update_add Finsupp.sum_update_add

theorem mapDomain_injOn (S : Set α) {f : α → β} (hf : Set.InjOn f S) :
    Set.InjOn (mapDomain f : (α →₀ M) → β →₀ M) { w | (w.support : Set α) ⊆ S } := by
  intro v₁ hv₁ v₂ hv₂ eq
  ext a
  classical
    by_cases h : a ∈ v₁.support ∪ v₂.support
    · rw [← mapDomain_apply' S _ hv₁ hf _, ← mapDomain_apply' S _ hv₂ hf _, eq] <;>
        · apply Set.union_subset hv₁ hv₂
          exact_mod_cast h
    · simp only [not_or, mem_union, not_not, mem_support_iff] at h
      simp [h]
#align finsupp.map_domain_inj_on Finsupp.mapDomain_injOn

theorem equivMapDomain_eq_mapDomain {M} [AddCommMonoid M] (f : α ≃ β) (l : α →₀ M) :
    equivMapDomain f l = mapDomain f l := by ext x; simp [mapDomain_equiv_apply]
#align finsupp.equiv_map_domain_eq_map_domain Finsupp.equivMapDomain_eq_mapDomain

end MapDomain

/-! ### Declarations about `comapDomain` -/


section ComapDomain

/-- Given `f : α → β`, `l : β →₀ M` and a proof `hf` that `f` is injective on
the preimage of `l.support`, `comapDomain f l hf` is the finitely supported function
from `α` to `M` given by composing `l` with `f`. -/
@[simps support]
def comapDomain [Zero M] (f : α → β) (l : β →₀ M) (hf : Set.InjOn f (f ⁻¹' ↑l.support)) : α →₀ M
    where
  support := l.support.preimage f hf
  toFun a := l (f a)
  mem_support_toFun := by
    intro a
    simp only [Finset.mem_def.symm, Finset.mem_preimage]
    exact l.mem_support_toFun (f a)
#align finsupp.comap_domain Finsupp.comapDomain

@[simp]
theorem comapDomain_apply [Zero M] (f : α → β) (l : β →₀ M) (hf : Set.InjOn f (f ⁻¹' ↑l.support))
    (a : α) : comapDomain f l hf a = l (f a) :=
  rfl
#align finsupp.comap_domain_apply Finsupp.comapDomain_apply

theorem sum_comapDomain [Zero M] [AddCommMonoid N] (f : α → β) (l : β →₀ M) (g : β → M → N)
    (hf : Set.BijOn f (f ⁻¹' ↑l.support) ↑l.support) :
    (comapDomain f l hf.injOn).sum (g ∘ f) = l.sum g := by
  simp only [sum, comapDomain_apply, (· ∘ ·), comapDomain]
  exact Finset.sum_preimage_of_bij f _ hf fun x => g x (l x)
#align finsupp.sum_comap_domain Finsupp.sum_comapDomain

theorem eq_zero_of_comapDomain_eq_zero [AddCommMonoid M] (f : α → β) (l : β →₀ M)
    (hf : Set.BijOn f (f ⁻¹' ↑l.support) ↑l.support) : comapDomain f l hf.injOn = 0 → l = 0 := by
  rw [← support_eq_empty, ← support_eq_empty, comapDomain]
  simp only [Finset.ext_iff, Finset.not_mem_empty, iff_false_iff, mem_preimage]
  intro h a ha
  cases' hf.2.2 ha with b hb
  exact h b (hb.2.symm ▸ ha)
#align finsupp.eq_zero_of_comap_domain_eq_zero Finsupp.eq_zero_of_comapDomain_eq_zero

section FInjective

section Zero

variable [Zero M]

/-- Note the `hif` argument is needed for this to work in `rw`. -/
@[simp]
theorem comapDomain_zero (f : α → β)
    (hif : Set.InjOn f (f ⁻¹' ↑(0 : β →₀ M).support) := Finset.coe_empty ▸ (Set.injOn_empty f)) :
    comapDomain f (0 : β →₀ M) hif = (0 : α →₀ M) := by
  ext
  rfl
#align finsupp.comap_domain_zero Finsupp.comapDomain_zero

@[simp]
theorem comapDomain_single (f : α → β) (a : α) (m : M)
    (hif : Set.InjOn f (f ⁻¹' (single (f a) m).support)) :
    comapDomain f (Finsupp.single (f a) m) hif = Finsupp.single a m := by
  rcases eq_or_ne m 0 with (rfl | hm)
  · simp only [single_zero, comapDomain_zero]
  · rw [eq_single_iff, comapDomain_apply, comapDomain_support, ← Finset.coe_subset, coe_preimage,
      support_single_ne_zero _ hm, coe_singleton, coe_singleton, single_eq_same]
    rw [support_single_ne_zero _ hm, coe_singleton] at hif
    exact ⟨fun x hx => hif hx rfl hx, rfl⟩
#align finsupp.comap_domain_single Finsupp.comapDomain_single

end Zero

section AddZeroClass

variable [AddZeroClass M] {f : α → β}

theorem comapDomain_add (v₁ v₂ : β →₀ M) (hv₁ : Set.InjOn f (f ⁻¹' ↑v₁.support))
    (hv₂ : Set.InjOn f (f ⁻¹' ↑v₂.support)) (hv₁₂ : Set.InjOn f (f ⁻¹' ↑(v₁ + v₂).support)) :
    comapDomain f (v₁ + v₂) hv₁₂ = comapDomain f v₁ hv₁ + comapDomain f v₂ hv₂ := by
  ext
  simp only [comapDomain_apply, coe_add, Pi.add_apply]
#align finsupp.comap_domain_add Finsupp.comapDomain_add

/-- A version of `Finsupp.comapDomain_add` that's easier to use. -/
theorem comapDomain_add_of_injective (hf : Function.Injective f) (v₁ v₂ : β →₀ M) :
    comapDomain f (v₁ + v₂) (hf.injOn _) =
      comapDomain f v₁ (hf.injOn _) + comapDomain f v₂ (hf.injOn _) :=
  comapDomain_add _ _ _ _ _
#align finsupp.comap_domain_add_of_injective Finsupp.comapDomain_add_of_injective

/-- `Finsupp.comapDomain` is an `AddMonoidHom`. -/
@[simps]
def comapDomain.addMonoidHom (hf : Function.Injective f) : (β →₀ M) →+ α →₀ M
    where
  toFun x := comapDomain f x (hf.injOn _)
  map_zero' := comapDomain_zero f
  map_add' := comapDomain_add_of_injective hf
#align finsupp.comap_domain.add_monoid_hom Finsupp.comapDomain.addMonoidHom

end AddZeroClass

variable [AddCommMonoid M] (f : α → β)

theorem mapDomain_comapDomain (hf : Function.Injective f) (l : β →₀ M)
    (hl : ↑l.support ⊆ Set.range f) : mapDomain f (comapDomain f l (hf.injOn _)) = l := by
  ext a
  by_cases h_cases : a ∈ Set.range f
  · rcases Set.mem_range.1 h_cases with ⟨b, hb⟩
    rw [hb.symm, mapDomain_apply hf, comapDomain_apply]
  · rw [mapDomain_notin_range _ _ h_cases]
    by_contra h_contr
    apply h_cases (hl <| Finset.mem_coe.2 <| mem_support_iff.2 fun h => h_contr h.symm)
#align finsupp.map_domain_comap_domain Finsupp.mapDomain_comapDomain

end FInjective

end ComapDomain

/-! ### Declarations about finitely supported functions whose support is an `Option` type -/


section Option

/-- Restrict a finitely supported function on `Option α` to a finitely supported function on `α`. -/
def some [Zero M] (f : Option α →₀ M) : α →₀ M :=
  f.comapDomain Option.some fun _ => by simp
#align finsupp.some Finsupp.some

@[simp]
theorem some_apply [Zero M] (f : Option α →₀ M) (a : α) : f.some a = f (Option.some a) :=
  rfl
#align finsupp.some_apply Finsupp.some_apply

@[simp]
theorem some_zero [Zero M] : (0 : Option α →₀ M).some = 0 := by
  ext
  simp
#align finsupp.some_zero Finsupp.some_zero

@[simp]
theorem some_add [AddCommMonoid M] (f g : Option α →₀ M) : (f + g).some = f.some + g.some := by
  ext
  simp
#align finsupp.some_add Finsupp.some_add

@[simp]
theorem some_single_none [Zero M] (m : M) : (single none m : Option α →₀ M).some = 0 := by
  ext
  simp
#align finsupp.some_single_none Finsupp.some_single_none

@[simp]
theorem some_single_some [Zero M] (a : α) (m : M) :
    (single (Option.some a) m : Option α →₀ M).some = single a m := by
  classical
    ext b
    simp [single_apply]
#align finsupp.some_single_some Finsupp.some_single_some

@[to_additive]
theorem prod_option_index [AddCommMonoid M] [CommMonoid N] (f : Option α →₀ M)
    (b : Option α → M → N) (h_zero : ∀ o, b o 0 = 1)
    (h_add : ∀ o m₁ m₂, b o (m₁ + m₂) = b o m₁ * b o m₂) :
    f.prod b = b none (f none) * f.some.prod fun a => b (Option.some a) := by
  classical
    apply induction_linear f
    · simp [some_zero, h_zero]
    · intro f₁ f₂ h₁ h₂
      rw [Finsupp.prod_add_index, h₁, h₂, some_add, Finsupp.prod_add_index]
      simp only [h_add, Pi.add_apply, Finsupp.coe_add]
      rw [mul_mul_mul_comm]
      all_goals simp [h_zero, h_add]
    · rintro (_ | a) m <;> simp [h_zero, h_add]
#align finsupp.prod_option_index Finsupp.prod_option_index
#align finsupp.sum_option_index Finsupp.sum_option_index

theorem sum_option_index_smul [Semiring R] [AddCommMonoid M] [Module R M] (f : Option α →₀ R)
    (b : Option α → M) :
    (f.sum fun o r => r • b o) = f none • b none + f.some.sum fun a r => r • b (Option.some a) :=
  f.sum_option_index _ (fun _ => zero_smul _ _) fun _ _ _ => add_smul _ _ _
#align finsupp.sum_option_index_smul Finsupp.sum_option_index_smul

end Option

/-! ### Declarations about `Finsupp.filter` -/


section Filter

section Zero

variable [Zero M] (p : α → Prop) (f : α →₀ M)

/--
`Finsupp.filter p f` is the finitely supported function that is `f a` if `p a` is true and `0`
otherwise. -/
def filter (p : α → Prop) (f : α →₀ M) : α →₀ M
    where
  toFun a :=
    haveI := Classical.decPred p
    if p a then f a else 0
  support :=
    haveI := Classical.decPred p
    f.support.filter fun a => p a
  mem_support_toFun a := by
    simp only -- porting note: necessary to beta reduce to activate `split_ifs`
    split_ifs with h <;>
      · simp only [h, @mem_filter _ _ (Classical.decPred p), mem_support_iff]
        -- porting note: I needed to provide the instance explicitly
        tauto
#align finsupp.filter Finsupp.filter

theorem filter_apply (a : α) [D : Decidable (p a)] : f.filter p a = if p a then f a else 0 := by
  rw [Subsingleton.elim D] <;> rfl
#align finsupp.filter_apply Finsupp.filter_apply

theorem filter_eq_indicator : ⇑(f.filter p) = Set.indicator { x | p x } f :=
  rfl
#align finsupp.filter_eq_indicator Finsupp.filter_eq_indicator

theorem filter_eq_zero_iff : f.filter p = 0 ↔ ∀ x, p x → f x = 0 := by
  simp only [FunLike.ext_iff, filter_eq_indicator, zero_apply, Set.indicator_apply_eq_zero,
    Set.mem_setOf_eq]
#align finsupp.filter_eq_zero_iff Finsupp.filter_eq_zero_iff

theorem filter_eq_self_iff : f.filter p = f ↔ ∀ x, f x ≠ 0 → p x := by
  simp only [FunLike.ext_iff, filter_eq_indicator, Set.indicator_apply_eq_self, Set.mem_setOf_eq,
    not_imp_comm]
#align finsupp.filter_eq_self_iff Finsupp.filter_eq_self_iff

@[simp]
theorem filter_apply_pos {a : α} (h : p a) : f.filter p a = f a := if_pos h
#align finsupp.filter_apply_pos Finsupp.filter_apply_pos

@[simp]
theorem filter_apply_neg {a : α} (h : ¬p a) : f.filter p a = 0 := if_neg h
#align finsupp.filter_apply_neg Finsupp.filter_apply_neg

@[simp]
theorem support_filter [D : DecidablePred p] : (f.filter p).support = f.support.filter p := by
  rw [Subsingleton.elim D] <;> rfl
#align finsupp.support_filter Finsupp.support_filter

theorem filter_zero : (0 : α →₀ M).filter p = 0 := by
  classical rw [← support_eq_empty, support_filter, support_zero, Finset.filter_empty]
#align finsupp.filter_zero Finsupp.filter_zero

@[simp]
theorem filter_single_of_pos {a : α} {b : M} (h : p a) : (single a b).filter p = single a b :=
  (filter_eq_self_iff _ _).2 fun _ hx => (single_apply_ne_zero.1 hx).1.symm ▸ h
#align finsupp.filter_single_of_pos Finsupp.filter_single_of_pos

@[simp]
theorem filter_single_of_neg {a : α} {b : M} (h : ¬p a) : (single a b).filter p = 0 :=
  (filter_eq_zero_iff _ _).2 fun _ hpx =>
    single_apply_eq_zero.2 fun hxa => absurd hpx (hxa.symm ▸ h)
#align finsupp.filter_single_of_neg Finsupp.filter_single_of_neg

@[to_additive]
theorem prod_filter_index [CommMonoid N] (g : α → M → N) :
    (f.filter p).prod g = ∏ x in (f.filter p).support, g x (f x) := by
  classical
    refine' Finset.prod_congr rfl fun x hx => _
    rw [support_filter, Finset.mem_filter] at hx
    rw [filter_apply_pos _ _ hx.2]
#align finsupp.prod_filter_index Finsupp.prod_filter_index
#align finsupp.sum_filter_index Finsupp.sum_filter_index

@[to_additive (attr := simp)]
theorem prod_filter_mul_prod_filter_not [CommMonoid N] (g : α → M → N) :
    (f.filter p).prod g * (f.filter fun a => ¬p a).prod g = f.prod g := by
  classical simp_rw [prod_filter_index, support_filter, Finset.prod_filter_mul_prod_filter_not,
    Finsupp.prod]
#align finsupp.prod_filter_mul_prod_filter_not Finsupp.prod_filter_mul_prod_filter_not
#align finsupp.sum_filter_add_sum_filter_not Finsupp.sum_filter_add_sum_filter_not

@[to_additive (attr := simp)]
theorem prod_div_prod_filter [CommGroup G] (g : α → M → G) :
    f.prod g / (f.filter p).prod g = (f.filter fun a => ¬p a).prod g :=
  div_eq_of_eq_mul' (prod_filter_mul_prod_filter_not _ _ _).symm
#align finsupp.prod_div_prod_filter Finsupp.prod_div_prod_filter
#align finsupp.sum_sub_sum_filter Finsupp.sum_sub_sum_filter

end Zero

theorem filter_pos_add_filter_neg [AddZeroClass M] (f : α →₀ M) (p : α → Prop) :
    (f.filter p + f.filter fun a => ¬p a) = f :=
  FunLike.coe_injective <| Set.indicator_self_add_compl { x | p x } f
#align finsupp.filter_pos_add_filter_neg Finsupp.filter_pos_add_filter_neg

end Filter

/-! ### Declarations about `frange` -/


section Frange

variable [Zero M]

/-- `frange f` is the image of `f` on the support of `f`. -/
def frange (f : α →₀ M) : Finset M :=
  haveI := Classical.decEq M
  Finset.image f f.support
#align finsupp.frange Finsupp.frange

theorem mem_frange {f : α →₀ M} {y : M} : y ∈ f.frange ↔ y ≠ 0 ∧ ∃ x, f x = y := by
  rw [frange, @Finset.mem_image _ _ (Classical.decEq _) _ f.support]
  exact ⟨fun ⟨x, hx1, hx2⟩ => ⟨hx2 ▸ mem_support_iff.1 hx1, x, hx2⟩, fun ⟨hy, x, hx⟩ =>
    ⟨x, mem_support_iff.2 (hx.symm ▸ hy), hx⟩⟩
  -- porting note: maybe there is a better way to fix this, but (1) it wasn't seeing past `frange`
  -- the definition, and (2) it needed the `Classical.decEq` instance again.
#align finsupp.mem_frange Finsupp.mem_frange

theorem zero_not_mem_frange {f : α →₀ M} : (0 : M) ∉ f.frange := fun H => (mem_frange.1 H).1 rfl
#align finsupp.zero_not_mem_frange Finsupp.zero_not_mem_frange

theorem frange_single {x : α} {y : M} : frange (single x y) ⊆ {y} := fun r hr =>
  let ⟨t, ht1, ht2⟩ := mem_frange.1 hr
  ht2 ▸ by
    classical
      rw [single_apply] at ht2 ⊢
      split_ifs at ht2 ⊢
      · exact Finset.mem_singleton_self _
      · exact (t ht2.symm).elim
#align finsupp.frange_single Finsupp.frange_single

end Frange

/-! ### Declarations about `Finsupp.subtypeDomain` -/


section SubtypeDomain

section Zero

variable [Zero M] {p : α → Prop}

/--
`subtypeDomain p f` is the restriction of the finitely supported function `f` to subtype `p`. -/
def subtypeDomain (p : α → Prop) (f : α →₀ M) : Subtype p →₀ M
    where
  support :=
    haveI := Classical.decPred p
    f.support.subtype p
  toFun := f ∘ Subtype.val
  mem_support_toFun a := by simp only [@mem_subtype _ _ (Classical.decPred p), mem_support_iff]; rfl
#align finsupp.subtype_domain Finsupp.subtypeDomain

@[simp]
theorem support_subtypeDomain [D : DecidablePred p] {f : α →₀ M} :
    (subtypeDomain p f).support = f.support.subtype p := by rw [Subsingleton.elim D] <;> rfl
#align finsupp.support_subtype_domain Finsupp.support_subtypeDomain

@[simp]
theorem subtypeDomain_apply {a : Subtype p} {v : α →₀ M} : (subtypeDomain p v) a = v a.val :=
  rfl
#align finsupp.subtype_domain_apply Finsupp.subtypeDomain_apply

@[simp]
theorem subtypeDomain_zero : subtypeDomain p (0 : α →₀ M) = 0 :=
  rfl
#align finsupp.subtype_domain_zero Finsupp.subtypeDomain_zero

theorem subtypeDomain_eq_zero_iff' {f : α →₀ M} : f.subtypeDomain p = 0 ↔ ∀ x, p x → f x = 0 := by
  classical simp_rw [← support_eq_empty, support_subtypeDomain, subtype_eq_empty,
      not_mem_support_iff]
#align finsupp.subtype_domain_eq_zero_iff' Finsupp.subtypeDomain_eq_zero_iff'

theorem subtypeDomain_eq_zero_iff {f : α →₀ M} (hf : ∀ x ∈ f.support, p x) :
    f.subtypeDomain p = 0 ↔ f = 0 :=
  subtypeDomain_eq_zero_iff'.trans
    ⟨fun H =>
      ext fun x => by
        classical exact if hx : p x then H x hx else not_mem_support_iff.1 <| mt (hf x) hx,
      fun H x _ => by simp [H]⟩
#align finsupp.subtype_domain_eq_zero_iff Finsupp.subtypeDomain_eq_zero_iff

@[to_additive]
theorem prod_subtypeDomain_index [CommMonoid N] {v : α →₀ M} {h : α → M → N}
    (hp : ∀ x ∈ v.support, p x) : ((v.subtypeDomain p).prod fun a b => h a b) = v.prod h :=
  prod_bij (fun p _ => p.val) (fun _ => by classical exact mem_subtype.1) (fun _ _ => rfl)
    (fun _ _ _ _ => Subtype.eq) fun b hb => ⟨⟨b, hp b hb⟩, by classical exact mem_subtype.2 hb, rfl⟩
#align finsupp.prod_subtype_domain_index Finsupp.prod_subtypeDomain_index
#align finsupp.sum_subtype_domain_index Finsupp.sum_subtypeDomain_index

end Zero

section AddZeroClass

variable [AddZeroClass M] {p : α → Prop} {v v' : α →₀ M}

@[simp]
theorem subtypeDomain_add {v v' : α →₀ M} :
    (v + v').subtypeDomain p = v.subtypeDomain p + v'.subtypeDomain p :=
  ext fun _ => rfl
#align finsupp.subtype_domain_add Finsupp.subtypeDomain_add

/-- `subtypeDomain` but as an `AddMonoidHom`. -/
def subtypeDomainAddMonoidHom : (α →₀ M) →+ Subtype p →₀ M
    where
  toFun := subtypeDomain p
  map_zero' := subtypeDomain_zero
  map_add' _ _ := subtypeDomain_add
#align finsupp.subtype_domain_add_monoid_hom Finsupp.subtypeDomainAddMonoidHom

/-- `Finsupp.filter` as an `AddMonoidHom`. -/
def filterAddHom (p : α → Prop) : (α →₀ M) →+ α →₀ M
    where
  toFun := filter p
  map_zero' := filter_zero p
  map_add' f g := FunLike.coe_injective <| Set.indicator_add { x | p x } f g
#align finsupp.filter_add_hom Finsupp.filterAddHom

@[simp]
theorem filter_add {v v' : α →₀ M} : (v + v').filter p = v.filter p + v'.filter p :=
  (filterAddHom p).map_add v v'
#align finsupp.filter_add Finsupp.filter_add

end AddZeroClass

section CommMonoid

variable [AddCommMonoid M] {p : α → Prop}

theorem subtypeDomain_sum {s : Finset ι} {h : ι → α →₀ M} :
    (∑ c in s, h c).subtypeDomain p = ∑ c in s, (h c).subtypeDomain p :=
  (subtypeDomainAddMonoidHom : _ →+ Subtype p →₀ M).map_sum _ s
#align finsupp.subtype_domain_sum Finsupp.subtypeDomain_sum

theorem subtypeDomain_finsupp_sum [Zero N] {s : β →₀ N} {h : β → N → α →₀ M} :
    (s.sum h).subtypeDomain p = s.sum fun c d => (h c d).subtypeDomain p :=
  subtypeDomain_sum
#align finsupp.subtype_domain_finsupp_sum Finsupp.subtypeDomain_finsupp_sum

theorem filter_sum (s : Finset ι) (f : ι → α →₀ M) :
    (∑ a in s, f a).filter p = ∑ a in s, filter p (f a) :=
  (filterAddHom p : (α →₀ M) →+ _).map_sum f s
#align finsupp.filter_sum Finsupp.filter_sum

theorem filter_eq_sum (p : α → Prop) [D : DecidablePred p] (f : α →₀ M) :
    f.filter p = ∑ i in f.support.filter p, single i (f i) :=
  (f.filter p).sum_single.symm.trans <|
    Finset.sum_congr (by rw [Subsingleton.elim D] <;> rfl) fun x hx => by
      rw [filter_apply_pos _ _ (mem_filter.1 hx).2]
#align finsupp.filter_eq_sum Finsupp.filter_eq_sum

end CommMonoid

section Group

variable [AddGroup G] {p : α → Prop} {v v' : α →₀ G}

@[simp]
theorem subtypeDomain_neg : (-v).subtypeDomain p = -v.subtypeDomain p :=
  ext fun _ => rfl
#align finsupp.subtype_domain_neg Finsupp.subtypeDomain_neg

@[simp]
theorem subtypeDomain_sub : (v - v').subtypeDomain p = v.subtypeDomain p - v'.subtypeDomain p :=
  ext fun _ => rfl
#align finsupp.subtype_domain_sub Finsupp.subtypeDomain_sub

@[simp]
theorem single_neg (a : α) (b : G) : single a (-b) = -single a b :=
  (singleAddHom a : G →+ _).map_neg b
#align finsupp.single_neg Finsupp.single_neg

@[simp]
theorem single_sub (a : α) (b₁ b₂ : G) : single a (b₁ - b₂) = single a b₁ - single a b₂ :=
  (singleAddHom a : G →+ _).map_sub b₁ b₂
#align finsupp.single_sub Finsupp.single_sub

@[simp]
theorem erase_neg (a : α) (f : α →₀ G) : erase a (-f) = -erase a f :=
  (eraseAddHom a : (_ →₀ G) →+ _).map_neg f
#align finsupp.erase_neg Finsupp.erase_neg

@[simp]
theorem erase_sub (a : α) (f₁ f₂ : α →₀ G) : erase a (f₁ - f₂) = erase a f₁ - erase a f₂ :=
  (eraseAddHom a : (_ →₀ G) →+ _).map_sub f₁ f₂
#align finsupp.erase_sub Finsupp.erase_sub

@[simp]
theorem filter_neg (p : α → Prop) (f : α →₀ G) : filter p (-f) = -filter p f :=
  (filterAddHom p : (_ →₀ G) →+ _).map_neg f
#align finsupp.filter_neg Finsupp.filter_neg

@[simp]
theorem filter_sub (p : α → Prop) (f₁ f₂ : α →₀ G) :
    filter p (f₁ - f₂) = filter p f₁ - filter p f₂ :=
  (filterAddHom p : (_ →₀ G) →+ _).map_sub f₁ f₂
#align finsupp.filter_sub Finsupp.filter_sub

end Group

end SubtypeDomain

theorem mem_support_multiset_sum [AddCommMonoid M] {s : Multiset (α →₀ M)} (a : α) :
    a ∈ s.sum.support → ∃ f ∈ s, a ∈ (f : α →₀ M).support :=
  Multiset.induction_on s (fun h => False.elim (by simp at h))
    (by
      intro f s ih ha
      by_cases h : a ∈ f.support
      · exact ⟨f, Multiset.mem_cons_self _ _, h⟩
      · simp only [Multiset.sum_cons, mem_support_iff, add_apply, not_mem_support_iff.1 h,
          zero_add] at ha
        rcases ih (mem_support_iff.2 ha) with ⟨f', h₀, h₁⟩
        exact ⟨f', Multiset.mem_cons_of_mem h₀, h₁⟩)
#align finsupp.mem_support_multiset_sum Finsupp.mem_support_multiset_sum

theorem mem_support_finset_sum [AddCommMonoid M] {s : Finset ι} {h : ι → α →₀ M} (a : α)
    (ha : a ∈ (∑ c in s, h c).support) : ∃ c ∈ s, a ∈ (h c).support :=
  let ⟨_, hf, hfa⟩ := mem_support_multiset_sum a ha
  let ⟨c, hc, Eq⟩ := Multiset.mem_map.1 hf
  ⟨c, hc, Eq.symm ▸ hfa⟩
#align finsupp.mem_support_finset_sum Finsupp.mem_support_finset_sum

/-! ### Declarations about `curry` and `uncurry` -/


section CurryUncurry

variable [AddCommMonoid M] [AddCommMonoid N]

/-- Given a finitely supported function `f` from a product type `α × β` to `γ`,
`curry f` is the "curried" finitely supported function from `α` to the type of
finitely supported functions from `β` to `γ`. -/
protected def curry (f : α × β →₀ M) : α →₀ β →₀ M :=
  f.sum fun p c => single p.1 (single p.2 c)
#align finsupp.curry Finsupp.curry

@[simp]
theorem curry_apply (f : α × β →₀ M) (x : α) (y : β) : f.curry x y = f (x, y) := by
  classical
    have : ∀ b : α × β, single b.fst (single b.snd (f b)) x y = if b = (x, y) then f b else 0 := by
      rintro ⟨b₁, b₂⟩
      simp [single_apply, ite_apply, Prod.ext_iff, ite_and]
      split_ifs <;> simp [single_apply, *]
    rw [Finsupp.curry, sum_apply, sum_apply, Finsupp.sum, Finset.sum_eq_single, this, if_pos rfl]
    · intro b _ b_ne
      rw [this b, if_neg b_ne]
    · intro hxy
      rw [this (x, y), if_pos rfl, not_mem_support_iff.mp hxy]
#align finsupp.curry_apply Finsupp.curry_apply

theorem sum_curry_index (f : α × β →₀ M) (g : α → β → M → N) (hg₀ : ∀ a b, g a b 0 = 0)
    (hg₁ : ∀ a b c₀ c₁, g a b (c₀ + c₁) = g a b c₀ + g a b c₁) :
    (f.curry.sum fun a f => f.sum (g a)) = f.sum fun p c => g p.1 p.2 c := by
  rw [Finsupp.curry]
  trans
  · exact
      sum_sum_index (fun a => sum_zero_index) fun a b₀ b₁ =>
        sum_add_index' (fun a => hg₀ _ _) fun c d₀ d₁ => hg₁ _ _ _ _
  congr; funext p c
  trans
  · exact sum_single_index sum_zero_index
  exact sum_single_index (hg₀ _ _)
#align finsupp.sum_curry_index Finsupp.sum_curry_index

/-- Given a finitely supported function `f` from `α` to the type of
finitely supported functions from `β` to `M`,
`uncurry f` is the "uncurried" finitely supported function from `α × β` to `M`. -/
protected def uncurry (f : α →₀ β →₀ M) : α × β →₀ M :=
  f.sum fun a g => g.sum fun b c => single (a, b) c
#align finsupp.uncurry Finsupp.uncurry

/-- `finsuppProdEquiv` defines the `Equiv` between `((α × β) →₀ M)` and `(α →₀ (β →₀ M))` given by
currying and uncurrying. -/
def finsuppProdEquiv : (α × β →₀ M) ≃ (α →₀ β →₀ M)
    where
  toFun := Finsupp.curry
  invFun := Finsupp.uncurry
  left_inv f := by
    rw [Finsupp.uncurry, sum_curry_index]
    · simp_rw [Prod.mk.eta, sum_single]
    · intros
      apply single_zero
    · intros
      apply single_add
  right_inv f := by
    simp only [Finsupp.curry, Finsupp.uncurry, sum_sum_index, sum_zero_index, sum_add_index,
      sum_single_index, single_zero, single_add, eq_self_iff_true, forall_true_iff,
      forall₃_true_iff, Prod.mk.eta, (single_sum _ _ _).symm, sum_single]
#align finsupp.finsupp_prod_equiv Finsupp.finsuppProdEquiv

theorem filter_curry (f : α × β →₀ M) (p : α → Prop) :
    (f.filter fun a : α × β => p a.1).curry = f.curry.filter p := by
  classical
    rw [Finsupp.curry, Finsupp.curry, Finsupp.sum, Finsupp.sum, filter_sum, support_filter,
      sum_filter]
    refine' Finset.sum_congr rfl _
    rintro ⟨a₁, a₂⟩ _
    dsimp only
    split_ifs with h
    · rw [filter_apply_pos, filter_single_of_pos] <;> exact h
    · rwa [filter_single_of_neg]
#align finsupp.filter_curry Finsupp.filter_curry

theorem support_curry [DecidableEq α] (f : α × β →₀ M) :
    f.curry.support ⊆ f.support.image Prod.fst := by
  rw [← Finset.biUnion_singleton]
  refine' Finset.Subset.trans support_sum _
  refine' Finset.biUnion_mono fun a _ => support_single_subset
#align finsupp.support_curry Finsupp.support_curry

end CurryUncurry

/-! ### Declarations about finitely supported functions whose support is a `Sum` type -/


section Sum

/-- `Finsupp.sumElim f g` maps `inl x` to `f x` and `inr y` to `g y`. -/
def sumElim {α β γ : Type _} [Zero γ] (f : α →₀ γ) (g : β →₀ γ) : Sum α β →₀ γ :=
  onFinset
    (by
      haveI := Classical.decEq α
      haveI := Classical.decEq β
      exact f.support.map ⟨_, Sum.inl_injective⟩ ∪ g.support.map ⟨_, Sum.inr_injective⟩)
    (Sum.elim f g) fun ab h => by
    cases' ab with a b <;>
    letI := Classical.decEq α <;> letI := Classical.decEq β <;>
    -- porting note: had to add these `DecidableEq` instances
    simp only [Sum.elim_inl, Sum.elim_inr] at h <;>
    simpa
#align finsupp.sum_elim Finsupp.sumElim

@[simp]
theorem coe_sumElim {α β γ : Type _} [Zero γ] (f : α →₀ γ) (g : β →₀ γ) :
    ⇑(sumElim f g) = Sum.elim f g :=
  rfl
#align finsupp.coe_sum_elim Finsupp.coe_sumElim

theorem sumElim_apply {α β γ : Type _} [Zero γ] (f : α →₀ γ) (g : β →₀ γ) (x : Sum α β) :
    sumElim f g x = Sum.elim f g x :=
  rfl
#align finsupp.sum_elim_apply Finsupp.sumElim_apply

theorem sumElim_inl {α β γ : Type _} [Zero γ] (f : α →₀ γ) (g : β →₀ γ) (x : α) :
    sumElim f g (Sum.inl x) = f x :=
  rfl
#align finsupp.sum_elim_inl Finsupp.sumElim_inl

theorem sumElim_inr {α β γ : Type _} [Zero γ] (f : α →₀ γ) (g : β →₀ γ) (x : β) :
    sumElim f g (Sum.inr x) = g x :=
  rfl
#align finsupp.sum_elim_inr Finsupp.sumElim_inr

/-- The equivalence between `(α ⊕ β) →₀ γ` and `(α →₀ γ) × (β →₀ γ)`.

This is the `Finsupp` version of `Equiv.sum_arrow_equiv_prod_arrow`. -/
@[simps apply symm_apply]
def sumFinsuppEquivProdFinsupp {α β γ : Type _} [Zero γ] : (Sum α β →₀ γ) ≃ (α →₀ γ) × (β →₀ γ)
    where
  toFun f :=
    ⟨f.comapDomain Sum.inl (Sum.inl_injective.injOn _),
      f.comapDomain Sum.inr (Sum.inr_injective.injOn _)⟩
  invFun fg := sumElim fg.1 fg.2
  left_inv f := by
    ext ab
    cases' ab with a b <;> simp
  right_inv fg := by ext <;> simp
#align finsupp.sum_finsupp_equiv_prod_finsupp Finsupp.sumFinsuppEquivProdFinsupp

theorem fst_sumFinsuppEquivProdFinsupp {α β γ : Type _} [Zero γ] (f : Sum α β →₀ γ) (x : α) :
    (sumFinsuppEquivProdFinsupp f).1 x = f (Sum.inl x) :=
  rfl
#align finsupp.fst_sum_finsupp_equiv_prod_finsupp Finsupp.fst_sumFinsuppEquivProdFinsupp

theorem snd_sumFinsuppEquivProdFinsupp {α β γ : Type _} [Zero γ] (f : Sum α β →₀ γ) (y : β) :
    (sumFinsuppEquivProdFinsupp f).2 y = f (Sum.inr y) :=
  rfl
#align finsupp.snd_sum_finsupp_equiv_prod_finsupp Finsupp.snd_sumFinsuppEquivProdFinsupp

theorem sumFinsuppEquivProdFinsupp_symm_inl {α β γ : Type _} [Zero γ] (fg : (α →₀ γ) × (β →₀ γ))
    (x : α) : (sumFinsuppEquivProdFinsupp.symm fg) (Sum.inl x) = fg.1 x :=
  rfl
#align finsupp.sum_finsupp_equiv_prod_finsupp_symm_inl Finsupp.sumFinsuppEquivProdFinsupp_symm_inl

theorem sumFinsuppEquivProdFinsupp_symm_inr {α β γ : Type _} [Zero γ] (fg : (α →₀ γ) × (β →₀ γ))
    (y : β) : (sumFinsuppEquivProdFinsupp.symm fg) (Sum.inr y) = fg.2 y :=
  rfl
#align finsupp.sum_finsupp_equiv_prod_finsupp_symm_inr Finsupp.sumFinsuppEquivProdFinsupp_symm_inr

variable [AddMonoid M]

/-- The additive equivalence between `(α ⊕ β) →₀ M` and `(α →₀ M) × (β →₀ M)`.

This is the `Finsupp` version of `Equiv.sum_arrow_equiv_prod_arrow`. -/
@[simps! apply symm_apply]
def sumFinsuppAddEquivProdFinsupp {α β : Type _} : (Sum α β →₀ M) ≃+ (α →₀ M) × (β →₀ M) :=
  { sumFinsuppEquivProdFinsupp with
    map_add' := by
      intros
      ext <;>
        simp only [Equiv.toFun_as_coe, Prod.fst_add, Prod.snd_add, add_apply,
          snd_sumFinsuppEquivProdFinsupp, fst_sumFinsuppEquivProdFinsupp] }
#align finsupp.sum_finsupp_add_equiv_prod_finsupp Finsupp.sumFinsuppAddEquivProdFinsupp

theorem fst_sumFinsuppAddEquivProdFinsupp {α β : Type _} (f : Sum α β →₀ M) (x : α) :
    (sumFinsuppAddEquivProdFinsupp f).1 x = f (Sum.inl x) :=
  rfl
#align finsupp.fst_sum_finsupp_add_equiv_prod_finsupp Finsupp.fst_sumFinsuppAddEquivProdFinsupp

theorem snd_sumFinsuppAddEquivProdFinsupp {α β : Type _} (f : Sum α β →₀ M) (y : β) :
    (sumFinsuppAddEquivProdFinsupp f).2 y = f (Sum.inr y) :=
  rfl
#align finsupp.snd_sum_finsupp_add_equiv_prod_finsupp Finsupp.snd_sumFinsuppAddEquivProdFinsupp

theorem sumFinsuppAddEquivProdFinsupp_symm_inl {α β : Type _} (fg : (α →₀ M) × (β →₀ M)) (x : α) :
    (sumFinsuppAddEquivProdFinsupp.symm fg) (Sum.inl x) = fg.1 x :=
  rfl
#align finsupp.sum_finsupp_add_equiv_prod_finsupp_symm_inl Finsupp.sumFinsuppAddEquivProdFinsupp_symm_inl

theorem sumFinsuppAddEquivProdFinsupp_symm_inr {α β : Type _} (fg : (α →₀ M) × (β →₀ M)) (y : β) :
    (sumFinsuppAddEquivProdFinsupp.symm fg) (Sum.inr y) = fg.2 y :=
  rfl
#align finsupp.sum_finsupp_add_equiv_prod_finsupp_symm_inr Finsupp.sumFinsuppAddEquivProdFinsupp_symm_inr

end Sum

/-! ### Declarations about scalar multiplication -/


section

variable [Zero M] [MonoidWithZero R] [MulActionWithZero R M]

@[simp]
theorem single_smul (a b : α) (f : α → M) (r : R) : single a r b • f a = single a (r • f b) b := by
  by_cases h : a = b <;> simp [h]
#align finsupp.single_smul Finsupp.single_smul

end

section

variable [Monoid G] [MulAction G α] [AddCommMonoid M]

/-- Scalar multiplication acting on the domain.

This is not an instance as it would conflict with the action on the range.
See the `instance_diamonds` test for examples of such conflicts. -/
def comapSMul : SMul G (α →₀ M) where smul g := mapDomain ((· • ·) g)
#align finsupp.comap_has_smul Finsupp.comapSMul

attribute [local instance] comapSMul

theorem comapSMul_def (g : G) (f : α →₀ M) : g • f = mapDomain ((· • ·) g) f :=
  rfl
#align finsupp.comap_smul_def Finsupp.comapSMul_def

@[simp]
theorem comapSMul_single (g : G) (a : α) (b : M) : g • single a b = single (g • a) b :=
  mapDomain_single
#align finsupp.comap_smul_single Finsupp.comapSMul_single

/-- `Finsupp.comapSMul` is multiplicative -/
def comapMulAction : MulAction G (α →₀ M)
    where
  one_smul f := by rw [comapSMul_def, one_smul_eq_id, mapDomain_id]
  mul_smul g g' f := by
    rw [comapSMul_def, comapSMul_def, comapSMul_def, ← comp_smul_left, mapDomain_comp]
#align finsupp.comap_mul_action Finsupp.comapMulAction

attribute [local instance] comapMulAction

/-- `Finsupp.comapSMul` is distributive -/
def comapDistribMulAction : DistribMulAction G (α →₀ M)
    where
  smul_zero g := by
    ext a
    simp only [comapSMul_def]
    simp
  smul_add g f f' := by
    ext
    simp only [comapSMul_def]
    simp [mapDomain_add]
#align finsupp.comap_distrib_mul_action Finsupp.comapDistribMulAction

end

section

variable [Group G] [MulAction G α] [AddCommMonoid M]

attribute [local instance] comapSMul comapMulAction comapDistribMulAction

/-- When `G` is a group, `Finsupp.comapSMul` acts by precomposition with the action of `g⁻¹`.
-/
@[simp]
theorem comapSMul_apply (g : G) (f : α →₀ M) (a : α) : (g • f) a = f (g⁻¹ • a) := by
  conv_lhs => rw [← smul_inv_smul g a]
  exact mapDomain_apply (MulAction.injective g) _ (g⁻¹ • a)
#align finsupp.comap_smul_apply Finsupp.comapSMul_apply

end

section

instance smulZeroClass [Zero M] [SMulZeroClass R M] : SMulZeroClass R (α →₀ M) where
  smul a v := v.mapRange ((· • ·) a) (smul_zero _)
  smul_zero a := by
    ext
    apply smul_zero
#align finsupp.smul_zero_class Finsupp.smulZeroClass

/-!
Throughout this section, some `Monoid` and `Semiring` arguments are specified with `{}` instead of
`[]`. See note [implicit instance arguments].
-/

@[simp]
theorem coe_smul [Zero M] [SMulZeroClass R M] (b : R) (v : α →₀ M) : ⇑(b • v) = b • ⇑v :=
  rfl
#align finsupp.coe_smul Finsupp.coe_smul

theorem smul_apply [Zero M] [SMulZeroClass R M] (b : R) (v : α →₀ M) (a : α) :
    (b • v) a = b • v a :=
  rfl
#align finsupp.smul_apply Finsupp.smul_apply

theorem _root_.IsSMulRegular.finsupp [Zero M] [SMulZeroClass R M] {k : R}
    (hk : IsSMulRegular M k) : IsSMulRegular (α →₀ M) k :=
  fun _ _ h => ext fun i => hk (FunLike.congr_fun h i)
#align is_smul_regular.finsupp IsSMulRegular.finsupp

instance faithfulSMul [Nonempty α] [Zero M] [SMulZeroClass R M] [FaithfulSMul R M] :
    FaithfulSMul R (α →₀ M) where
  eq_of_smul_eq_smul h :=
    let ⟨a⟩ := ‹Nonempty α›
    eq_of_smul_eq_smul fun m : M => by simpa using FunLike.congr_fun (h (single a m)) a
#align finsupp.faithful_smul Finsupp.faithfulSMul

variable (α M)

instance distribSMul [AddZeroClass M] [DistribSMul R M] : DistribSMul R (α →₀ M) where
  smul := (· • ·)
  smul_add _ _ _ := ext fun _ => smul_add _ _ _
  smul_zero _ := ext fun _ => smul_zero _
#align finsupp.distrib_smul Finsupp.distribSMul

instance distribMulAction [Monoid R] [AddMonoid M] [DistribMulAction R M] :
    DistribMulAction R (α →₀ M) :=
  { Finsupp.distribSMul _ _ with
    one_smul := fun x => ext fun y => one_smul R (x y)
    mul_smul := fun r s x => ext fun y => mul_smul r s (x y) }
#align finsupp.distrib_mul_action Finsupp.distribMulAction

instance isScalarTower [Zero M] [SMulZeroClass R M] [SMulZeroClass S M] [SMul R S]
  [IsScalarTower R S M] : IsScalarTower R S (α →₀ M) where
  smul_assoc _ _ _ := ext fun _ => smul_assoc _ _ _

instance smulCommClass [Zero M] [SMulZeroClass R M] [SMulZeroClass S M] [SMulCommClass R S M] :
  SMulCommClass R S (α →₀ M) where
  smul_comm _ _ _ := ext fun _ => smul_comm _ _ _
#align finsupp.smul_comm_class Finsupp.smulCommClass

instance isCentralScalar [Zero M] [SMulZeroClass R M] [SMulZeroClass Rᵐᵒᵖ M] [IsCentralScalar R M] :
  IsCentralScalar R (α →₀ M) where
  op_smul_eq_smul _ _ := ext fun _ => op_smul_eq_smul _ _
#align finsupp.is_central_scalar Finsupp.isCentralScalar

instance module [Semiring R] [AddCommMonoid M] [Module R M] : Module R (α →₀ M) :=
  { Finsupp.distribMulAction α M with
    smul := (· • ·)
    zero_smul := fun _ => ext fun _ => zero_smul _ _
    add_smul := fun _ _ _ => ext fun _ => add_smul _ _ _ }
#align finsupp.module Finsupp.module

variable {α M}

theorem support_smul [AddMonoid M] [SMulZeroClass R M] {b : R} {g : α →₀ M} :
    (b • g).support ⊆ g.support := fun a => by
  simp only [smul_apply, mem_support_iff, Ne.def]
  exact mt fun h => h.symm ▸ smul_zero _
#align finsupp.support_smul Finsupp.support_smul

@[simp]
theorem support_smul_eq [Semiring R] [AddCommMonoid M] [Module R M] [NoZeroSMulDivisors R M] {b : R}
    (hb : b ≠ 0) {g : α →₀ M} : (b • g).support = g.support :=
  Finset.ext fun a => by simp [Finsupp.smul_apply, hb]
#align finsupp.support_smul_eq Finsupp.support_smul_eq

section

variable {p : α → Prop}

@[simp]
theorem filter_smul {_ : Monoid R} [AddMonoid M] [DistribMulAction R M] {b : R} {v : α →₀ M} :
    (b • v).filter p = b • v.filter p :=
  FunLike.coe_injective <| Set.indicator_const_smul { x | p x } b v
#align finsupp.filter_smul Finsupp.filter_smul

end

theorem mapDomain_smul {_ : Monoid R} [AddCommMonoid M] [DistribMulAction R M] {f : α → β} (b : R)
    (v : α →₀ M) : mapDomain f (b • v) = b • mapDomain f v :=
  mapDomain_mapRange _ _ _ _ (smul_add b)
#align finsupp.map_domain_smul Finsupp.mapDomain_smul

@[simp]
theorem smul_single [Zero M] [SMulZeroClass R M] (c : R) (a : α) (b : M) :
    c • Finsupp.single a b = Finsupp.single a (c • b) :=
  mapRange_single
#align finsupp.smul_single Finsupp.smul_single

-- porting note: removed `simp` because `simpNF` can prove it.
theorem smul_single' {_ : Semiring R} (c : R) (a : α) (b : R) :
    c • Finsupp.single a b = Finsupp.single a (c * b) :=
  smul_single _ _ _
#align finsupp.smul_single' Finsupp.smul_single'

theorem mapRange_smul {_ : Monoid R} [AddMonoid M] [DistribMulAction R M] [AddMonoid N]
    [DistribMulAction R N] {f : M → N} {hf : f 0 = 0} (c : R) (v : α →₀ M)
    (hsmul : ∀ x, f (c • x) = c • f x) : mapRange f hf (c • v) = c • mapRange f hf v := by
  erw [← mapRange_comp]
  have : f ∘ (· • ·) c = (· • ·) c ∘ f := funext hsmul
  simp_rw [this]
  apply mapRange_comp
  simp only [Function.comp_apply, smul_zero, hf]
#align finsupp.map_range_smul Finsupp.mapRange_smul

theorem smul_single_one [Semiring R] (a : α) (b : R) : b • single a (1 : R) = single a b := by
  rw [smul_single, smul_eq_mul, mul_one]
#align finsupp.smul_single_one Finsupp.smul_single_one

theorem comapDomain_smul [AddMonoid M] [Monoid R] [DistribMulAction R M] {f : α → β} (r : R)
    (v : β →₀ M) (hfv : Set.InjOn f (f ⁻¹' ↑v.support))
    (hfrv : Set.InjOn f (f ⁻¹' ↑(r • v).support) :=
      hfv.mono <| Set.preimage_mono <| Finset.coe_subset.mpr support_smul) :
    comapDomain f (r • v) hfrv = r • comapDomain f v hfv := by
  ext
  rfl
#align finsupp.comap_domain_smul Finsupp.comapDomain_smul

/-- A version of `Finsupp.comapDomain_smul` that's easier to use. -/
theorem comapDomain_smul_of_injective [AddMonoid M] [Monoid R] [DistribMulAction R M] {f : α → β}
    (hf : Function.Injective f) (r : R) (v : β →₀ M) :
    comapDomain f (r • v) (hf.injOn _) = r • comapDomain f v (hf.injOn _) :=
  comapDomain_smul _ _ _ _
#align finsupp.comap_domain_smul_of_injective Finsupp.comapDomain_smul_of_injective

end

theorem sum_smul_index [Semiring R] [AddCommMonoid M] {g : α →₀ R} {b : R} {h : α → R → M}
    (h0 : ∀ i, h i 0 = 0) : (b • g).sum h = g.sum fun i a => h i (b * a) :=
  Finsupp.sum_mapRange_index h0
#align finsupp.sum_smul_index Finsupp.sum_smul_index

theorem sum_smul_index' [AddMonoid M] [DistribSMul R M] [AddCommMonoid N] {g : α →₀ M} {b : R}
    {h : α → M → N} (h0 : ∀ i, h i 0 = 0) : (b • g).sum h = g.sum fun i c => h i (b • c) :=
  Finsupp.sum_mapRange_index h0
#align finsupp.sum_smul_index' Finsupp.sum_smul_index'

/-- A version of `Finsupp.sum_smul_index'` for bundled additive maps. -/
theorem sum_smul_index_addMonoidHom [AddMonoid M] [AddCommMonoid N] [DistribSMul R M] {g : α →₀ M}
    {b : R} {h : α → M →+ N} : ((b • g).sum fun a => h a) = g.sum fun i c => h i (b • c) :=
  sum_mapRange_index fun i => (h i).map_zero
#align finsupp.sum_smul_index_add_monoid_hom Finsupp.sum_smul_index_addMonoidHom

instance noZeroSMulDivisors [Semiring R] [AddCommMonoid M] [Module R M] {ι : Type _}
    [NoZeroSMulDivisors R M] : NoZeroSMulDivisors R (ι →₀ M) :=
  ⟨fun h =>
    or_iff_not_imp_left.mpr fun hc =>
      Finsupp.ext fun i => (smul_eq_zero.mp (FunLike.ext_iff.mp h i)).resolve_left hc⟩
#align finsupp.no_zero_smul_divisors Finsupp.noZeroSMulDivisors

section DistribMulActionHom

variable [Semiring R]

variable [AddCommMonoid M] [AddCommMonoid N] [DistribMulAction R M] [DistribMulAction R N]

/-- `Finsupp.single` as a `DistribMulActionHom`.

See also `Finsupp.lsingle` for the version as a linear map. -/
def DistribMulActionHom.single (a : α) : M →+[R] α →₀ M :=
  { singleAddHom a with
    map_smul' := fun k m => by
      simp only
      show singleAddHom a (k • m) = k • singleAddHom a m
      change Finsupp.single a (k • m) = k • (Finsupp.single a m)
      -- porting note: because `singleAddHom_apply` is missing
      simp only [smul_single] }
#align finsupp.distrib_mul_action_hom.single Finsupp.DistribMulActionHom.single

theorem distribMulActionHom_ext {f g : (α →₀ M) →+[R] N}
    (h : ∀ (a : α) (m : M), f (single a m) = g (single a m)) : f = g :=
  DistribMulActionHom.toAddMonoidHom_injective <| addHom_ext h
#align finsupp.distrib_mul_action_hom_ext Finsupp.distribMulActionHom_ext

/-- See note [partially-applied ext lemmas]. -/
@[ext]
theorem distribMulActionHom_ext' {f g : (α →₀ M) →+[R] N}
    (h : ∀ a : α, f.comp (DistribMulActionHom.single a) = g.comp (DistribMulActionHom.single a)) :
    f = g :=
  distribMulActionHom_ext fun a => DistribMulActionHom.congr_fun (h a)
#align finsupp.distrib_mul_action_hom_ext' Finsupp.distribMulActionHom_ext'

end DistribMulActionHom

section

variable [Zero R]

/-- The `Finsupp` version of `Pi.unique`. -/
instance uniqueOfRight [Subsingleton R] : Unique (α →₀ R) :=
  FunLike.coe_injective.unique
#align finsupp.unique_of_right Finsupp.uniqueOfRight

/-- The `Finsupp` version of `Pi.uniqueOfIsEmpty`. -/
instance uniqueOfLeft [IsEmpty α] : Unique (α →₀ R) :=
  FunLike.coe_injective.unique
#align finsupp.unique_of_left Finsupp.uniqueOfLeft

end

/-- Given an `AddCommMonoid M` and `s : Set α`, `restrictSupportEquiv s M` is the `Equiv`
between the subtype of finitely supported functions with support contained in `s` and
the type of finitely supported functions from `s`. -/
def restrictSupportEquiv (s : Set α) (M : Type _) [AddCommMonoid M] :
    { f : α →₀ M // ↑f.support ⊆ s } ≃ (s →₀ M)
    where
  toFun f := subtypeDomain (fun x => x ∈ s) f.1
  invFun f :=
    ⟨f.mapDomain Subtype.val, by
      classical
        refine' Set.Subset.trans (Finset.coe_subset.2 mapDomain_support) _
        rw [Finset.coe_image, Set.image_subset_iff]
        exact fun x _ => x.2⟩
  left_inv := by
    rintro ⟨f, hf⟩
    apply Subtype.eq
    ext a
    dsimp only
    refine' by_cases (fun h : a ∈ Set.range (Subtype.val : s → α) => _) fun h => _
    · rcases h with ⟨x, rfl⟩
      rw [mapDomain_apply Subtype.val_injective, subtypeDomain_apply]
    · convert mapDomain_notin_range (subtypeDomain (fun x => x ∈ s) f) _ h
      rw [← not_mem_support_iff]
      refine' mt _ h
      exact fun ha => ⟨⟨a, hf ha⟩, rfl⟩
  right_inv f := by
    ext ⟨a, ha⟩
    dsimp only
    rw [subtypeDomain_apply, mapDomain_apply Subtype.val_injective]
#align finsupp.restrict_support_equiv Finsupp.restrictSupportEquiv

/-- Given `AddCommMonoid M` and `e : α ≃ β`, `domCongr e` is the corresponding `Equiv` between
`α →₀ M` and `β →₀ M`.

This is `Finsupp.equivCongrLeft` as an `AddEquiv`. -/
@[simps apply]
protected def domCongr [AddCommMonoid M] (e : α ≃ β) : (α →₀ M) ≃+ (β →₀ M)
    where
  toFun := equivMapDomain e
  invFun := equivMapDomain e.symm
  left_inv v := by
    simp only [← equivMapDomain_trans, Equiv.self_trans_symm]
    exact equivMapDomain_refl _
  right_inv := by
    intro v
    simp only [← equivMapDomain_trans, Equiv.symm_trans_self]
    exact equivMapDomain_refl _
  map_add' a b := by simp only [equivMapDomain_eq_mapDomain]; exact mapDomain_add
#align finsupp.dom_congr Finsupp.domCongr

@[simp]
theorem domCongr_refl [AddCommMonoid M] :
    Finsupp.domCongr (Equiv.refl α) = AddEquiv.refl (α →₀ M) :=
  AddEquiv.ext fun _ => equivMapDomain_refl _
#align finsupp.dom_congr_refl Finsupp.domCongr_refl

@[simp]
theorem domCongr_symm [AddCommMonoid M] (e : α ≃ β) :
    (Finsupp.domCongr e).symm = (Finsupp.domCongr e.symm : (β →₀ M) ≃+ (α →₀ M)) :=
  AddEquiv.ext fun _ => rfl
#align finsupp.dom_congr_symm Finsupp.domCongr_symm

@[simp]
theorem domCongr_trans [AddCommMonoid M] (e : α ≃ β) (f : β ≃ γ) :
    (Finsupp.domCongr e).trans (Finsupp.domCongr f) =
      (Finsupp.domCongr (e.trans f) : (α →₀ M) ≃+ _) :=
  AddEquiv.ext fun _ => (equivMapDomain_trans _ _ _).symm
#align finsupp.dom_congr_trans Finsupp.domCongr_trans

end Finsupp

namespace Finsupp

/-! ### Declarations about sigma types -/


section Sigma

variable {αs : ι → Type _} [Zero M] (l : (Σi, αs i) →₀ M)

/-- Given `l`, a finitely supported function from the sigma type `Σ (i : ι), αs i` to `M` and
an index element `i : ι`, `split l i` is the `i`th component of `l`,
a finitely supported function from `as i` to `M`.

This is the `Finsupp` version of `Sigma.curry`.
-/
def split (i : ι) : αs i →₀ M :=
  l.comapDomain (Sigma.mk i) fun _ _ _ _ hx => heq_iff_eq.1 (Sigma.mk.inj_iff.mp hx).2
  -- porting note: it seems like Lean 4 never generated the `Sigma.mk.inj` lemma?
#align finsupp.split Finsupp.split

theorem split_apply (i : ι) (x : αs i) : split l i x = l ⟨i, x⟩ := by
  dsimp only [split]
  rw [comapDomain_apply]
#align finsupp.split_apply Finsupp.split_apply

/-- Given `l`, a finitely supported function from the sigma type `Σ (i : ι), αs i` to `β`,
`split_support l` is the finset of indices in `ι` that appear in the support of `l`. -/
def splitSupport (l : (Σi, αs i) →₀ M) : Finset ι :=
  haveI := Classical.decEq ι
  l.support.image Sigma.fst
#align finsupp.split_support Finsupp.splitSupport

theorem mem_splitSupport_iff_nonzero (i : ι) : i ∈ splitSupport l ↔ split l i ≠ 0 := by
  rw [splitSupport, @mem_image _ _ (Classical.decEq _), Ne.def, ← support_eq_empty, ← Ne.def, ←
    Finset.nonempty_iff_ne_empty, split, comapDomain, Finset.Nonempty]
  -- porting note: had to add the `Classical.decEq` instance manually
  simp only [exists_prop, Finset.mem_preimage, exists_and_right, exists_eq_right, mem_support_iff,
    Sigma.exists, Ne.def]
#align finsupp.mem_split_support_iff_nonzero Finsupp.mem_splitSupport_iff_nonzero

/-- Given `l`, a finitely supported function from the sigma type `Σ i, αs i` to `β` and
an `ι`-indexed family `g` of functions from `(αs i →₀ β)` to `γ`, `split_comp` defines a
finitely supported function from the index type `ι` to `γ` given by composing `g i` with
`split l i`. -/
def splitComp [Zero N] (g : ∀ i, (αs i →₀ M) → N) (hg : ∀ i x, x = 0 ↔ g i x = 0) : ι →₀ N
    where
  support := splitSupport l
  toFun i := g i (split l i)
  mem_support_toFun := by
    intro i
    rw [mem_splitSupport_iff_nonzero, not_iff_not, hg]
#align finsupp.split_comp Finsupp.splitComp

theorem sigma_support : l.support = l.splitSupport.sigma fun i => (l.split i).support := by
  simp only [Finset.ext_iff, splitSupport, split, comapDomain, @mem_image _ _ (Classical.decEq _),
    mem_preimage, Sigma.forall, mem_sigma]
  -- porting note: had to add the `Classical.decEq` instance manually
  tauto
#align finsupp.sigma_support Finsupp.sigma_support

theorem sigma_sum [AddCommMonoid N] (f : (Σi : ι, αs i) → M → N) :
    l.sum f = ∑ i in splitSupport l, (split l i).sum fun (a : αs i) b => f ⟨i, a⟩ b := by
  simp only [sum, sigma_support, sum_sigma, split_apply]
#align finsupp.sigma_sum Finsupp.sigma_sum

variable {η : Type _} [Fintype η] {ιs : η → Type _} [Zero α]

/-- On a `Fintype η`, `Finsupp.split` is an equivalence between `(Σ (j : η), ιs j) →₀ α`
and `Π j, (ιs j →₀ α)`.

This is the `Finsupp` version of `Equiv.Pi_curry`. -/
noncomputable def sigmaFinsuppEquivPiFinsupp : ((Σj, ιs j) →₀ α) ≃ ∀ j, ιs j →₀ α
    where
  toFun := split
  invFun f :=
    onFinset (Finset.univ.sigma fun j => (f j).support) (fun ji => f ji.1 ji.2) fun g hg =>
      Finset.mem_sigma.mpr ⟨Finset.mem_univ _, mem_support_iff.mpr hg⟩
  left_inv f := by
    ext
    simp [split]
  right_inv f := by
    ext
    simp [split]
#align finsupp.sigma_finsupp_equiv_pi_finsupp Finsupp.sigmaFinsuppEquivPiFinsupp

@[simp]
theorem sigmaFinsuppEquivPiFinsupp_apply (f : (Σj, ιs j) →₀ α) (j i) :
    sigmaFinsuppEquivPiFinsupp f j i = f ⟨j, i⟩ :=
  rfl
#align finsupp.sigma_finsupp_equiv_pi_finsupp_apply Finsupp.sigmaFinsuppEquivPiFinsupp_apply

/-- On a `Fintype η`, `Finsupp.split` is an additive equivalence between
`(Σ (j : η), ιs j) →₀ α` and `Π j, (ιs j →₀ α)`.

This is the `AddEquiv` version of `Finsupp.sigmaFinsuppEquivPiFinsupp`.
-/
noncomputable def sigmaFinsuppAddEquivPiFinsupp {α : Type _} {ιs : η → Type _} [AddMonoid α] :
    ((Σj, ιs j) →₀ α) ≃+ ∀ j, ιs j →₀ α :=
  { sigmaFinsuppEquivPiFinsupp with
    map_add' := fun f g => by
      ext
      simp }
#align finsupp.sigma_finsupp_add_equiv_pi_finsupp Finsupp.sigmaFinsuppAddEquivPiFinsupp

@[simp]
theorem sigmaFinsuppAddEquivPiFinsupp_apply {α : Type _} {ιs : η → Type _} [AddMonoid α]
    (f : (Σj, ιs j) →₀ α) (j i) : sigmaFinsuppAddEquivPiFinsupp f j i = f ⟨j, i⟩ :=
  rfl
#align finsupp.sigma_finsupp_add_equiv_pi_finsupp_apply Finsupp.sigmaFinsuppAddEquivPiFinsupp_apply

end Sigma

/-! ### Meta declarations -/

/- porting note: meta code removed
/-- Stringify a `Finsupp` as a sequence of `Finsupp.single` terms.

Note this is `meta` as it has to choose some order for the terms. -/
unsafe instance (ι α : Type _) [Zero α] [Repr ι] [Repr α] : Repr (ι →₀ α)
    where repr f :=
    if f.support.card = 0 then "0"
    else
      " + ".intercalate <|
        f.support.val.unquot.map fun i => "finsupp.single " ++ repr i ++ " " ++ repr (f i)
-/

end Finsupp<|MERGE_RESOLUTION|>--- conflicted
+++ resolved
@@ -9,11 +9,8 @@
 import Mathlib.Data.Finset.Preimage
 import Mathlib.Data.Rat.BigOperators
 import Mathlib.Data.Set.Countable
-<<<<<<< HEAD
-=======
 
 #align_import data.finsupp.basic from "leanprover-community/mathlib"@"f69db8cecc668e2d5894d7e9bfc491da60db3b9f"
->>>>>>> 0b4132c7
 
 /-!
 # Miscellaneous definitions, lemmas, and constructions using finsupp
@@ -123,9 +120,6 @@
 theorem graph_eq_empty {f : α →₀ M} : f.graph = ∅ ↔ f = 0 :=
   (graph_injective α M).eq_iff' graph_zero
 #align finsupp.graph_eq_empty Finsupp.graph_eq_empty
-
-instance [Countable α] [Countable M] :
-    Countable (α →₀ M) := Function.Injective.countable (Finsupp.graph_injective α M)
 
 end Graph
 
