/-
Copyright (c) 2019 Johan Commelin. All rights reserved.
Released under Apache 2.0 license as described in the file LICENSE.
Authors: Johan Commelin, Floris van Doorn
-/
import Mathlib.Algebra.GroupPower.Basic
import Mathlib.Algebra.GroupWithZero.Basic
import Mathlib.Algebra.Hom.Equiv.Basic
import Mathlib.Algebra.Hom.Units
import Mathlib.Data.Set.Lattice
import Mathlib.Data.Nat.Order.Basic
import Mathlib.Tactic.Common

#align_import data.set.pointwise.basic from "leanprover-community/mathlib"@"5e526d18cea33550268dcbbddcb822d5cde40654"

/-!
# Pointwise operations of sets

This file defines pointwise algebraic operations on sets.

## Main declarations

For sets `s` and `t` and scalar `a`:
* `s * t`: Multiplication, set of all `x * y` where `x ∈ s` and `y ∈ t`.
* `s + t`: Addition, set of all `x + y` where `x ∈ s` and `y ∈ t`.
* `s⁻¹`: Inversion, set of all `x⁻¹` where `x ∈ s`.
* `-s`: Negation, set of all `-x` where `x ∈ s`.
* `s / t`: Division, set of all `x / y` where `x ∈ s` and `y ∈ t`.
* `s - t`: Subtraction, set of all `x - y` where `x ∈ s` and `y ∈ t`.

For `α` a semigroup/monoid, `Set α` is a semigroup/monoid.
As an unfortunate side effect, this means that `n • s`, where `n : ℕ`, is ambiguous between
pointwise scaling and repeated pointwise addition; the former has `(2 : ℕ) • {1, 2} = {2, 4}`, while
the latter has `(2 : ℕ) • {1, 2} = {2, 3, 4}`. See note [pointwise nat action].

Appropriate definitions and results are also transported to the additive theory via `to_additive`.

## Implementation notes

* The following expressions are considered in simp-normal form in a group:
  `(λ h, h * g) ⁻¹' s`, `(λ h, g * h) ⁻¹' s`, `(λ h, h * g⁻¹) ⁻¹' s`, `(λ h, g⁻¹ * h) ⁻¹' s`,
  `s * t`, `s⁻¹`, `(1 : Set _)` (and similarly for additive variants).
  Expressions equal to one of these will be simplified.
* We put all instances in the locale `Pointwise`, so that these instances are not available by
  default. Note that we do not mark them as reducible (as argued by note [reducible non-instances])
  since we expect the locale to be open whenever the instances are actually used (and making the
  instances reducible changes the behavior of `simp`.

## Tags

set multiplication, set addition, pointwise addition, pointwise multiplication,
pointwise subtraction
-/


library_note "pointwise nat action"/--
Pointwise monoids (`Set`, `Finset`, `Filter`) have derived pointwise actions of the form
`SMul α β → SMul α (Set β)`. When `α` is `ℕ` or `ℤ`, this action conflicts with the
nat or int action coming from `Set β` being a `Monoid` or `DivInvMonoid`. For example,
`2 • {a, b}` can both be `{2 • a, 2 • b}` (pointwise action, pointwise repeated addition,
`Set.smulSet`) and `{a + a, a + b, b + a, b + b}` (nat or int action, repeated pointwise
addition, `Set.NSMul`).

Because the pointwise action can easily be spelled out in such cases, we give higher priority to the
nat and int actions.
-/


open Function

variable {F α β γ : Type*}

namespace Set

/-! ### `0`/`1` as sets -/


section One

variable [One α] {s : Set α} {a : α}

/-- The set `1 : Set α` is defined as `{1}` in locale `Pointwise`. -/
@[to_additive "The set `0 : Set α` is defined as `{0}` in locale `Pointwise`."]
protected noncomputable def one : One (Set α) :=
  ⟨{1}⟩
#align set.has_one Set.one
#align set.has_zero Set.zero

scoped[Pointwise] attribute [instance] Set.one Set.zero

open Pointwise

@[to_additive]
theorem singleton_one : ({1} : Set α) = 1 :=
  rfl
#align set.singleton_one Set.singleton_one
#align set.singleton_zero Set.singleton_zero

@[to_additive (attr := simp)]
theorem mem_one : a ∈ (1 : Set α) ↔ a = 1 :=
  Iff.rfl
#align set.mem_one Set.mem_one
#align set.mem_zero Set.mem_zero

@[to_additive]
theorem one_mem_one : (1 : α) ∈ (1 : Set α) :=
  Eq.refl _
#align set.one_mem_one Set.one_mem_one
#align set.zero_mem_zero Set.zero_mem_zero

@[to_additive (attr := simp)]
theorem one_subset : 1 ⊆ s ↔ (1 : α) ∈ s :=
  singleton_subset_iff
#align set.one_subset Set.one_subset
#align set.zero_subset Set.zero_subset

@[to_additive]
theorem one_nonempty : (1 : Set α).Nonempty :=
  ⟨1, rfl⟩
#align set.one_nonempty Set.one_nonempty
#align set.zero_nonempty Set.zero_nonempty

@[to_additive (attr := simp)]
theorem image_one {f : α → β} : f '' 1 = {f 1} :=
  image_singleton
#align set.image_one Set.image_one
#align set.image_zero Set.image_zero

@[to_additive]
theorem subset_one_iff_eq : s ⊆ 1 ↔ s = ∅ ∨ s = 1 :=
  subset_singleton_iff_eq
#align set.subset_one_iff_eq Set.subset_one_iff_eq
#align set.subset_zero_iff_eq Set.subset_zero_iff_eq

@[to_additive]
theorem Nonempty.subset_one_iff (h : s.Nonempty) : s ⊆ 1 ↔ s = 1 :=
  h.subset_singleton_iff
#align set.nonempty.subset_one_iff Set.Nonempty.subset_one_iff
#align set.nonempty.subset_zero_iff Set.Nonempty.subset_zero_iff

/-- The singleton operation as a `OneHom`. -/
@[to_additive "The singleton operation as a `ZeroHom`."]
<<<<<<< HEAD
noncomputable def singletonOneHom : OneHom α (Set α) :=
  ⟨⟨⟩, singleton, singleton_one⟩
=======
noncomputable def singletonOneHom : OneHom α (Set α) where
  toFun := singleton; map_one' := singleton_one
>>>>>>> 7eb27432
#align set.singleton_one_hom Set.singletonOneHom
#align set.singleton_zero_hom Set.singletonZeroHom

@[to_additive (attr := simp)]
theorem coe_singletonOneHom : (singletonOneHom : α → Set α) = singleton :=
  rfl
#align set.coe_singleton_one_hom Set.coe_singletonOneHom
#align set.coe_singleton_zero_hom Set.coe_singletonZeroHom

end One

/-! ### Set negation/inversion -/


section Inv

/-- The pointwise inversion of set `s⁻¹` is defined as `{x | x⁻¹ ∈ s}` in locale `Pointwise`. It is
equal to `{x⁻¹ | x ∈ s}`, see `Set.image_inv`. -/
@[to_additive
      "The pointwise negation of set `-s` is defined as `{x | -x ∈ s}` in locale `Pointwise`.
      It is equal to `{-x | x ∈ s}`, see `Set.image_neg`."]
protected def inv [Inv α] : Inv (Set α) :=
  ⟨preimage Inv.inv⟩
#align set.has_inv Set.inv
#align set.has_neg Set.neg

scoped[Pointwise] attribute [instance] Set.inv Set.neg

open Pointwise

section Inv

variable {ι : Sort*} [Inv α] {s t : Set α} {a : α}

@[to_additive (attr := simp)]
theorem mem_inv : a ∈ s⁻¹ ↔ a⁻¹ ∈ s :=
  Iff.rfl
#align set.mem_inv Set.mem_inv
#align set.mem_neg Set.mem_neg

@[to_additive (attr := simp)]
theorem inv_preimage : Inv.inv ⁻¹' s = s⁻¹ :=
  rfl
#align set.inv_preimage Set.inv_preimage
#align set.neg_preimage Set.neg_preimage

@[to_additive (attr := simp)]
theorem inv_empty : (∅ : Set α)⁻¹ = ∅ :=
  rfl
#align set.inv_empty Set.inv_empty
#align set.neg_empty Set.neg_empty

@[to_additive (attr := simp)]
theorem inv_univ : (univ : Set α)⁻¹ = univ :=
  rfl
#align set.inv_univ Set.inv_univ
#align set.neg_univ Set.neg_univ

@[to_additive (attr := simp)]
theorem inter_inv : (s ∩ t)⁻¹ = s⁻¹ ∩ t⁻¹ :=
  preimage_inter
#align set.inter_inv Set.inter_inv
#align set.inter_neg Set.inter_neg

@[to_additive (attr := simp)]
theorem union_inv : (s ∪ t)⁻¹ = s⁻¹ ∪ t⁻¹ :=
  preimage_union
#align set.union_inv Set.union_inv
#align set.union_neg Set.union_neg

@[to_additive (attr := simp)]
theorem iInter_inv (s : ι → Set α) : (⋂ i, s i)⁻¹ = ⋂ i, (s i)⁻¹ :=
  preimage_iInter
#align set.Inter_inv Set.iInter_inv
#align set.Inter_neg Set.iInter_neg

@[to_additive (attr := simp)]
theorem iUnion_inv (s : ι → Set α) : (⋃ i, s i)⁻¹ = ⋃ i, (s i)⁻¹ :=
  preimage_iUnion
#align set.Union_inv Set.iUnion_inv
#align set.Union_neg Set.iUnion_neg

@[to_additive (attr := simp)]
theorem compl_inv : sᶜ⁻¹ = s⁻¹ᶜ :=
  preimage_compl
#align set.compl_inv Set.compl_inv
#align set.compl_neg Set.compl_neg

end Inv

section InvolutiveInv

variable [InvolutiveInv α] {s t : Set α} {a : α}

@[to_additive]
theorem inv_mem_inv : a⁻¹ ∈ s⁻¹ ↔ a ∈ s := by simp only [mem_inv, inv_inv]
#align set.inv_mem_inv Set.inv_mem_inv
#align set.neg_mem_neg Set.neg_mem_neg

@[to_additive (attr := simp)]
theorem nonempty_inv : s⁻¹.Nonempty ↔ s.Nonempty :=
  inv_involutive.surjective.nonempty_preimage
#align set.nonempty_inv Set.nonempty_inv
#align set.nonempty_neg Set.nonempty_neg

@[to_additive]
theorem Nonempty.inv (h : s.Nonempty) : s⁻¹.Nonempty :=
  nonempty_inv.2 h
#align set.nonempty.inv Set.Nonempty.inv
#align set.nonempty.neg Set.Nonempty.neg

@[to_additive (attr := simp)]
theorem image_inv : Inv.inv '' s = s⁻¹ :=
  congr_fun (image_eq_preimage_of_inverse inv_involutive.leftInverse inv_involutive.rightInverse) _
#align set.image_inv Set.image_inv
#align set.image_neg Set.image_neg

@[to_additive (attr := simp)]
noncomputable instance involutiveInv : InvolutiveInv (Set α) where
  inv := Inv.inv
  inv_inv s := by simp only [← inv_preimage, preimage_preimage, inv_inv, preimage_id']

@[to_additive (attr := simp)]
theorem inv_subset_inv : s⁻¹ ⊆ t⁻¹ ↔ s ⊆ t :=
  (Equiv.inv α).surjective.preimage_subset_preimage_iff
#align set.inv_subset_inv Set.inv_subset_inv
#align set.neg_subset_neg Set.neg_subset_neg

@[to_additive]
theorem inv_subset : s⁻¹ ⊆ t ↔ s ⊆ t⁻¹ := by rw [← inv_subset_inv, inv_inv]
#align set.inv_subset Set.inv_subset
#align set.neg_subset Set.neg_subset

@[to_additive (attr := simp)]
theorem inv_singleton (a : α) : ({a} : Set α)⁻¹ = {a⁻¹} := by rw [← image_inv, image_singleton]
#align set.inv_singleton Set.inv_singleton
#align set.neg_singleton Set.neg_singleton

@[to_additive (attr := simp)]
theorem inv_insert (a : α) (s : Set α) : (insert a s)⁻¹ = insert a⁻¹ s⁻¹ := by
  rw [insert_eq, union_inv, inv_singleton, insert_eq]
#align set.inv_insert Set.inv_insert
#align set.neg_insert Set.neg_insert

@[to_additive]
theorem inv_range {ι : Sort*} {f : ι → α} : (range f)⁻¹ = range fun i => (f i)⁻¹ := by
  rw [← image_inv]
  exact (range_comp _ _).symm
#align set.inv_range Set.inv_range
#align set.neg_range Set.neg_range

open MulOpposite

@[to_additive]
theorem image_op_inv : op '' s⁻¹ = (op '' s)⁻¹ := by
  simp_rw [← image_inv, Function.Semiconj.set_image op_inv s]
#align set.image_op_inv Set.image_op_inv
#align set.image_op_neg Set.image_op_neg

end InvolutiveInv

end Inv

open Pointwise

/-! ### Set addition/multiplication -/


section Mul

variable {ι : Sort*} {κ : ι → Sort*} [Mul α] {s s₁ s₂ t t₁ t₂ u : Set α} {a b : α}

/-- The pointwise multiplication of sets `s * t` and `t` is defined as `{x * y | x ∈ s, y ∈ t}` in
locale `Pointwise`. -/
@[to_additive
      "The pointwise addition of sets `s + t` is defined as `{x + y | x ∈ s, y ∈ t}` in locale
      `Pointwise`."]
protected def mul : Mul (Set α) :=
  ⟨image2 (· * ·)⟩
#align set.has_mul Set.mul
#align set.has_add Set.add

scoped[Pointwise] attribute [instance] Set.mul Set.add

@[to_additive (attr := simp)]
theorem image2_mul : image2 (· * ·) s t = s * t :=
  rfl
#align set.image2_mul Set.image2_mul
#align set.image2_add Set.image2_add

@[to_additive]
theorem mem_mul : a ∈ s * t ↔ ∃ x y, x ∈ s ∧ y ∈ t ∧ x * y = a :=
  Iff.rfl
#align set.mem_mul Set.mem_mul
#align set.mem_add Set.mem_add

@[to_additive]
theorem mul_mem_mul : a ∈ s → b ∈ t → a * b ∈ s * t :=
  mem_image2_of_mem
#align set.mul_mem_mul Set.mul_mem_mul
#align set.add_mem_add Set.add_mem_add

/- ./././Mathport/Syntax/Translate/Expr.lean:177:8: unsupported: ambiguous notation -/
@[to_additive add_image_prod]
theorem image_mul_prod : (fun x : α × α => x.fst * x.snd) '' s ×ˢ t = s * t :=
  image_prod _
#align set.image_mul_prod Set.image_mul_prod
#align set.add_image_prod Set.add_image_prod

@[to_additive (attr := simp)]
theorem empty_mul : ∅ * s = ∅ :=
  image2_empty_left
#align set.empty_mul Set.empty_mul
#align set.empty_add Set.empty_add

@[to_additive (attr := simp)]
theorem mul_empty : s * ∅ = ∅ :=
  image2_empty_right
#align set.mul_empty Set.mul_empty
#align set.add_empty Set.add_empty

@[to_additive (attr := simp)]
theorem mul_eq_empty : s * t = ∅ ↔ s = ∅ ∨ t = ∅ :=
  image2_eq_empty_iff
#align set.mul_eq_empty Set.mul_eq_empty
#align set.add_eq_empty Set.add_eq_empty

@[to_additive (attr := simp)]
theorem mul_nonempty : (s * t).Nonempty ↔ s.Nonempty ∧ t.Nonempty :=
  image2_nonempty_iff
#align set.mul_nonempty Set.mul_nonempty
#align set.add_nonempty Set.add_nonempty

@[to_additive]
theorem Nonempty.mul : s.Nonempty → t.Nonempty → (s * t).Nonempty :=
  Nonempty.image2
#align set.nonempty.mul Set.Nonempty.mul
#align set.nonempty.add Set.Nonempty.add

@[to_additive]
theorem Nonempty.of_mul_left : (s * t).Nonempty → s.Nonempty :=
  Nonempty.of_image2_left
#align set.nonempty.of_mul_left Set.Nonempty.of_mul_left
#align set.nonempty.of_add_left Set.Nonempty.of_add_left

@[to_additive]
theorem Nonempty.of_mul_right : (s * t).Nonempty → t.Nonempty :=
  Nonempty.of_image2_right
#align set.nonempty.of_mul_right Set.Nonempty.of_mul_right
#align set.nonempty.of_add_right Set.Nonempty.of_add_right

@[to_additive (attr := simp)]
theorem mul_singleton : s * {b} = (· * b) '' s :=
  image2_singleton_right
#align set.mul_singleton Set.mul_singleton
#align set.add_singleton Set.add_singleton

@[to_additive (attr := simp)]
theorem singleton_mul : {a} * t = (· * ·) a '' t :=
  image2_singleton_left
#align set.singleton_mul Set.singleton_mul
#align set.singleton_add Set.singleton_add

-- Porting note: simp can prove this
@[to_additive]
theorem singleton_mul_singleton : ({a} : Set α) * {b} = {a * b} :=
  image2_singleton
#align set.singleton_mul_singleton Set.singleton_mul_singleton
#align set.singleton_add_singleton Set.singleton_add_singleton

@[to_additive (attr := mono)]
theorem mul_subset_mul : s₁ ⊆ t₁ → s₂ ⊆ t₂ → s₁ * s₂ ⊆ t₁ * t₂ :=
  image2_subset
#align set.mul_subset_mul Set.mul_subset_mul
#align set.add_subset_add Set.add_subset_add

@[to_additive]
theorem mul_subset_mul_left : t₁ ⊆ t₂ → s * t₁ ⊆ s * t₂ :=
  image2_subset_left
#align set.mul_subset_mul_left Set.mul_subset_mul_left
#align set.add_subset_add_left Set.add_subset_add_left

@[to_additive]
theorem mul_subset_mul_right : s₁ ⊆ s₂ → s₁ * t ⊆ s₂ * t :=
  image2_subset_right
#align set.mul_subset_mul_right Set.mul_subset_mul_right
#align set.add_subset_add_right Set.add_subset_add_right

@[to_additive]
theorem mul_subset_iff : s * t ⊆ u ↔ ∀ x ∈ s, ∀ y ∈ t, x * y ∈ u :=
  image2_subset_iff
#align set.mul_subset_iff Set.mul_subset_iff
#align set.add_subset_iff Set.add_subset_iff

@[to_additive]
theorem union_mul : (s₁ ∪ s₂) * t = s₁ * t ∪ s₂ * t :=
  image2_union_left
#align set.union_mul Set.union_mul
#align set.union_add Set.union_add

@[to_additive]
theorem mul_union : s * (t₁ ∪ t₂) = s * t₁ ∪ s * t₂ :=
  image2_union_right
#align set.mul_union Set.mul_union
#align set.add_union Set.add_union

@[to_additive]
theorem inter_mul_subset : s₁ ∩ s₂ * t ⊆ s₁ * t ∩ (s₂ * t) :=
  image2_inter_subset_left
#align set.inter_mul_subset Set.inter_mul_subset
#align set.inter_add_subset Set.inter_add_subset

@[to_additive]
theorem mul_inter_subset : s * (t₁ ∩ t₂) ⊆ s * t₁ ∩ (s * t₂) :=
  image2_inter_subset_right
#align set.mul_inter_subset Set.mul_inter_subset
#align set.add_inter_subset Set.add_inter_subset

@[to_additive]
theorem inter_mul_union_subset_union : s₁ ∩ s₂ * (t₁ ∪ t₂) ⊆ s₁ * t₁ ∪ s₂ * t₂ :=
  image2_inter_union_subset_union
#align set.inter_mul_union_subset_union Set.inter_mul_union_subset_union
#align set.inter_add_union_subset_union Set.inter_add_union_subset_union

@[to_additive]
theorem union_mul_inter_subset_union : (s₁ ∪ s₂) * (t₁ ∩ t₂) ⊆ s₁ * t₁ ∪ s₂ * t₂ :=
  image2_union_inter_subset_union
#align set.union_mul_inter_subset_union Set.union_mul_inter_subset_union
#align set.union_add_inter_subset_union Set.union_add_inter_subset_union

@[to_additive]
theorem iUnion_mul_left_image : ⋃ a ∈ s, (· * ·) a '' t = s * t :=
  iUnion_image_left _
#align set.Union_mul_left_image Set.iUnion_mul_left_image
#align set.Union_add_left_image Set.iUnion_add_left_image

@[to_additive]
theorem iUnion_mul_right_image : ⋃ a ∈ t, (· * a) '' s = s * t :=
  iUnion_image_right _
#align set.Union_mul_right_image Set.iUnion_mul_right_image
#align set.Union_add_right_image Set.iUnion_add_right_image

@[to_additive]
theorem iUnion_mul (s : ι → Set α) (t : Set α) : (⋃ i, s i) * t = ⋃ i, s i * t :=
  image2_iUnion_left _ _ _
#align set.Union_mul Set.iUnion_mul
#align set.Union_add Set.iUnion_add

@[to_additive]
theorem mul_iUnion (s : Set α) (t : ι → Set α) : (s * ⋃ i, t i) = ⋃ i, s * t i :=
  image2_iUnion_right _ _ _
#align set.mul_Union Set.mul_iUnion
#align set.add_Union Set.add_iUnion

/- ./././Mathport/Syntax/Translate/Expr.lean:107:6: warning: expanding binder group (i j) -/
/- ./././Mathport/Syntax/Translate/Expr.lean:107:6: warning: expanding binder group (i j) -/
@[to_additive]
theorem iUnion₂_mul (s : ∀ i, κ i → Set α) (t : Set α) :
    (⋃ (i) (j), s i j) * t = ⋃ (i) (j), s i j * t :=
  image2_iUnion₂_left _ _ _
#align set.Union₂_mul Set.iUnion₂_mul
#align set.Union₂_add Set.iUnion₂_add

/- ./././Mathport/Syntax/Translate/Expr.lean:107:6: warning: expanding binder group (i j) -/
/- ./././Mathport/Syntax/Translate/Expr.lean:107:6: warning: expanding binder group (i j) -/
@[to_additive]
theorem mul_iUnion₂ (s : Set α) (t : ∀ i, κ i → Set α) :
    (s * ⋃ (i) (j), t i j) = ⋃ (i) (j), s * t i j :=
  image2_iUnion₂_right _ _ _
#align set.mul_Union₂ Set.mul_iUnion₂
#align set.add_Union₂ Set.add_iUnion₂

@[to_additive]
theorem iInter_mul_subset (s : ι → Set α) (t : Set α) : (⋂ i, s i) * t ⊆ ⋂ i, s i * t :=
  image2_iInter_subset_left _ _ _
#align set.Inter_mul_subset Set.iInter_mul_subset
#align set.Inter_add_subset Set.iInter_add_subset

@[to_additive]
theorem mul_iInter_subset (s : Set α) (t : ι → Set α) : (s * ⋂ i, t i) ⊆ ⋂ i, s * t i :=
  image2_iInter_subset_right _ _ _
#align set.mul_Inter_subset Set.mul_iInter_subset
#align set.add_Inter_subset Set.add_iInter_subset

/- ./././Mathport/Syntax/Translate/Expr.lean:107:6: warning: expanding binder group (i j) -/
/- ./././Mathport/Syntax/Translate/Expr.lean:107:6: warning: expanding binder group (i j) -/
@[to_additive]
theorem iInter₂_mul_subset (s : ∀ i, κ i → Set α) (t : Set α) :
    (⋂ (i) (j), s i j) * t ⊆ ⋂ (i) (j), s i j * t :=
  image2_iInter₂_subset_left _ _ _
#align set.Inter₂_mul_subset Set.iInter₂_mul_subset
#align set.Inter₂_add_subset Set.iInter₂_add_subset

/- ./././Mathport/Syntax/Translate/Expr.lean:107:6: warning: expanding binder group (i j) -/
/- ./././Mathport/Syntax/Translate/Expr.lean:107:6: warning: expanding binder group (i j) -/
@[to_additive]
theorem mul_iInter₂_subset (s : Set α) (t : ∀ i, κ i → Set α) :
    (s * ⋂ (i) (j), t i j) ⊆ ⋂ (i) (j), s * t i j :=
  image2_iInter₂_subset_right _ _ _
#align set.mul_Inter₂_subset Set.mul_iInter₂_subset
#align set.add_Inter₂_subset Set.add_iInter₂_subset

/-- The singleton operation as a `MulHom`. -/
@[to_additive "The singleton operation as an `AddHom`."]
<<<<<<< HEAD
noncomputable def singletonMulHom : α →ₙ* Set α :=
  ⟨⟨⟩, singleton, fun _ _ => singleton_mul_singleton.symm⟩
=======
noncomputable def singletonMulHom : α →ₙ* Set α where
  toFun := singleton
  map_mul' _ _ := singleton_mul_singleton.symm
>>>>>>> 7eb27432
#align set.singleton_mul_hom Set.singletonMulHom
#align set.singleton_add_hom Set.singletonAddHom

@[to_additive (attr := simp)]
theorem coe_singletonMulHom : (singletonMulHom : α → Set α) = singleton :=
  rfl
#align set.coe_singleton_mul_hom Set.coe_singletonMulHom
#align set.coe_singleton_add_hom Set.coe_singletonAddHom

@[to_additive (attr := simp)]
theorem singletonMulHom_apply (a : α) : singletonMulHom a = {a} :=
  rfl
#align set.singleton_mul_hom_apply Set.singletonMulHom_apply
#align set.singleton_add_hom_apply Set.singletonAddHom_apply

open MulOpposite

@[to_additive (attr := simp)]
theorem image_op_mul : op '' (s * t) = op '' t * op '' s :=
  image_image2_antidistrib op_mul
#align set.image_op_mul Set.image_op_mul
#align set.image_op_add Set.image_op_add

end Mul

/-! ### Set subtraction/division -/


section Div

variable {ι : Sort*} {κ : ι → Sort*} [Div α] {s s₁ s₂ t t₁ t₂ u : Set α} {a b : α}

/-- The pointwise division of sets `s / t` is defined as `{x / y | x ∈ s, y ∈ t}` in locale
`Pointwise`. -/
@[to_additive
      "The pointwise subtraction of sets `s - t` is defined as `{x - y | x ∈ s, y ∈ t}` in locale
      `Pointwise`."]
protected def div : Div (Set α) :=
  ⟨image2 (· / ·)⟩
#align set.has_div Set.div
#align set.has_sub Set.sub

scoped[Pointwise] attribute [instance] Set.div Set.sub

@[to_additive (attr := simp)]
theorem image2_div : image2 Div.div s t = s / t :=
  rfl
#align set.image2_div Set.image2_div
#align set.image2_sub Set.image2_sub

@[to_additive]
theorem mem_div : a ∈ s / t ↔ ∃ x y, x ∈ s ∧ y ∈ t ∧ x / y = a :=
  Iff.rfl
#align set.mem_div Set.mem_div
#align set.mem_sub Set.mem_sub

@[to_additive]
theorem div_mem_div : a ∈ s → b ∈ t → a / b ∈ s / t :=
  mem_image2_of_mem
#align set.div_mem_div Set.div_mem_div
#align set.sub_mem_sub Set.sub_mem_sub

/- ./././Mathport/Syntax/Translate/Expr.lean:177:8: unsupported: ambiguous notation -/
@[to_additive sub_image_prod]
theorem image_div_prod : (fun x : α × α => x.fst / x.snd) '' s ×ˢ t = s / t :=
  image_prod _
#align set.image_div_prod Set.image_div_prod
#align set.sub_image_prod Set.sub_image_prod

@[to_additive (attr := simp)]
theorem empty_div : ∅ / s = ∅ :=
  image2_empty_left
#align set.empty_div Set.empty_div
#align set.empty_sub Set.empty_sub

@[to_additive (attr := simp)]
theorem div_empty : s / ∅ = ∅ :=
  image2_empty_right
#align set.div_empty Set.div_empty
#align set.sub_empty Set.sub_empty

@[to_additive (attr := simp)]
theorem div_eq_empty : s / t = ∅ ↔ s = ∅ ∨ t = ∅ :=
  image2_eq_empty_iff
#align set.div_eq_empty Set.div_eq_empty
#align set.sub_eq_empty Set.sub_eq_empty

@[to_additive (attr := simp)]
theorem div_nonempty : (s / t).Nonempty ↔ s.Nonempty ∧ t.Nonempty :=
  image2_nonempty_iff
#align set.div_nonempty Set.div_nonempty
#align set.sub_nonempty Set.sub_nonempty

@[to_additive]
theorem Nonempty.div : s.Nonempty → t.Nonempty → (s / t).Nonempty :=
  Nonempty.image2
#align set.nonempty.div Set.Nonempty.div
#align set.nonempty.sub Set.Nonempty.sub

@[to_additive]
theorem Nonempty.of_div_left : (s / t).Nonempty → s.Nonempty :=
  Nonempty.of_image2_left
#align set.nonempty.of_div_left Set.Nonempty.of_div_left
#align set.nonempty.of_sub_left Set.Nonempty.of_sub_left

@[to_additive]
theorem Nonempty.of_div_right : (s / t).Nonempty → t.Nonempty :=
  Nonempty.of_image2_right
#align set.nonempty.of_div_right Set.Nonempty.of_div_right
#align set.nonempty.of_sub_right Set.Nonempty.of_sub_right

@[to_additive (attr := simp)]
theorem div_singleton : s / {b} = (· / b) '' s :=
  image2_singleton_right
#align set.div_singleton Set.div_singleton
#align set.sub_singleton Set.sub_singleton

@[to_additive (attr := simp)]
theorem singleton_div : {a} / t = (· / ·) a '' t :=
  image2_singleton_left
#align set.singleton_div Set.singleton_div
#align set.singleton_sub Set.singleton_sub

-- Porting note: simp can prove this
@[to_additive]
theorem singleton_div_singleton : ({a} : Set α) / {b} = {a / b} :=
  image2_singleton
#align set.singleton_div_singleton Set.singleton_div_singleton
#align set.singleton_sub_singleton Set.singleton_sub_singleton

@[to_additive (attr := mono)]
theorem div_subset_div : s₁ ⊆ t₁ → s₂ ⊆ t₂ → s₁ / s₂ ⊆ t₁ / t₂ :=
  image2_subset
#align set.div_subset_div Set.div_subset_div
#align set.sub_subset_sub Set.sub_subset_sub

@[to_additive]
theorem div_subset_div_left : t₁ ⊆ t₂ → s / t₁ ⊆ s / t₂ :=
  image2_subset_left
#align set.div_subset_div_left Set.div_subset_div_left
#align set.sub_subset_sub_left Set.sub_subset_sub_left

@[to_additive]
theorem div_subset_div_right : s₁ ⊆ s₂ → s₁ / t ⊆ s₂ / t :=
  image2_subset_right
#align set.div_subset_div_right Set.div_subset_div_right
#align set.sub_subset_sub_right Set.sub_subset_sub_right

@[to_additive]
theorem div_subset_iff : s / t ⊆ u ↔ ∀ x ∈ s, ∀ y ∈ t, x / y ∈ u :=
  image2_subset_iff
#align set.div_subset_iff Set.div_subset_iff
#align set.sub_subset_iff Set.sub_subset_iff

@[to_additive]
theorem union_div : (s₁ ∪ s₂) / t = s₁ / t ∪ s₂ / t :=
  image2_union_left
#align set.union_div Set.union_div
#align set.union_sub Set.union_sub

@[to_additive]
theorem div_union : s / (t₁ ∪ t₂) = s / t₁ ∪ s / t₂ :=
  image2_union_right
#align set.div_union Set.div_union
#align set.sub_union Set.sub_union

@[to_additive]
theorem inter_div_subset : s₁ ∩ s₂ / t ⊆ s₁ / t ∩ (s₂ / t) :=
  image2_inter_subset_left
#align set.inter_div_subset Set.inter_div_subset
#align set.inter_sub_subset Set.inter_sub_subset

@[to_additive]
theorem div_inter_subset : s / (t₁ ∩ t₂) ⊆ s / t₁ ∩ (s / t₂) :=
  image2_inter_subset_right
#align set.div_inter_subset Set.div_inter_subset
#align set.sub_inter_subset Set.sub_inter_subset

@[to_additive]
theorem inter_div_union_subset_union : s₁ ∩ s₂ / (t₁ ∪ t₂) ⊆ s₁ / t₁ ∪ s₂ / t₂ :=
  image2_inter_union_subset_union
#align set.inter_div_union_subset_union Set.inter_div_union_subset_union
#align set.inter_sub_union_subset_union Set.inter_sub_union_subset_union

@[to_additive]
theorem union_div_inter_subset_union : (s₁ ∪ s₂) / (t₁ ∩ t₂) ⊆ s₁ / t₁ ∪ s₂ / t₂ :=
  image2_union_inter_subset_union
#align set.union_div_inter_subset_union Set.union_div_inter_subset_union
#align set.union_sub_inter_subset_union Set.union_sub_inter_subset_union

@[to_additive]
theorem iUnion_div_left_image : ⋃ a ∈ s, (· / ·) a '' t = s / t :=
  iUnion_image_left _
#align set.Union_div_left_image Set.iUnion_div_left_image
#align set.Union_sub_left_image Set.iUnion_sub_left_image

@[to_additive]
theorem iUnion_div_right_image : ⋃ a ∈ t, (· / a) '' s = s / t :=
  iUnion_image_right _
#align set.Union_div_right_image Set.iUnion_div_right_image
#align set.Union_sub_right_image Set.iUnion_sub_right_image

@[to_additive]
theorem iUnion_div (s : ι → Set α) (t : Set α) : (⋃ i, s i) / t = ⋃ i, s i / t :=
  image2_iUnion_left _ _ _
#align set.Union_div Set.iUnion_div
#align set.Union_sub Set.iUnion_sub

@[to_additive]
theorem div_iUnion (s : Set α) (t : ι → Set α) : (s / ⋃ i, t i) = ⋃ i, s / t i :=
  image2_iUnion_right _ _ _
#align set.div_Union Set.div_iUnion
#align set.sub_Union Set.sub_iUnion

/- ./././Mathport/Syntax/Translate/Expr.lean:107:6: warning: expanding binder group (i j) -/
/- ./././Mathport/Syntax/Translate/Expr.lean:107:6: warning: expanding binder group (i j) -/
@[to_additive]
theorem iUnion₂_div (s : ∀ i, κ i → Set α) (t : Set α) :
    (⋃ (i) (j), s i j) / t = ⋃ (i) (j), s i j / t :=
  image2_iUnion₂_left _ _ _
#align set.Union₂_div Set.iUnion₂_div
#align set.Union₂_sub Set.iUnion₂_sub

/- ./././Mathport/Syntax/Translate/Expr.lean:107:6: warning: expanding binder group (i j) -/
/- ./././Mathport/Syntax/Translate/Expr.lean:107:6: warning: expanding binder group (i j) -/
@[to_additive]
theorem div_iUnion₂ (s : Set α) (t : ∀ i, κ i → Set α) :
    (s / ⋃ (i) (j), t i j) = ⋃ (i) (j), s / t i j :=
  image2_iUnion₂_right _ _ _
#align set.div_Union₂ Set.div_iUnion₂
#align set.sub_Union₂ Set.sub_iUnion₂

@[to_additive]
theorem iInter_div_subset (s : ι → Set α) (t : Set α) : (⋂ i, s i) / t ⊆ ⋂ i, s i / t :=
  image2_iInter_subset_left _ _ _
#align set.Inter_div_subset Set.iInter_div_subset
#align set.Inter_sub_subset Set.iInter_sub_subset

@[to_additive]
theorem div_iInter_subset (s : Set α) (t : ι → Set α) : (s / ⋂ i, t i) ⊆ ⋂ i, s / t i :=
  image2_iInter_subset_right _ _ _
#align set.div_Inter_subset Set.div_iInter_subset
#align set.sub_Inter_subset Set.sub_iInter_subset

/- ./././Mathport/Syntax/Translate/Expr.lean:107:6: warning: expanding binder group (i j) -/
/- ./././Mathport/Syntax/Translate/Expr.lean:107:6: warning: expanding binder group (i j) -/
@[to_additive]
theorem iInter₂_div_subset (s : ∀ i, κ i → Set α) (t : Set α) :
    (⋂ (i) (j), s i j) / t ⊆ ⋂ (i) (j), s i j / t :=
  image2_iInter₂_subset_left _ _ _
#align set.Inter₂_div_subset Set.iInter₂_div_subset
#align set.Inter₂_sub_subset Set.iInter₂_sub_subset

/- ./././Mathport/Syntax/Translate/Expr.lean:107:6: warning: expanding binder group (i j) -/
/- ./././Mathport/Syntax/Translate/Expr.lean:107:6: warning: expanding binder group (i j) -/
@[to_additive]
theorem div_iInter₂_subset (s : Set α) (t : ∀ i, κ i → Set α) :
    (s / ⋂ (i) (j), t i j) ⊆ ⋂ (i) (j), s / t i j :=
  image2_iInter₂_subset_right _ _ _
#align set.div_Inter₂_subset Set.div_iInter₂_subset
#align set.sub_Inter₂_subset Set.sub_iInter₂_subset

end Div

open Pointwise

/-- Repeated pointwise addition (not the same as pointwise repeated addition!) of a `Set`. See
note [pointwise nat action].-/
protected def NSMul [Zero α] [Add α] : SMul ℕ (Set α) :=
  ⟨nsmulRec⟩
#align set.has_nsmul Set.NSMul

/-- Repeated pointwise multiplication (not the same as pointwise repeated multiplication!) of a
`Set`. See note [pointwise nat action]. -/
@[to_additive existing]
protected def NPow [One α] [Mul α] : Pow (Set α) ℕ :=
  ⟨fun s n => npowRec n s⟩
#align set.has_npow Set.NPow

/-- Repeated pointwise addition/subtraction (not the same as pointwise repeated
addition/subtraction!) of a `Set`. See note [pointwise nat action]. -/
protected def ZSMul [Zero α] [Add α] [Neg α] : SMul ℤ (Set α) :=
  ⟨zsmulRec⟩
#align set.has_zsmul Set.ZSMul

/-- Repeated pointwise multiplication/division (not the same as pointwise repeated
multiplication/division!) of a `Set`. See note [pointwise nat action]. -/
@[to_additive existing]
protected def ZPow [One α] [Mul α] [Inv α] : Pow (Set α) ℤ :=
  ⟨fun s n => zpowRec n s⟩
#align set.has_zpow Set.ZPow

scoped[Pointwise] attribute [instance] Set.NSMul Set.NPow Set.ZSMul Set.ZPow

/-- `Set α` is a `Semigroup` under pointwise operations if `α` is. -/
@[to_additive "`Set α` is an `AddSemigroup` under pointwise operations if `α` is."]
protected noncomputable def semigroup [Semigroup α] : Semigroup (Set α) :=
  { Set.mul with mul_assoc := fun _ _ _ => image2_assoc mul_assoc }
#align set.semigroup Set.semigroup
#align set.add_semigroup Set.addSemigroup

section CommSemigroup

variable [CommSemigroup α] {s t : Set α}

/-- `Set α` is a `CommSemigroup` under pointwise operations if `α` is. -/
@[to_additive "`Set α` is an `AddCommSemigroup` under pointwise operations if `α` is."]
protected noncomputable def commSemigroup : CommSemigroup (Set α) :=
  { Set.semigroup with mul_comm := fun _ _ => image2_comm mul_comm }
#align set.comm_semigroup Set.commSemigroup
#align set.add_comm_semigroup Set.addCommSemigroup

@[to_additive]
theorem inter_mul_union_subset : s ∩ t * (s ∪ t) ⊆ s * t :=
  image2_inter_union_subset mul_comm
#align set.inter_mul_union_subset Set.inter_mul_union_subset
#align set.inter_add_union_subset Set.inter_add_union_subset

@[to_additive]
theorem union_mul_inter_subset : (s ∪ t) * (s ∩ t) ⊆ s * t :=
  image2_union_inter_subset mul_comm
#align set.union_mul_inter_subset Set.union_mul_inter_subset
#align set.union_add_inter_subset Set.union_add_inter_subset

end CommSemigroup

section MulOneClass

variable [MulOneClass α]

/-- `Set α` is a `MulOneClass` under pointwise operations if `α` is. -/
@[to_additive "`Set α` is an `AddZeroClass` under pointwise operations if `α` is."]
protected noncomputable def mulOneClass : MulOneClass (Set α) :=
  { Set.one, Set.mul with
    mul_one := image2_right_identity mul_one
    one_mul := image2_left_identity one_mul }
#align set.mul_one_class Set.mulOneClass
#align set.add_zero_class Set.addZeroClass

scoped[Pointwise]
  attribute [instance]
    Set.mulOneClass Set.addZeroClass Set.semigroup Set.addSemigroup Set.commSemigroup
    Set.addCommSemigroup

@[to_additive]
theorem subset_mul_left (s : Set α) {t : Set α} (ht : (1 : α) ∈ t) : s ⊆ s * t := fun x hx =>
  ⟨x, 1, hx, ht, mul_one _⟩
#align set.subset_mul_left Set.subset_mul_left
#align set.subset_add_left Set.subset_add_left

@[to_additive]
theorem subset_mul_right {s : Set α} (t : Set α) (hs : (1 : α) ∈ s) : t ⊆ s * t := fun x hx =>
  ⟨1, x, hs, hx, one_mul _⟩
#align set.subset_mul_right Set.subset_mul_right
#align set.subset_add_right Set.subset_add_right

/-- The singleton operation as a `MonoidHom`. -/
@[to_additive "The singleton operation as an `AddMonoidHom`."]
noncomputable def singletonMonoidHom : α →* Set α :=
  { singletonMulHom, singletonOneHom with }
#align set.singleton_monoid_hom Set.singletonMonoidHom
#align set.singleton_add_monoid_hom Set.singletonAddMonoidHom

@[to_additive (attr := simp)]
theorem coe_singletonMonoidHom : (singletonMonoidHom : α → Set α) = singleton :=
  rfl
#align set.coe_singleton_monoid_hom Set.coe_singletonMonoidHom
#align set.coe_singleton_add_monoid_hom Set.coe_singletonAddMonoidHom

@[to_additive (attr := simp)]
theorem singletonMonoidHom_apply (a : α) : singletonMonoidHom a = {a} :=
  rfl
#align set.singleton_monoid_hom_apply Set.singletonMonoidHom_apply
#align set.singleton_add_monoid_hom_apply Set.singletonAddMonoidHom_apply

end MulOneClass

section Monoid

variable [Monoid α] {s t : Set α} {a : α} {m n : ℕ}

/-- `Set α` is a `Monoid` under pointwise operations if `α` is. -/
@[to_additive "`Set α` is an `AddMonoid` under pointwise operations if `α` is."]
protected noncomputable def monoid : Monoid (Set α) :=
  { Set.semigroup, Set.mulOneClass, @Set.NPow α _ _ with }
#align set.monoid Set.monoid
#align set.add_monoid Set.addMonoid

scoped[Pointwise] attribute [instance] Set.monoid Set.addMonoid

@[to_additive]
theorem pow_mem_pow (ha : a ∈ s) : ∀ n : ℕ, a ^ n ∈ s ^ n
  | 0 => by
    rw [pow_zero]
    exact one_mem_one
  | n + 1 => by
    rw [pow_succ]
    exact mul_mem_mul ha (pow_mem_pow ha _)
#align set.pow_mem_pow Set.pow_mem_pow
#align set.nsmul_mem_nsmul Set.nsmul_mem_nsmul

@[to_additive]
theorem pow_subset_pow (hst : s ⊆ t) : ∀ n : ℕ, s ^ n ⊆ t ^ n
  | 0 => by
    rw [pow_zero]
    exact Subset.rfl
  | n + 1 => by
    rw [pow_succ]
    exact mul_subset_mul hst (pow_subset_pow hst _)
#align set.pow_subset_pow Set.pow_subset_pow
#align set.nsmul_subset_nsmul Set.nsmul_subset_nsmul

@[to_additive]
theorem pow_subset_pow_of_one_mem (hs : (1 : α) ∈ s) (hn : m ≤ n) : s ^ m ⊆ s ^ n := by
  -- Porting note: `Nat.le_induction` didn't work as an induction principle in mathlib3, this was
  -- `refine Nat.le_induction ...`
  induction' n, hn using Nat.le_induction with _ _ ih
  · exact Subset.rfl
  · dsimp only
    rw [pow_succ]
    exact ih.trans (subset_mul_right _ hs)
#align set.pow_subset_pow_of_one_mem Set.pow_subset_pow_of_one_mem
#align set.nsmul_subset_nsmul_of_zero_mem Set.nsmul_subset_nsmul_of_zero_mem

@[to_additive (attr := simp)]
theorem empty_pow {n : ℕ} (hn : n ≠ 0) : (∅ : Set α) ^ n = ∅ := by
  rw [← tsub_add_cancel_of_le (Nat.succ_le_of_lt <| Nat.pos_of_ne_zero hn), pow_succ, empty_mul]
#align set.empty_pow Set.empty_pow
#align set.empty_nsmul Set.empty_nsmul

@[to_additive]
theorem mul_univ_of_one_mem (hs : (1 : α) ∈ s) : s * univ = univ :=
  eq_univ_iff_forall.2 fun _ => mem_mul.2 ⟨_, _, hs, mem_univ _, one_mul _⟩
#align set.mul_univ_of_one_mem Set.mul_univ_of_one_mem
#align set.add_univ_of_zero_mem Set.add_univ_of_zero_mem

@[to_additive]
theorem univ_mul_of_one_mem (ht : (1 : α) ∈ t) : univ * t = univ :=
  eq_univ_iff_forall.2 fun _ => mem_mul.2 ⟨_, _, mem_univ _, ht, mul_one _⟩
#align set.univ_mul_of_one_mem Set.univ_mul_of_one_mem
#align set.univ_add_of_zero_mem Set.univ_add_of_zero_mem

@[to_additive (attr := simp)]
theorem univ_mul_univ : (univ : Set α) * univ = univ :=
  mul_univ_of_one_mem <| mem_univ _
#align set.univ_mul_univ Set.univ_mul_univ
#align set.univ_add_univ Set.univ_add_univ

--TODO: `to_additive` trips up on the `1 : ℕ` used in the pattern-matching.
@[simp]
theorem nsmul_univ {α : Type*} [AddMonoid α] : ∀ {n : ℕ}, n ≠ 0 → n • (univ : Set α) = univ
  | 0 => fun h => (h rfl).elim
  | 1 => fun _ => one_nsmul _
  | n + 2 => fun _ => by rw [succ_nsmul, nsmul_univ n.succ_ne_zero, univ_add_univ]
#align set.nsmul_univ Set.nsmul_univ

@[to_additive existing (attr := simp) nsmul_univ]
theorem univ_pow : ∀ {n : ℕ}, n ≠ 0 → (univ : Set α) ^ n = univ
  | 0 => fun h => (h rfl).elim
  | 1 => fun _ => pow_one _
  | n + 2 => fun _ => by rw [pow_succ, univ_pow n.succ_ne_zero, univ_mul_univ]
#align set.univ_pow Set.univ_pow

@[to_additive]
protected theorem _root_.IsUnit.set : IsUnit a → IsUnit ({a} : Set α) :=
  IsUnit.map (singletonMonoidHom : α →* Set α)
#align is_unit.set IsUnit.set
#align is_add_unit.set IsAddUnit.set

end Monoid

/-- `Set α` is a `CommMonoid` under pointwise operations if `α` is. -/
@[to_additive "`Set α` is an `AddCommMonoid` under pointwise operations if `α` is."]
protected noncomputable def commMonoid [CommMonoid α] : CommMonoid (Set α) :=
  { Set.monoid, Set.commSemigroup with }
#align set.comm_monoid Set.commMonoid
#align set.add_comm_monoid Set.addCommMonoid

scoped[Pointwise] attribute [instance] Set.commMonoid Set.addCommMonoid

open Pointwise

section DivisionMonoid

variable [DivisionMonoid α] {s t : Set α}

@[to_additive]
protected theorem mul_eq_one_iff : s * t = 1 ↔ ∃ a b, s = {a} ∧ t = {b} ∧ a * b = 1 := by
  refine' ⟨fun h => _, _⟩
  · have hst : (s * t).Nonempty := h.symm.subst one_nonempty
    obtain ⟨a, ha⟩ := hst.of_image2_left
    obtain ⟨b, hb⟩ := hst.of_image2_right
    have H : ∀ {a b}, a ∈ s → b ∈ t → a * b = (1 : α) := fun {a b} ha hb =>
      h.subset <| mem_image2_of_mem ha hb
    refine' ⟨a, b, _, _, H ha hb⟩ <;> refine' eq_singleton_iff_unique_mem.2 ⟨‹_›, fun x hx => _⟩
    · exact (eq_inv_of_mul_eq_one_left <| H hx hb).trans (inv_eq_of_mul_eq_one_left <| H ha hb)
    · exact (eq_inv_of_mul_eq_one_right <| H ha hx).trans (inv_eq_of_mul_eq_one_right <| H ha hb)
  · rintro ⟨b, c, rfl, rfl, h⟩
    rw [singleton_mul_singleton, h, singleton_one]
#align set.mul_eq_one_iff Set.mul_eq_one_iff
#align set.add_eq_zero_iff Set.add_eq_zero_iff

/-- `Set α` is a division monoid under pointwise operations if `α` is. -/
@[to_additive subtractionMonoid
    "`Set α` is a subtraction monoid under pointwise operations if `α` is."]
protected noncomputable def divisionMonoid : DivisionMonoid (Set α) :=
  { Set.monoid, Set.involutiveInv, Set.div, @Set.ZPow α _ _ _ with
    mul_inv_rev := fun s t => by
      simp_rw [← image_inv]
      exact image_image2_antidistrib mul_inv_rev
    inv_eq_of_mul := fun s t h => by
      obtain ⟨a, b, rfl, rfl, hab⟩ := Set.mul_eq_one_iff.1 h
      rw [inv_singleton, inv_eq_of_mul_eq_one_right hab]
    div_eq_mul_inv := fun s t => by
      rw [← image_id (s / t), ← image_inv]
      exact image_image2_distrib_right div_eq_mul_inv }
#align set.division_monoid Set.divisionMonoid
#align set.subtraction_monoid Set.subtractionMonoid

@[to_additive (attr := simp 500)]
theorem isUnit_iff : IsUnit s ↔ ∃ a, s = {a} ∧ IsUnit a := by
  constructor
  · rintro ⟨u, rfl⟩
    obtain ⟨a, b, ha, hb, h⟩ := Set.mul_eq_one_iff.1 u.mul_inv
    refine' ⟨a, ha, ⟨a, b, h, singleton_injective _⟩, rfl⟩
    rw [← singleton_mul_singleton, ← ha, ← hb]
    exact u.inv_mul
  · rintro ⟨a, rfl, ha⟩
    exact ha.set
#align set.is_unit_iff Set.isUnit_iff
#align set.is_add_unit_iff Set.isAddUnit_iff

end DivisionMonoid

/-- `Set α` is a commutative division monoid under pointwise operations if `α` is. -/
@[to_additive subtractionCommMonoid
      "`Set α` is a commutative subtraction monoid under pointwise operations if `α` is."]
protected noncomputable def divisionCommMonoid [DivisionCommMonoid α] :
    DivisionCommMonoid (Set α) :=
  { Set.divisionMonoid, Set.commSemigroup with }
#align set.division_comm_monoid Set.divisionCommMonoid
#align set.subtraction_comm_monoid Set.subtractionCommMonoid

/-- `Set α` has distributive negation if `α` has. -/
protected noncomputable def hasDistribNeg [Mul α] [HasDistribNeg α] : HasDistribNeg (Set α) :=
  { Set.involutiveNeg with
    neg_mul := fun _ _ => by
      simp_rw [← image_neg]
      exact image2_image_left_comm neg_mul
    mul_neg := fun _ _ => by
      simp_rw [← image_neg]
      exact image_image2_right_comm mul_neg }
#align set.has_distrib_neg Set.hasDistribNeg

scoped[Pointwise]
  attribute [instance]
    Set.divisionMonoid Set.subtractionMonoid Set.divisionCommMonoid Set.subtractionCommMonoid
    Set.hasDistribNeg

section Distrib

variable [Distrib α] (s t u : Set α)

/-!
Note that `Set α` is not a `Distrib` because `s * t + s * u` has cross terms that `s * (t + u)`
lacks.
-/


theorem mul_add_subset : s * (t + u) ⊆ s * t + s * u :=
  image2_distrib_subset_left mul_add
#align set.mul_add_subset Set.mul_add_subset

theorem add_mul_subset : (s + t) * u ⊆ s * u + t * u :=
  image2_distrib_subset_right add_mul
#align set.add_mul_subset Set.add_mul_subset

end Distrib

section MulZeroClass

variable [MulZeroClass α] {s t : Set α}

/-! Note that `Set` is not a `MulZeroClass` because `0 * ∅ ≠ 0`. -/


theorem mul_zero_subset (s : Set α) : s * 0 ⊆ 0 := by simp [subset_def, mem_mul]
#align set.mul_zero_subset Set.mul_zero_subset

theorem zero_mul_subset (s : Set α) : 0 * s ⊆ 0 := by simp [subset_def, mem_mul]
#align set.zero_mul_subset Set.zero_mul_subset

theorem Nonempty.mul_zero (hs : s.Nonempty) : s * 0 = 0 :=
  s.mul_zero_subset.antisymm <| by simpa [mem_mul] using hs
#align set.nonempty.mul_zero Set.Nonempty.mul_zero

theorem Nonempty.zero_mul (hs : s.Nonempty) : 0 * s = 0 :=
  s.zero_mul_subset.antisymm <| by simpa [mem_mul] using hs
#align set.nonempty.zero_mul Set.Nonempty.zero_mul

end MulZeroClass

section Group

variable [Group α] {s t : Set α} {a b : α}

/-! Note that `Set` is not a `Group` because `s / s ≠ 1` in general. -/


@[to_additive (attr := simp)]
theorem one_mem_div_iff : (1 : α) ∈ s / t ↔ ¬Disjoint s t := by
  simp [not_disjoint_iff_nonempty_inter, mem_div, div_eq_one, Set.Nonempty]
#align set.one_mem_div_iff Set.one_mem_div_iff
#align set.zero_mem_sub_iff Set.zero_mem_sub_iff

@[to_additive]
theorem not_one_mem_div_iff : (1 : α) ∉ s / t ↔ Disjoint s t :=
  one_mem_div_iff.not_left
#align set.not_one_mem_div_iff Set.not_one_mem_div_iff
#align set.not_zero_mem_sub_iff Set.not_zero_mem_sub_iff

alias ⟨_, _root_.Disjoint.one_not_mem_div_set⟩ := not_one_mem_div_iff
#align disjoint.one_not_mem_div_set Disjoint.one_not_mem_div_set

attribute [to_additive] Disjoint.one_not_mem_div_set
#align disjoint.zero_not_mem_sub_set Disjoint.zero_not_mem_sub_set

@[to_additive]
theorem Nonempty.one_mem_div (h : s.Nonempty) : (1 : α) ∈ s / s :=
  let ⟨a, ha⟩ := h
  mem_div.2 ⟨a, a, ha, ha, div_self' _⟩
#align set.nonempty.one_mem_div Set.Nonempty.one_mem_div
#align set.nonempty.zero_mem_sub Set.Nonempty.zero_mem_sub

@[to_additive]
theorem isUnit_singleton (a : α) : IsUnit ({a} : Set α) :=
  (Group.isUnit a).set
#align set.is_unit_singleton Set.isUnit_singleton
#align set.is_add_unit_singleton Set.isAddUnit_singleton

@[to_additive (attr := simp)]
theorem isUnit_iff_singleton : IsUnit s ↔ ∃ a, s = {a} := by
  simp only [isUnit_iff, Group.isUnit, and_true_iff]
#align set.is_unit_iff_singleton Set.isUnit_iff_singleton
#align set.is_add_unit_iff_singleton Set.isAddUnit_iff_singleton

@[to_additive (attr := simp)]
theorem image_mul_left : (· * ·) a '' t = (· * ·) a⁻¹ ⁻¹' t := by
  rw [image_eq_preimage_of_inverse] <;> intro c <;> simp
#align set.image_mul_left Set.image_mul_left
#align set.image_add_left Set.image_add_left

@[to_additive (attr := simp)]
theorem image_mul_right : (· * b) '' t = (· * b⁻¹) ⁻¹' t := by
  rw [image_eq_preimage_of_inverse] <;> intro c <;> simp
#align set.image_mul_right Set.image_mul_right
#align set.image_add_right Set.image_add_right

@[to_additive]
theorem image_mul_left' : (fun b => a⁻¹ * b) '' t = (fun b => a * b) ⁻¹' t := by simp
#align set.image_mul_left' Set.image_mul_left'
#align set.image_add_left' Set.image_add_left'

@[to_additive]
theorem image_mul_right' : (· * b⁻¹) '' t = (· * b) ⁻¹' t := by simp
#align set.image_mul_right' Set.image_mul_right'
#align set.image_add_right' Set.image_add_right'

@[to_additive (attr := simp)]
theorem preimage_mul_left_singleton : (· * ·) a ⁻¹' {b} = {a⁻¹ * b} := by
  rw [← image_mul_left', image_singleton]
#align set.preimage_mul_left_singleton Set.preimage_mul_left_singleton
#align set.preimage_add_left_singleton Set.preimage_add_left_singleton

@[to_additive (attr := simp)]
theorem preimage_mul_right_singleton : (· * a) ⁻¹' {b} = {b * a⁻¹} := by
  rw [← image_mul_right', image_singleton]
#align set.preimage_mul_right_singleton Set.preimage_mul_right_singleton
#align set.preimage_add_right_singleton Set.preimage_add_right_singleton

@[to_additive (attr := simp)]
theorem preimage_mul_left_one : (· * ·) a ⁻¹' 1 = {a⁻¹} := by
  rw [← image_mul_left', image_one, mul_one]
#align set.preimage_mul_left_one Set.preimage_mul_left_one
#align set.preimage_add_left_zero Set.preimage_add_left_zero

@[to_additive (attr := simp)]
theorem preimage_mul_right_one : (· * b) ⁻¹' 1 = {b⁻¹} := by
  rw [← image_mul_right', image_one, one_mul]
#align set.preimage_mul_right_one Set.preimage_mul_right_one
#align set.preimage_add_right_zero Set.preimage_add_right_zero

@[to_additive]
theorem preimage_mul_left_one' : (fun b => a⁻¹ * b) ⁻¹' 1 = {a} := by simp
#align set.preimage_mul_left_one' Set.preimage_mul_left_one'
#align set.preimage_add_left_zero' Set.preimage_add_left_zero'

@[to_additive]
theorem preimage_mul_right_one' : (· * b⁻¹) ⁻¹' 1 = {b} := by simp
#align set.preimage_mul_right_one' Set.preimage_mul_right_one'
#align set.preimage_add_right_zero' Set.preimage_add_right_zero'

@[to_additive (attr := simp)]
theorem mul_univ (hs : s.Nonempty) : s * (univ : Set α) = univ :=
  let ⟨a, ha⟩ := hs
  eq_univ_of_forall fun b => ⟨a, a⁻¹ * b, ha, trivial, mul_inv_cancel_left _ _⟩
#align set.mul_univ Set.mul_univ
#align set.add_univ Set.add_univ

@[to_additive (attr := simp)]
theorem univ_mul (ht : t.Nonempty) : (univ : Set α) * t = univ :=
  let ⟨a, ha⟩ := ht
  eq_univ_of_forall fun b => ⟨b * a⁻¹, a, trivial, ha, inv_mul_cancel_right _ _⟩
#align set.univ_mul Set.univ_mul
#align set.univ_add Set.univ_add

end Group

section GroupWithZero

variable [GroupWithZero α] {s t : Set α}

theorem div_zero_subset (s : Set α) : s / 0 ⊆ 0 := by simp [subset_def, mem_div]
#align set.div_zero_subset Set.div_zero_subset

theorem zero_div_subset (s : Set α) : 0 / s ⊆ 0 := by simp [subset_def, mem_div]
#align set.zero_div_subset Set.zero_div_subset

theorem Nonempty.div_zero (hs : s.Nonempty) : s / 0 = 0 :=
  s.div_zero_subset.antisymm <| by simpa [mem_div] using hs
#align set.nonempty.div_zero Set.Nonempty.div_zero

theorem Nonempty.zero_div (hs : s.Nonempty) : 0 / s = 0 :=
  s.zero_div_subset.antisymm <| by simpa [mem_div] using hs
#align set.nonempty.zero_div Set.Nonempty.zero_div

end GroupWithZero

section Mul

variable [Mul α] [Mul β] [MulHomClass F α β] (m : F) {s t : Set α}

@[to_additive]
theorem image_mul : m '' (s * t) = m '' s * m '' t :=
  image_image2_distrib <| map_mul m
#align set.image_mul Set.image_mul
#align set.image_add Set.image_add

@[to_additive]
theorem preimage_mul_preimage_subset {s t : Set β} : m ⁻¹' s * m ⁻¹' t ⊆ m ⁻¹' (s * t) := by
  rintro _ ⟨_, _, _, _, rfl⟩
  exact ⟨_, _, ‹_›, ‹_›, (map_mul m _ _).symm⟩
#align set.preimage_mul_preimage_subset Set.preimage_mul_preimage_subset
#align set.preimage_add_preimage_subset Set.preimage_add_preimage_subset

end Mul

section Group

variable [Group α] [DivisionMonoid β] [MonoidHomClass F α β] (m : F) {s t : Set α}

@[to_additive]
theorem image_div : m '' (s / t) = m '' s / m '' t :=
  image_image2_distrib <| map_div m
#align set.image_div Set.image_div
#align set.image_sub Set.image_sub

@[to_additive]
theorem preimage_div_preimage_subset {s t : Set β} : m ⁻¹' s / m ⁻¹' t ⊆ m ⁻¹' (s / t) := by
  rintro _ ⟨_, _, _, _, rfl⟩
  exact ⟨_, _, ‹_›, ‹_›, (map_div m _ _).symm⟩
#align set.preimage_div_preimage_subset Set.preimage_div_preimage_subset
#align set.preimage_sub_preimage_subset Set.preimage_sub_preimage_subset

end Group

@[to_additive]
theorem bddAbove_mul [OrderedCommMonoid α] {A B : Set α} :
    BddAbove A → BddAbove B → BddAbove (A * B) := by
  rintro ⟨bA, hbA⟩ ⟨bB, hbB⟩
  use bA * bB
  rintro x ⟨xa, xb, hxa, hxb, rfl⟩
  exact mul_le_mul' (hbA hxa) (hbB hxb)
#align set.bdd_above_mul Set.bddAbove_mul
#align set.bdd_above_add Set.bddAbove_add

end Set

/-! ### Miscellaneous -/


open Set

open Pointwise

namespace Group

@[to_additive]
theorem card_pow_eq_card_pow_card_univ_aux {f : ℕ → ℕ} (h1 : Monotone f) {B : ℕ} (h2 : ∀ n, f n ≤ B)
    (h3 : ∀ n, f n = f (n + 1) → f (n + 1) = f (n + 2)) : ∀ k, B ≤ k → f k = f B := by
  have key : ∃ n : ℕ, n ≤ B ∧ f n = f (n + 1) := by
    contrapose! h2
    suffices ∀ n : ℕ, n ≤ B + 1 → n ≤ f n by exact ⟨B + 1, this (B + 1) (le_refl (B + 1))⟩
    exact fun n =>
      Nat.rec (fun _ => Nat.zero_le (f 0))
        (fun n ih h =>
          lt_of_le_of_lt (ih (n.le_succ.trans h))
            (lt_of_le_of_ne (h1 n.le_succ) (h2 n (Nat.succ_le_succ_iff.mp h))))
        n
  · obtain ⟨n, hn1, hn2⟩ := key
    replace key : ∀ k : ℕ, f (n + k) = f (n + k + 1) ∧ f (n + k) = f n := fun k =>
      Nat.rec ⟨hn2, rfl⟩ (fun k ih => ⟨h3 _ ih.1, ih.1.symm.trans ih.2⟩) k
    replace key : ∀ k : ℕ, n ≤ k → f k = f n := fun k hk =>
      (congr_arg f (add_tsub_cancel_of_le hk)).symm.trans (key (k - n)).2
    exact fun k hk => (key k (hn1.trans hk)).trans (key B hn1).symm
#align group.card_pow_eq_card_pow_card_univ_aux Group.card_pow_eq_card_pow_card_univ_aux
#align add_group.card_nsmul_eq_card_nsmul_card_univ_aux AddGroup.card_nsmul_eq_card_nsmul_card_univ_aux

end Group<|MERGE_RESOLUTION|>--- conflicted
+++ resolved
@@ -140,13 +140,8 @@
 
 /-- The singleton operation as a `OneHom`. -/
 @[to_additive "The singleton operation as a `ZeroHom`."]
-<<<<<<< HEAD
-noncomputable def singletonOneHom : OneHom α (Set α) :=
-  ⟨⟨⟩, singleton, singleton_one⟩
-=======
 noncomputable def singletonOneHom : OneHom α (Set α) where
   toFun := singleton; map_one' := singleton_one
->>>>>>> 7eb27432
 #align set.singleton_one_hom Set.singletonOneHom
 #align set.singleton_zero_hom Set.singletonZeroHom
 
@@ -551,14 +546,9 @@
 
 /-- The singleton operation as a `MulHom`. -/
 @[to_additive "The singleton operation as an `AddHom`."]
-<<<<<<< HEAD
-noncomputable def singletonMulHom : α →ₙ* Set α :=
-  ⟨⟨⟩, singleton, fun _ _ => singleton_mul_singleton.symm⟩
-=======
 noncomputable def singletonMulHom : α →ₙ* Set α where
   toFun := singleton
   map_mul' _ _ := singleton_mul_singleton.symm
->>>>>>> 7eb27432
 #align set.singleton_mul_hom Set.singletonMulHom
 #align set.singleton_add_hom Set.singletonAddHom
 
