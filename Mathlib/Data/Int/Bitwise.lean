/-
Copyright (c) 2016 Jeremy Avigad. All rights reserved.
Released under Apache 2.0 license as described in the file LICENSE.
Authors: Jeremy Avigad
-/
import Mathlib.Data.Int.Basic
import Mathlib.Data.Nat.Pow
import Mathlib.Data.Nat.Size
import Mathlib.Init.Data.Int.Bitwise

#align_import data.int.bitwise from "leanprover-community/mathlib"@"0743cc5d9d86bcd1bba10f480e948a257d65056f"

/-!
# Bitwise operations on integers


## Recursors
* `Int.bitCasesOn`: Parity disjunction. Something is true/defined on `ℤ` if it's true/defined for
  even and for odd values.
-/

namespace Int

/-! ### bitwise ops -/

@[simp]
lemma bodd_zero : bodd 0 = false :=
  rfl
#align int.bodd_zero Int.bodd_zero

@[simp]
lemma bodd_one : bodd 1 = true :=
  rfl
#align int.bodd_one Int.bodd_one

lemma bodd_two : bodd 2 = false :=
  rfl
#align int.bodd_two Int.bodd_two

@[simp, norm_cast]
lemma bodd_coe (n : ℕ) : Int.bodd n = Nat.bodd n :=
  rfl
#align int.bodd_coe Int.bodd_coe

@[simp]
lemma bodd_subNatNat (m n : ℕ) : bodd (subNatNat m n) = xor m.bodd n.bodd := by
  apply subNatNat_elim m n fun m n i => bodd i = xor m.bodd n.bodd <;>
  intros i j <;>
  simp only [Int.bodd, Int.bodd_coe, Nat.bodd_add] <;>
  cases Nat.bodd i <;> simp
#align int.bodd_sub_nat_nat Int.bodd_subNatNat

@[simp]
lemma bodd_negOfNat (n : ℕ) : bodd (negOfNat n) = n.bodd := by
  cases n <;> simp
  rfl
#align int.bodd_neg_of_nat Int.bodd_negOfNat

@[simp]
lemma bodd_neg (n : ℤ) : bodd (-n) = bodd n := by
  cases n with
  | ofNat =>
    rw [←negOfNat_eq, bodd_negOfNat]
    simp
  | negSucc n =>
    rw [neg_negSucc, bodd_coe, Nat.bodd_succ]
    change (!Nat.bodd n) = !(bodd n)
    rw [bodd_coe]
-- Porting note: Heavily refactored proof, used to work all with `simp`:
-- `cases n <;> simp [Neg.neg, Int.coe_nat_eq, Int.neg, bodd, -of_nat_eq_coe]`
#align int.bodd_neg Int.bodd_neg

@[simp]
lemma bodd_add (m n : ℤ) : bodd (m + n) = xor (bodd m) (bodd n) := by
  cases' m with m m <;>
  cases' n with n n <;>
  simp only [ofNat_eq_coe, ofNat_add_negSucc, negSucc_add_ofNat,
             negSucc_add_negSucc, bodd_subNatNat] <;>
  simp only [negSucc_coe, bodd_neg, bodd_coe, ←Nat.bodd_add, Bool.xor_comm, ←Nat.cast_add]
  rw [←Nat.succ_add, add_assoc]
-- Porting note: Heavily refactored proof, used to work all with `simp`:
-- `by cases m with m m; cases n with n n; unfold has_add.add;`
-- `simp [int.add, -of_nat_eq_coe, bool.bxor_comm]`
#align int.bodd_add Int.bodd_add

@[simp]
lemma bodd_mul (m n : ℤ) : bodd (m * n) = (bodd m && bodd n) := by
  cases' m with m m <;> cases' n with n n <;>
  simp only [ofNat_eq_coe, ofNat_mul_negSucc, negSucc_mul_ofNat, ofNat_mul_ofNat,
             negSucc_mul_negSucc] <;>
  simp only [negSucc_coe, bodd_neg, bodd_coe, ←Nat.bodd_mul]
-- Porting note: Heavily refactored proof, used to be:
-- `by cases m with m m; cases n with n n;`
-- `simp [← int.mul_def, int.mul, -of_nat_eq_coe, bool.bxor_comm]`
#align int.bodd_mul Int.bodd_mul

lemma bodd_add_div2 : ∀ n, cond (bodd n) 1 0 + 2 * div2 n = n
  | (n : ℕ) => by
    rw [show (cond (bodd n) 1 0 : ℤ) = (cond (bodd n) 1 0 : ℕ) by cases bodd n <;> rfl]
    exact congr_arg ofNat n.bodd_add_div2
  | -[n+1] => by
    refine' Eq.trans _ (congr_arg negSucc n.bodd_add_div2)
    dsimp [bodd]; cases Nat.bodd n <;> dsimp [cond, not, div2, Int.mul]
    · change -[2 * Nat.div2 n+1] = _
      rw [zero_add]
    · rw [zero_add, add_comm]
      rfl
#align int.bodd_add_div2 Int.bodd_add_div2

lemma div2_val : ∀ n, div2 n = n / 2
  | (n : ℕ) => congr_arg ofNat n.div2_val
  | -[n+1] => congr_arg negSucc n.div2_val
#align int.div2_val Int.div2_val

section deprecated

set_option linter.deprecated false

@[deprecated]
lemma bit0_val (n : ℤ) : bit0 n = 2 * n :=
  (two_mul _).symm
#align int.bit0_val Int.bit0_val

@[deprecated]
lemma bit1_val (n : ℤ) : bit1 n = 2 * n + 1 :=
  congr_arg (· + (1 : ℤ)) (bit0_val _)
#align int.bit1_val Int.bit1_val

lemma bit_val (b n) : bit b n = 2 * n + cond b 1 0 := by
  cases b
  apply (bit0_val n).trans (add_zero _).symm
  apply bit1_val
#align int.bit_val Int.bit_val

lemma bit_decomp (n : ℤ) : bit (bodd n) (div2 n) = n :=
  (bit_val _ _).trans <| (add_comm _ _).trans <| bodd_add_div2 _
#align int.bit_decomp Int.bit_decomp

/-- Defines a function from `ℤ` conditionally, if it is defined for odd and even integers separately
  using `bit`. -/
def bitCasesOn.{u} {C : ℤ → Sort u} (n) (h : ∀ b n, C (bit b n)) : C n := by
  rw [← bit_decomp n]
  apply h
#align int.bit_cases_on Int.bitCasesOn

@[simp]
lemma bit_zero : bit false 0 = 0 :=
  rfl
#align int.bit_zero Int.bit_zero

@[simp]
lemma bit_coe_nat (b) (n : ℕ) : bit b n = Nat.bit b n := by
  rw [bit_val, Nat.bit_val]
  cases b <;> rfl
#align int.bit_coe_nat Int.bit_coe_nat

@[simp]
lemma bit_negSucc (b) (n : ℕ) : bit b -[n+1] = -[Nat.bit (not b) n+1] := by
  rw [bit_val, Nat.bit_val]
  cases b <;> rfl
#align int.bit_neg_succ Int.bit_negSucc

@[simp]
lemma bodd_bit (b n) : bodd (bit b n) = b := by
  rw [bit_val]
  cases b <;> cases bodd n <;> simp
#align int.bodd_bit Int.bodd_bit

@[simp, deprecated]
lemma bodd_bit0 (n : ℤ) : bodd (bit0 n) = false :=
  bodd_bit false n
#align int.bodd_bit0 Int.bodd_bit0

@[simp, deprecated]
lemma bodd_bit1 (n : ℤ) : bodd (bit1 n) = true :=
  bodd_bit true n
#align int.bodd_bit1 Int.bodd_bit1

@[deprecated]
lemma bit0_ne_bit1 (m n : ℤ) : bit0 m ≠ bit1 n :=
  mt (congr_arg bodd) <| by simp
#align int.bit0_ne_bit1 Int.bit0_ne_bit1

@[deprecated]
lemma bit1_ne_bit0 (m n : ℤ) : bit1 m ≠ bit0 n :=
  (bit0_ne_bit1 _ _).symm
#align int.bit1_ne_bit0 Int.bit1_ne_bit0

@[deprecated]
lemma bit1_ne_zero (m : ℤ) : bit1 m ≠ 0 := by simpa only [bit0_zero] using bit1_ne_bit0 m 0
#align int.bit1_ne_zero Int.bit1_ne_zero

end deprecated

@[simp]
lemma testBit_zero (b) : ∀ n, testBit (bit b n) 0 = b
  | (n : ℕ) => by rw [bit_coe_nat]; apply Nat.testBit_zero
  | -[n+1] => by
    rw [bit_negSucc]; dsimp [testBit]; rw [Nat.testBit_zero]; clear testBit_zero;
        cases b <;>
      rfl
#align int.test_bit_zero Int.testBit_zero

@[simp]
lemma testBit_succ (m b) : ∀ n, testBit (bit b n) (Nat.succ m) = testBit n m
  | (n : ℕ) => by rw [bit_coe_nat]; apply Nat.testBit_succ
  | -[n+1] => by
    dsimp [testBit]
    simp only [bit_negSucc]
    cases b <;> simp [Nat.testBit_succ]
#align int.test_bit_succ Int.testBit_succ

-- Porting note: TODO
-- /- ./././Mathport/Syntax/Translate/Expr.lean:333:4: warning: unsupported (TODO): `[tacs] -/
-- private unsafe def bitwise_tac : tactic Unit :=
--   sorry
-- #align int.bitwise_tac int.bitwise_tac

--Porting note : Was `bitwise_tac` in mathlib
lemma bitwise_or : bitwise or = lor := by
  funext m n
  cases' m with m m <;> cases' n with n n <;> try {rfl}
    <;> simp only [bitwise, natBitwise, Bool.not_false, Bool.or_true, cond_true, lor, Nat.ldiff',
      negSucc.injEq, Bool.true_or, Nat.land']
  · rw [Nat.bitwise'_swap, Function.swap]
    congr
    funext x y
    cases x <;> cases y <;> rfl
    rfl
  · congr
    funext x y
    cases x <;> cases y <;> rfl
  · congr
    funext x y
    cases x <;> cases y <;> rfl
#align int.bitwise_or Int.bitwise_or

--Porting note : Was `bitwise_tac` in mathlib
lemma bitwise_and : bitwise and = land := by
  funext m n
  cases' m with m m <;> cases' n with n n <;> try {rfl}
    <;> simp only [bitwise, natBitwise, Bool.not_false, Bool.or_true,
      cond_false, cond_true, lor, Nat.ldiff', Bool.and_true, negSucc.injEq,
      Bool.and_false, Nat.land']
  · rw [Nat.bitwise'_swap, Function.swap]
    congr
    funext x y
    cases x <;> cases y <;> rfl
    rfl
  · congr
    funext x y
    cases x <;> cases y <;> rfl
#align int.bitwise_and Int.bitwise_and

--Porting note : Was `bitwise_tac` in mathlib
lemma bitwise_diff : (bitwise fun a b => a && not b) = ldiff' := by
  funext m n
  cases' m with m m <;> cases' n with n n <;> try {rfl}
    <;> simp only [bitwise, natBitwise, Bool.not_false, Bool.or_true,
      cond_false, cond_true, lor, Nat.ldiff', Bool.and_true, negSucc.injEq,
      Bool.and_false, Nat.land', Bool.not_true, ldiff', Nat.lor']
  · congr
    funext x y
    cases x <;> cases y <;> rfl
  · congr
    funext x y
    cases x <;> cases y <;> rfl
  · rw [Nat.bitwise'_swap, Function.swap]
    congr
    funext x y
    cases x <;> cases y <;> rfl
    rfl
#align int.bitwise_diff Int.bitwise_diff

--Porting note : Was `bitwise_tac` in mathlib
lemma bitwise_xor : bitwise xor = lxor' := by
  funext m n
  cases' m with m m <;> cases' n with n n <;> try {rfl}
    <;> simp only [bitwise, natBitwise, Bool.not_false, Bool.or_true,
      cond_false, cond_true, lor, Nat.ldiff', Bool.and_true, negSucc.injEq, Bool.false_xor,
      Bool.true_xor, Bool.and_false, Nat.land', Bool.not_true, ldiff', Nat.lor', lxor', Nat.lxor']
  · congr
    funext x y
    cases x <;> cases y <;> rfl
  · congr
    funext x y
    cases x <;> cases y <;> rfl
  · congr
    funext x y
    cases x <;> cases y <;> rfl
#align int.bitwise_xor Int.bitwise_xor

@[simp]
lemma bitwise_bit (f : Bool → Bool → Bool) (a m b n) :
    bitwise f (bit a m) (bit b n) = bit (f a b) (bitwise f m n) := by
  cases' m with m m <;> cases' n with n n <;>
  simp only [bitwise, ofNat_eq_coe, bit_coe_nat, natBitwise, Bool.not_false, Bool.not_eq_false',
    bit_negSucc]
  · by_cases h : f false false <;> simp [h]
  · by_cases h : f false true <;> simp [h]
  · by_cases h : f true false <;> simp [h]
  · by_cases h : f true true <;> simp [h]
#align int.bitwise_bit Int.bitwise_bit

@[simp]
lemma lor_bit (a m b n) : lor (bit a m) (bit b n) = bit (a || b) (lor m n) := by
  rw [← bitwise_or, bitwise_bit]
#align int.lor_bit Int.lor_bit

@[simp]
lemma land_bit (a m b n) : land (bit a m) (bit b n) = bit (a && b) (land m n) := by
  rw [← bitwise_and, bitwise_bit]
#align int.land_bit Int.land_bit

@[simp]
lemma ldiff_bit (a m b n) : ldiff' (bit a m) (bit b n) = bit (a && not b) (ldiff' m n) := by
  rw [← bitwise_diff, bitwise_bit]
#align int.ldiff_bit Int.ldiff_bit

@[simp]
lemma lxor_bit (a m b n) : lxor' (bit a m) (bit b n) = bit (xor a b) (lxor' m n) := by
  rw [← bitwise_xor, bitwise_bit]
#align int.lxor_bit Int.lxor_bit

@[simp]
lemma lnot_bit (b) : ∀ n, lnot (bit b n) = bit (not b) (lnot n)
  | (n : ℕ) => by simp [lnot]
  | -[n+1] => by simp [lnot]
#align int.lnot_bit Int.lnot_bit

@[simp]
lemma testBit_bitwise (f : Bool → Bool → Bool) (m n k) :
    testBit (bitwise f m n) k = f (testBit m k) (testBit n k) := by
  cases m <;> cases n <;> simp only [testBit, bitwise, natBitwise]
  · by_cases h : f false false <;> simp [h]
  · by_cases h : f false true <;> simp [h]
  · by_cases h : f true false <;> simp [h]
  · by_cases h : f true true <;> simp [h]
#align int.test_bit_bitwise Int.testBit_bitwise

@[simp]
lemma testBit_lor (m n k) : testBit (lor m n) k = (testBit m k || testBit n k) := by
  rw [← bitwise_or, testBit_bitwise]
#align int.test_bit_lor Int.testBit_lor

@[simp]
lemma testBit_land (m n k) : testBit (land m n) k = (testBit m k && testBit n k) := by
  rw [← bitwise_and, testBit_bitwise]
#align int.test_bit_land Int.testBit_land

@[simp]
lemma testBit_ldiff (m n k) : testBit (ldiff' m n) k = (testBit m k && not (testBit n k)) := by
  rw [← bitwise_diff, testBit_bitwise]
#align int.test_bit_ldiff Int.testBit_ldiff

@[simp]
lemma testBit_lxor (m n k) : testBit (lxor' m n) k = xor (testBit m k) (testBit n k) := by
  rw [← bitwise_xor, testBit_bitwise]
#align int.test_bit_lxor Int.testBit_lxor

@[simp]
lemma testBit_lnot : ∀ n k, testBit (lnot n) k = not (testBit n k)
  | (n : ℕ), k => by simp [lnot, testBit]
  | -[n+1], k => by simp [lnot, testBit]
#align int.test_bit_lnot Int.testBit_lnot

@[simp]
<<<<<<< HEAD
lemma shiftl_neg (m n : ℤ) : shiftl m (-n) = shiftr m n :=
=======
theorem shiftLeft_neg (m n : ℤ) : m <<< (-n) = m >>> n :=
>>>>>>> 23cd2eab
  rfl
#align int.shiftl_neg Int.shiftLeft_neg

@[simp]
<<<<<<< HEAD
lemma shiftr_neg (m n : ℤ) : shiftr m (-n) = shiftl m n := by rw [← shiftl_neg, neg_neg]
#align int.shiftr_neg Int.shiftr_neg

-- Porting note: what's the correct new name?
@[simp]
lemma shiftl_coe_nat (m n : ℕ) : shiftl m n = m <<< n :=
  by simp [shiftl]
#align int.shiftl_coe_nat Int.shiftl_coe_nat

-- Porting note: what's the correct new name?
@[simp]
lemma shiftr_coe_nat (m n : ℕ) : shiftr m n = m >>> n := by cases n <;> rfl
#align int.shiftr_coe_nat Int.shiftr_coe_nat

@[simp]
lemma shiftl_negSucc (m n : ℕ) : shiftl -[m+1] n = -[Nat.shiftLeft' true m n+1] :=
=======
theorem shiftRight_neg (m n : ℤ) : m >>> (-n) = m <<< n := by rw [← shiftLeft_neg, neg_neg]
#align int.shiftr_neg Int.shiftRight_neg

-- Porting note: what's the correct new name?
@[simp]
theorem shiftLeft_coe_nat (m n : ℕ) : (m : ℤ) <<< (n : ℤ) = ↑(m <<< n) :=
  by simp [instShiftLeftInt, HShiftLeft.hShiftLeft]
#align int.shiftl_coe_nat Int.shiftLeft_coe_nat

-- Porting note: what's the correct new name?
@[simp]
theorem shiftRight_coe_nat (m n : ℕ) : (m : ℤ) >>> (n : ℤ) = m >>> n := by cases n <;> rfl
#align int.shiftr_coe_nat Int.shiftRight_coe_nat

@[simp]
theorem shiftLeft_negSucc (m n : ℕ) : -[m+1] <<< (n : ℤ) = -[Nat.shiftLeft' true m n+1] :=
>>>>>>> 23cd2eab
  rfl
#align int.shiftl_neg_succ Int.shiftLeft_negSucc

@[simp]
<<<<<<< HEAD
lemma shiftr_negSucc (m n : ℕ) : shiftr -[m+1] n = -[m >>> n+1] := by cases n <;> rfl
#align int.shiftr_neg_succ Int.shiftr_negSucc

lemma shiftr_add : ∀ (m : ℤ) (n k : ℕ), shiftr m (n + k) = shiftr (shiftr m n) k
=======
theorem shiftRight_negSucc (m n : ℕ) : -[m+1] >>> (n : ℤ) = -[m >>> n+1] := by cases n <;> rfl
#align int.shiftr_neg_succ Int.shiftRight_negSucc

theorem shiftRight_add : ∀ (m : ℤ) (n k : ℕ), m >>> (n + k : ℤ) = (m >>> (n : ℤ)) >>> (k : ℤ)
>>>>>>> 23cd2eab
  | (m : ℕ), n, k => by
    rw [shiftRight_coe_nat, shiftRight_coe_nat, ← Int.ofNat_add, shiftRight_coe_nat,
      Nat.shiftRight_add]
  | -[m+1], n, k => by
    rw [shiftRight_negSucc, shiftRight_negSucc, ← Int.ofNat_add, shiftRight_negSucc,
      Nat.shiftRight_add]
#align int.shiftr_add Int.shiftRight_add

/-! ### bitwise ops -/

attribute [local simp] Int.zero_div

<<<<<<< HEAD
lemma shiftl_add : ∀ (m : ℤ) (n : ℕ) (k : ℤ), shiftl m (n + k) = shiftl (shiftl m n) k
=======
theorem shiftLeft_add : ∀ (m : ℤ) (n : ℕ) (k : ℤ), m <<< (n + k) = (m <<< (n : ℤ)) <<< k
>>>>>>> 23cd2eab
  | (m : ℕ), n, (k : ℕ) =>
    congr_arg ofNat (by simp [Nat.pow_add, mul_assoc])
  | -[m+1], n, (k : ℕ) => congr_arg negSucc (Nat.shiftLeft'_add _ _ _ _)
  | (m : ℕ), n, -[k+1] =>
    subNatNat_elim n k.succ (fun n k i => (↑m) <<< i = (Nat.shiftLeft' false m n) >>> k)
      (fun (i n : ℕ) =>
        by dsimp; simp [- Nat.shiftLeft_eq, ← Nat.shiftLeft_sub _ , add_tsub_cancel_left])
      fun i n => by
        dsimp
        simp [- Nat.shiftLeft_eq, Nat.shiftLeft_zero, Nat.shiftRight_add, ← Nat.shiftLeft_sub]
        rfl
  | -[m+1], n, -[k+1] =>
    subNatNat_elim n k.succ
      (fun n k i => -[m+1] <<< i = -[(Nat.shiftLeft' true m n) >>> k+1])
      (fun i n =>
        congr_arg negSucc <| by
          rw [← Nat.shiftLeft'_sub, add_tsub_cancel_left]; apply Nat.le_add_right)
      fun i n =>
      congr_arg negSucc <| by rw [add_assoc, Nat.shiftRight_add, ← Nat.shiftLeft'_sub, tsub_self]
      <;> rfl
#align int.shiftl_add Int.shiftLeft_add

<<<<<<< HEAD
lemma shiftl_sub (m : ℤ) (n : ℕ) (k : ℤ) : shiftl m (n - k) = shiftr (shiftl m n) k :=
  shiftl_add _ _ _
#align int.shiftl_sub Int.shiftl_sub

lemma shiftl_eq_mul_pow : ∀ (m : ℤ) (n : ℕ), shiftl m n = m * ↑(2 ^ n)
=======
theorem shiftLeft_sub (m : ℤ) (n : ℕ) (k : ℤ) : m <<< (n - k) = (m <<< (n : ℤ)) >>> k :=
  shiftLeft_add _ _ _
#align int.shiftl_sub Int.shiftLeft_sub

theorem shiftLeft_eq_mul_pow : ∀ (m : ℤ) (n : ℕ), m <<< (n : ℤ) = m * ↑(2 ^ n)
>>>>>>> 23cd2eab
  | (m : ℕ), _ => congr_arg ((↑) : ℕ → ℤ) (by simp)
  | -[_+1], _ => @congr_arg ℕ ℤ _ _ (fun i => -i) (Nat.shiftLeft'_tt_eq_mul_pow _ _)
#align int.shiftl_eq_mul_pow Int.shiftLeft_eq_mul_pow

<<<<<<< HEAD
lemma shiftr_eq_div_pow : ∀ (m : ℤ) (n : ℕ), shiftr m n = m / ↑(2 ^ n)
  | (m : ℕ), n => by rw [shiftr_coe_nat, Nat.shiftRight_eq_div_pow _ _]; simp
=======
theorem shiftRight_eq_div_pow : ∀ (m : ℤ) (n : ℕ), m >>> (n : ℤ) = m / ↑(2 ^ n)
  | (m : ℕ), n => by rw [shiftRight_coe_nat, Nat.shiftRight_eq_div_pow _ _]; simp
>>>>>>> 23cd2eab
  | -[m+1], n => by
    rw [shiftRight_negSucc, negSucc_ediv, Nat.shiftRight_eq_div_pow]; rfl
    exact ofNat_lt_ofNat_of_lt (pow_pos (by decide) _)
#align int.shiftr_eq_div_pow Int.shiftRight_eq_div_pow

<<<<<<< HEAD
lemma one_shiftl (n : ℕ) : shiftl 1 n = (2 ^ n : ℕ) :=
=======
theorem one_shiftLeft (n : ℕ) : 1 <<< (n : ℤ) = (2 ^ n : ℕ) :=
>>>>>>> 23cd2eab
  congr_arg ((↑) : ℕ → ℤ) (by simp)
#align int.one_shiftl Int.one_shiftLeft

@[simp]
<<<<<<< HEAD
lemma zero_shiftl : ∀ n : ℤ, shiftl 0 n = 0
=======
theorem zero_shiftLeft : ∀ n : ℤ, 0 <<< n = 0
>>>>>>> 23cd2eab
  | (n : ℕ) => congr_arg ((↑) : ℕ → ℤ) (by simp)
  | -[_+1] => congr_arg ((↑) : ℕ → ℤ) (by simp)
#align int.zero_shiftl Int.zero_shiftLeft

@[simp]
<<<<<<< HEAD
lemma zero_shiftr (n) : shiftr 0 n = 0 :=
  zero_shiftl _
#align int.zero_shiftr Int.zero_shiftr
=======
theorem zero_shiftRight (n : ℤ) : 0 >>> n = 0 :=
  zero_shiftLeft _
#align int.zero_shiftr Int.zero_shiftRight
>>>>>>> 23cd2eab

end Int<|MERGE_RESOLUTION|>--- conflicted
+++ resolved
@@ -365,65 +365,35 @@
 #align int.test_bit_lnot Int.testBit_lnot
 
 @[simp]
-<<<<<<< HEAD
-lemma shiftl_neg (m n : ℤ) : shiftl m (-n) = shiftr m n :=
-=======
-theorem shiftLeft_neg (m n : ℤ) : m <<< (-n) = m >>> n :=
->>>>>>> 23cd2eab
+lemma shiftLeft_neg (m n : ℤ) : m <<< (-n) = m >>> n :=
   rfl
 #align int.shiftl_neg Int.shiftLeft_neg
 
 @[simp]
-<<<<<<< HEAD
-lemma shiftr_neg (m n : ℤ) : shiftr m (-n) = shiftl m n := by rw [← shiftl_neg, neg_neg]
-#align int.shiftr_neg Int.shiftr_neg
+lemma shiftRight_neg (m n : ℤ) : m >>> (-n) = m <<< n := by rw [← shiftLeft_neg, neg_neg]
+#align int.shiftr_neg Int.shiftRight_neg
 
 -- Porting note: what's the correct new name?
 @[simp]
-lemma shiftl_coe_nat (m n : ℕ) : shiftl m n = m <<< n :=
-  by simp [shiftl]
-#align int.shiftl_coe_nat Int.shiftl_coe_nat
-
--- Porting note: what's the correct new name?
-@[simp]
-lemma shiftr_coe_nat (m n : ℕ) : shiftr m n = m >>> n := by cases n <;> rfl
-#align int.shiftr_coe_nat Int.shiftr_coe_nat
-
-@[simp]
-lemma shiftl_negSucc (m n : ℕ) : shiftl -[m+1] n = -[Nat.shiftLeft' true m n+1] :=
-=======
-theorem shiftRight_neg (m n : ℤ) : m >>> (-n) = m <<< n := by rw [← shiftLeft_neg, neg_neg]
-#align int.shiftr_neg Int.shiftRight_neg
-
--- Porting note: what's the correct new name?
-@[simp]
-theorem shiftLeft_coe_nat (m n : ℕ) : (m : ℤ) <<< (n : ℤ) = ↑(m <<< n) :=
+lemma shiftLeft_coe_nat (m n : ℕ) : (m : ℤ) <<< (n : ℤ) = ↑(m <<< n) :=
   by simp [instShiftLeftInt, HShiftLeft.hShiftLeft]
 #align int.shiftl_coe_nat Int.shiftLeft_coe_nat
 
 -- Porting note: what's the correct new name?
 @[simp]
-theorem shiftRight_coe_nat (m n : ℕ) : (m : ℤ) >>> (n : ℤ) = m >>> n := by cases n <;> rfl
+lemma shiftRight_coe_nat (m n : ℕ) : (m : ℤ) >>> (n : ℤ) = m >>> n := by cases n <;> rfl
 #align int.shiftr_coe_nat Int.shiftRight_coe_nat
 
 @[simp]
-theorem shiftLeft_negSucc (m n : ℕ) : -[m+1] <<< (n : ℤ) = -[Nat.shiftLeft' true m n+1] :=
->>>>>>> 23cd2eab
+lemma shiftLeft_negSucc (m n : ℕ) : -[m+1] <<< (n : ℤ) = -[Nat.shiftLeft' true m n+1] :=
   rfl
 #align int.shiftl_neg_succ Int.shiftLeft_negSucc
 
 @[simp]
-<<<<<<< HEAD
-lemma shiftr_negSucc (m n : ℕ) : shiftr -[m+1] n = -[m >>> n+1] := by cases n <;> rfl
-#align int.shiftr_neg_succ Int.shiftr_negSucc
-
-lemma shiftr_add : ∀ (m : ℤ) (n k : ℕ), shiftr m (n + k) = shiftr (shiftr m n) k
-=======
-theorem shiftRight_negSucc (m n : ℕ) : -[m+1] >>> (n : ℤ) = -[m >>> n+1] := by cases n <;> rfl
+lemma shiftRight_negSucc (m n : ℕ) : -[m+1] >>> (n : ℤ) = -[m >>> n+1] := by cases n <;> rfl
 #align int.shiftr_neg_succ Int.shiftRight_negSucc
 
-theorem shiftRight_add : ∀ (m : ℤ) (n k : ℕ), m >>> (n + k : ℤ) = (m >>> (n : ℤ)) >>> (k : ℤ)
->>>>>>> 23cd2eab
+lemma shiftRight_add : ∀ (m : ℤ) (n k : ℕ), m >>> (n + k : ℤ) = (m >>> (n : ℤ)) >>> (k : ℤ)
   | (m : ℕ), n, k => by
     rw [shiftRight_coe_nat, shiftRight_coe_nat, ← Int.ofNat_add, shiftRight_coe_nat,
       Nat.shiftRight_add]
@@ -436,11 +406,7 @@
 
 attribute [local simp] Int.zero_div
 
-<<<<<<< HEAD
-lemma shiftl_add : ∀ (m : ℤ) (n : ℕ) (k : ℤ), shiftl m (n + k) = shiftl (shiftl m n) k
-=======
-theorem shiftLeft_add : ∀ (m : ℤ) (n : ℕ) (k : ℤ), m <<< (n + k) = (m <<< (n : ℤ)) <<< k
->>>>>>> 23cd2eab
+lemma shiftLeft_add : ∀ (m : ℤ) (n : ℕ) (k : ℤ), m <<< (n + k) = (m <<< (n : ℤ)) <<< k
   | (m : ℕ), n, (k : ℕ) =>
     congr_arg ofNat (by simp [Nat.pow_add, mul_assoc])
   | -[m+1], n, (k : ℕ) => congr_arg negSucc (Nat.shiftLeft'_add _ _ _ _)
@@ -463,62 +429,35 @@
       <;> rfl
 #align int.shiftl_add Int.shiftLeft_add
 
-<<<<<<< HEAD
-lemma shiftl_sub (m : ℤ) (n : ℕ) (k : ℤ) : shiftl m (n - k) = shiftr (shiftl m n) k :=
-  shiftl_add _ _ _
-#align int.shiftl_sub Int.shiftl_sub
-
-lemma shiftl_eq_mul_pow : ∀ (m : ℤ) (n : ℕ), shiftl m n = m * ↑(2 ^ n)
-=======
-theorem shiftLeft_sub (m : ℤ) (n : ℕ) (k : ℤ) : m <<< (n - k) = (m <<< (n : ℤ)) >>> k :=
+lemma shiftLeft_sub (m : ℤ) (n : ℕ) (k : ℤ) : m <<< (n - k) = (m <<< (n : ℤ)) >>> k :=
   shiftLeft_add _ _ _
 #align int.shiftl_sub Int.shiftLeft_sub
 
-theorem shiftLeft_eq_mul_pow : ∀ (m : ℤ) (n : ℕ), m <<< (n : ℤ) = m * ↑(2 ^ n)
->>>>>>> 23cd2eab
+lemma shiftLeft_eq_mul_pow : ∀ (m : ℤ) (n : ℕ), m <<< (n : ℤ) = m * ↑(2 ^ n)
   | (m : ℕ), _ => congr_arg ((↑) : ℕ → ℤ) (by simp)
   | -[_+1], _ => @congr_arg ℕ ℤ _ _ (fun i => -i) (Nat.shiftLeft'_tt_eq_mul_pow _ _)
 #align int.shiftl_eq_mul_pow Int.shiftLeft_eq_mul_pow
 
-<<<<<<< HEAD
-lemma shiftr_eq_div_pow : ∀ (m : ℤ) (n : ℕ), shiftr m n = m / ↑(2 ^ n)
-  | (m : ℕ), n => by rw [shiftr_coe_nat, Nat.shiftRight_eq_div_pow _ _]; simp
-=======
-theorem shiftRight_eq_div_pow : ∀ (m : ℤ) (n : ℕ), m >>> (n : ℤ) = m / ↑(2 ^ n)
+lemma shiftRight_eq_div_pow : ∀ (m : ℤ) (n : ℕ), m >>> (n : ℤ) = m / ↑(2 ^ n)
   | (m : ℕ), n => by rw [shiftRight_coe_nat, Nat.shiftRight_eq_div_pow _ _]; simp
->>>>>>> 23cd2eab
   | -[m+1], n => by
     rw [shiftRight_negSucc, negSucc_ediv, Nat.shiftRight_eq_div_pow]; rfl
     exact ofNat_lt_ofNat_of_lt (pow_pos (by decide) _)
 #align int.shiftr_eq_div_pow Int.shiftRight_eq_div_pow
 
-<<<<<<< HEAD
-lemma one_shiftl (n : ℕ) : shiftl 1 n = (2 ^ n : ℕ) :=
-=======
-theorem one_shiftLeft (n : ℕ) : 1 <<< (n : ℤ) = (2 ^ n : ℕ) :=
->>>>>>> 23cd2eab
+lemma one_shiftLeft (n : ℕ) : 1 <<< (n : ℤ) = (2 ^ n : ℕ) :=
   congr_arg ((↑) : ℕ → ℤ) (by simp)
 #align int.one_shiftl Int.one_shiftLeft
 
 @[simp]
-<<<<<<< HEAD
-lemma zero_shiftl : ∀ n : ℤ, shiftl 0 n = 0
-=======
-theorem zero_shiftLeft : ∀ n : ℤ, 0 <<< n = 0
->>>>>>> 23cd2eab
+lemma zero_shiftLeft : ∀ n : ℤ, 0 <<< n = 0
   | (n : ℕ) => congr_arg ((↑) : ℕ → ℤ) (by simp)
   | -[_+1] => congr_arg ((↑) : ℕ → ℤ) (by simp)
 #align int.zero_shiftl Int.zero_shiftLeft
 
 @[simp]
-<<<<<<< HEAD
-lemma zero_shiftr (n) : shiftr 0 n = 0 :=
-  zero_shiftl _
-#align int.zero_shiftr Int.zero_shiftr
-=======
-theorem zero_shiftRight (n : ℤ) : 0 >>> n = 0 :=
+lemma zero_shiftRight (n : ℤ) : 0 >>> n = 0 :=
   zero_shiftLeft _
 #align int.zero_shiftr Int.zero_shiftRight
->>>>>>> 23cd2eab
 
 end Int