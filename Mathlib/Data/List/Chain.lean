--- conflicted
+++ resolved
@@ -386,13 +386,8 @@
     simp only [forall_mem_cons, and_assoc, join, head?_append_of_ne_nil _ hL.2.1.symm]
     exact Iff.rfl.and (Iff.rfl.and $ Iff.rfl.and and_comm)
 
-<<<<<<< HEAD
-/-- If `a` and `b` are related by the reflexive transitive closure of `r`, then there is a `r`-chain
-starting from `a` and ending on `b`.
-=======
 /-- If `a` and `b` are related by the reflexive transitive closure of `r`, then there is an
 `r`-chain starting from `a` and ending on `b`.
->>>>>>> 03d30d75
 The converse of `relationReflTransGen_of_exists_chain`.
 -/
 theorem exists_chain_of_relationReflTransGen (h : Relation.ReflTransGen r a b) :
